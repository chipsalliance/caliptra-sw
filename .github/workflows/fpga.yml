--- conflicted
+++ resolved
@@ -252,10 +252,6 @@
                        package(caliptra-file-header-fix) |
                        package(compliance-test) |
                        test(test_sign_validation_failure) |
-<<<<<<< HEAD
-                       test(test_dma_sha384) |
-=======
->>>>>>> 49a8096b
                        test(test_activate_firmware::test_activate_fw_id_not_in_manifest) |
                        test(test_activate_firmware::test_activate_invalid_fw_id) |
                        test(test_activate_firmware::test_activate_mcu_fw_success) |
