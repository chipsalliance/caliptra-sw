
name: Build FPGA SD image

on:
  pull_request:
    paths:
      - ".github/workflows/fpga-image.yml"
      - "ci-tools/fpga-image/**"

  push:
    branches: ["main-2.x"]
    paths:
      - ".github/workflows/fpga-image.yml"
      - "ci-tools/fpga-image/**"
      - "hw/fpga/**"

  schedule:
    # 5:13 AM PST tuesday, thursday
    - cron: '13 13 * * 2,4'

  workflow_call:
  workflow_dispatch:

jobs:
  build_kernel:
    runs-on: [e2-standard-32, vck190-tools]
    strategy:
      matrix:
        image_variant: [core-2.0, core-2.1, subsystem-2.0, subsystem-2.1]
        include:
          - bitstream_hash: cb66e3117cab78bf503cfb15a5e1c4c6fc895dc810ad49b78a9de18180837f47
            image_variant: core-2.0
          - bitstream_name: xsa_core2p0_865bf243.xsa
            image_variant: core-2.0
<<<<<<< HEAD
          - bitstream_hash: bdc58b49e2b5c8bd45429c3d9d9a514c7dab7f6dd7b9bdc97a299272a20d10a8
            image_variant: core-2.1
          - bitstream_name: xsa_core2p1_a57cc52e.xsa
=======
          - bitstream_hash: e9b08c20a75e5294b660bddecdd2897677c4c63d2d9806180123b229f78631d4
            image_variant: core-2.1
          - bitstream_name: xsa_core2p1_85dadbc6.xsa
>>>>>>> 49a8096b
            image_variant: core-2.1
          - bitstream_hash: 71b0ffd91dab7344a110d03b98b95c314a31f5763e5f56819c3d657de908c5cf
            image_variant: subsystem-2.0
          - bitstream_name: xsa_ss2p0_24c0ea0b.xsa
            image_variant: subsystem-2.0
<<<<<<< HEAD
          - bitstream_hash: 3637f0b247ea3b1091dc0554dd92f1c33c336e354bd7e7fad9ee7634cd8d0a98
            image_variant: subsystem-2.1
          - bitstream_name: xsa_ss2p1_e1932207.xsa
=======
          - bitstream_hash: 4f27c7d21898cb6df2145d03eae07be86b98e925173eb5b7df280e813db9c179
            image_variant: subsystem-2.1
          - bitstream_name: xsa_ss2p1_e845cd0e.xsa
>>>>>>> 49a8096b
            image_variant: subsystem-2.1
    env:
      IMAGE_VARIANT: ${{ matrix.image_variant }}
      BITSTREAM_NAME: ${{ matrix.bitstream_name }}
      BITSTREAM_SHA256: ${{ matrix.bitstream_hash }}
    steps:
      - name: Checkout repo
        uses: actions/checkout@v3

      - name: Install pre-requisites
        run: |
          sudo dpkg --add-architecture i386
          sudo apt-get update
          sudo apt install gcc libncurses-dev zlib1g:i386 zlib1g-dev net-tools xterm autoconf libtool texinfo gcc-multilib build-essential device-tree-compiler xvfb apt-transport-https ca-certificates gnupg curl -y

      - name: Mount FPGA tools
        run: |
          echo "Starting work"
          sudo mkdir /vck190-tools
          sudo mount UUID=249f0fea-68c1-4e14-af09-5294e50e20b1 /vck190-tools/

      - name: Build Kernel
        run: |
          echo "Building kernel for bitstream variant ${IMAGE_VARIANT}"
          source /vck190-tools/petalinux-tool/settings.sh

<<<<<<< HEAD
          sudo scp /vck190-tools/caliptra-bitstreams/20250820/${BITSTREAM_NAME} /tmp/system.xsa
=======
          sudo scp /vck190-tools/caliptra-bitstreams/20250826/${BITSTREAM_NAME} /tmp/system.xsa
>>>>>>> 49a8096b

          if ! (echo "${BITSTREAM_SHA256} /tmp/system.xsa" | sudo sha256sum -c); then
            echo "Bitstream does not match expected hash."
            exit 1
          fi

          sudo chown $USER:$GROUP /tmp/system.xsa

          pushd hw/fpga

          if [[ "$IMAGE_VARIANT" == "subsystem-2.0" || "$IMAGE_VARIANT" == "subsystem-2.1" ]]; then
            export BUILD_SS=true
          fi


          ./create_boot_bin.sh /tmp/system.xsa

          # TODO(clundin): Not all of these artifacts are required.
          tar -C petalinux_project/images/linux -cvzf vck190-kernel.tar.gz BOOT.BIN Image image.ub boot.scr system.dts system.dtb
          mv vck190-kernel.tar.gz /tmp/vck190-kernel-${IMAGE_VARIANT}.tar.gz

          IO_MODULE_PATH=$(find . -name 'io-module.ko')
          mv $IO_MODULE_PATH /tmp/io-module-${IMAGE_VARIANT}.ko
          popd

      - name: 'Upload kernel artifact'
        uses: actions/upload-artifact@v4
        with:
          name: vck190-kernel-${{ matrix.image_variant}}
          path: /tmp/vck190-kernel-${{ matrix.image_variant }}.tar.gz
          retention-days: 1

      - name: 'Upload kernel module artifact'
        uses: actions/upload-artifact@v4
        with:
          name: vck190-kernel-module-${{ matrix.image_variant}}
          path: /tmp/io-module-${{ matrix.image_variant }}.ko
          retention-days: 1

  build_sd_image:
    runs-on: ubuntu-22.04
    needs: [build_kernel]
    strategy:
      matrix:
        image_variant: [core-2.0, core-2.1, subsystem-2.0, subsystem-2.1]
    env:
      IMAGE_VARIANT: ${{ matrix.image_variant }}
    steps:
      - name: Checkout repo
        uses: actions/checkout@v3

      - name: 'Download kernel artifact'
        uses: actions/download-artifact@v4
        with:
          name: vck190-kernel-${{ matrix.image_variant }}
          path: /tmp/vck190-kernel/

      - name: 'Download kernel module artifact'
        uses: actions/download-artifact@v4
        with:
          name: vck190-kernel-module-${{ matrix.image_variant }}
          path: /tmp/vck190-kmod/

      - name: Install pre-requisites
        run: |
          sudo apt-get update
          sudo apt-get -y install debootstrap binfmt-support qemu-user-static u-boot-tools gcc-aarch64-linux-gnu
          rustup target add aarch64-unknown-linux-gnu

      - name: Build SD image
        run: |
          cd ci-tools/fpga-image
          sudo KERNEL_ARCHIVE=/tmp/vck190-kernel/vck190-kernel-${IMAGE_VARIANT}.tar.gz KERNEL_MODULE_ARCHIVE=/tmp/vck190-kmod/io-module-${IMAGE_VARIANT}.ko bash build.sh

      - name: 'Upload image as artifact'
        uses: actions/upload-artifact@v4
        with:
          name: caliptra-fpga-image-${{ matrix.image_variant }}
          path: ci-tools/fpga-image/out/image.img
          retention-days: 90<|MERGE_RESOLUTION|>--- conflicted
+++ resolved
@@ -32,29 +32,17 @@
             image_variant: core-2.0
           - bitstream_name: xsa_core2p0_865bf243.xsa
             image_variant: core-2.0
-<<<<<<< HEAD
           - bitstream_hash: bdc58b49e2b5c8bd45429c3d9d9a514c7dab7f6dd7b9bdc97a299272a20d10a8
             image_variant: core-2.1
           - bitstream_name: xsa_core2p1_a57cc52e.xsa
-=======
-          - bitstream_hash: e9b08c20a75e5294b660bddecdd2897677c4c63d2d9806180123b229f78631d4
-            image_variant: core-2.1
-          - bitstream_name: xsa_core2p1_85dadbc6.xsa
->>>>>>> 49a8096b
             image_variant: core-2.1
           - bitstream_hash: 71b0ffd91dab7344a110d03b98b95c314a31f5763e5f56819c3d657de908c5cf
             image_variant: subsystem-2.0
           - bitstream_name: xsa_ss2p0_24c0ea0b.xsa
             image_variant: subsystem-2.0
-<<<<<<< HEAD
           - bitstream_hash: 3637f0b247ea3b1091dc0554dd92f1c33c336e354bd7e7fad9ee7634cd8d0a98
             image_variant: subsystem-2.1
           - bitstream_name: xsa_ss2p1_e1932207.xsa
-=======
-          - bitstream_hash: 4f27c7d21898cb6df2145d03eae07be86b98e925173eb5b7df280e813db9c179
-            image_variant: subsystem-2.1
-          - bitstream_name: xsa_ss2p1_e845cd0e.xsa
->>>>>>> 49a8096b
             image_variant: subsystem-2.1
     env:
       IMAGE_VARIANT: ${{ matrix.image_variant }}
@@ -81,11 +69,7 @@
           echo "Building kernel for bitstream variant ${IMAGE_VARIANT}"
           source /vck190-tools/petalinux-tool/settings.sh
 
-<<<<<<< HEAD
           sudo scp /vck190-tools/caliptra-bitstreams/20250820/${BITSTREAM_NAME} /tmp/system.xsa
-=======
-          sudo scp /vck190-tools/caliptra-bitstreams/20250826/${BITSTREAM_NAME} /tmp/system.xsa
->>>>>>> 49a8096b
 
           if ! (echo "${BITSTREAM_SHA256} /tmp/system.xsa" | sudo sha256sum -c); then
             echo "Bitstream does not match expected hash."
