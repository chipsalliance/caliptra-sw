--- conflicted
+++ resolved
@@ -41,7 +41,7 @@
         }
         // use different scopes since we need to borrow drivers mutably and immutably
         let mut buffer = [0; size_of::<AuthorizationManifest>() / 4];
-        let result = {
+        let source = {
             let dma = &drivers.dma;
             let dma_recovery = DmaRecovery::new(
                 drivers.soc_ifc.recovery_interface_base_addr().into(),
@@ -64,11 +64,7 @@
             }
         };
 
-<<<<<<< HEAD
-        SetAuthManifestCmd::set_auth_manifest(drivers, result)?;
-=======
-        SetAuthManifestCmd::set_auth_manifest(drivers, AuthManifestSource::Mailbox, false)?;
->>>>>>> 5869634f
+        SetAuthManifestCmd::set_auth_manifest(drivers, source, false)?;
         drivers.mbox.unlock();
 
         let digest = {
@@ -87,15 +83,12 @@
             let mcu_size_bytes =
                 dma_recovery.download_image_to_mcu(MCU_FIRMWARE_INDEX, AesDmaMode::None)?;
             cprintln!("[rt] Calculating MCU digest");
-<<<<<<< HEAD
-            dma_recovery.sha384_mcu_sram(&mut drivers.sha2_512_384_acc, 0, mcu_size_bytes)?
-=======
             dma_recovery.sha384_mcu_sram(
                 &mut drivers.sha2_512_384_acc,
+                0,
                 mcu_size_bytes,
                 AesDmaMode::None,
             )?
->>>>>>> 5869634f
         };
 
         let digest: [u8; 48] = digest.into();
