/*++

Licensed under the Apache-2.0 license.

File Name:

    main.rs

Abstract:

    File contains main entry point for Caliptra Test Runtime

--*/
#![cfg_attr(not(feature = "std"), no_std)]
#![cfg_attr(not(feature = "std"), no_main)]

use caliptra_common::cprintln;
use caliptra_cpu::TrapRecord;
use caliptra_drivers::{report_fw_error_non_fatal, Mailbox};
use caliptra_runtime::Drivers;
use core::hint::black_box;

#[cfg(feature = "std")]
pub fn main() {}

const BANNER: &str = r#"
  ____      _ _       _               ____ _____
 / ___|__ _| (_)_ __ | |_ _ __ __ _  |  _ \_   _|
| |   / _` | | | '_ \| __| '__/ _` | | |_) || |
| |__| (_| | | | |_) | |_| | | (_| | |  _ < | |
 \____\__,_|_|_| .__/ \__|_|  \__,_| |_| \_\|_|
               |_|
"#;

#[no_mangle]
pub extern "C" fn entry_point() -> ! {
    cprintln!("{}", BANNER);
    if let Some(mut fht) = caliptra_common::FirmwareHandoffTable::try_load() {
        let mut drivers = unsafe { Drivers::new_from_registers(&mut fht) };

        // Indicator to SOC that RT firmware is ready
<<<<<<< HEAD
        drivers.soc_ifc.regs_mut().cptra_flow_status().write(|w| w.ready_for_runtime(true));
=======
        drivers
            .soc_ifc
            .regs_mut()
            .cptra_flow_status()
            .write(|w| w.ready_for_runtime(true));
>>>>>>> 72175bea

        cprintln!("Caliptra RT listening for mailbox commands...");
        caliptra_runtime::handle_mailbox_commands(&mut drivers);

        caliptra_drivers::ExitCtrl::exit(0)
    } else {
        caliptra_common::report_handoff_error_and_halt(
            "Runtime can't load FHT",
            caliptra_drivers::CaliptraError::RUNTIME_HANDOFF_FHT_NOT_LOADED.into(),
        );
    }
}

#[no_mangle]
#[inline(never)]
#[allow(clippy::empty_loop)]
extern "C" fn exception_handler(trap_record: &TrapRecord) {
    cprintln!(
        "RT EXCEPTION mcause=0x{:08X} mscause=0x{:08X} mepc=0x{:08X}",
        trap_record.mcause,
        trap_record.mscause,
        trap_record.mepc
    );

    // Signal non-fatal error to SOC
    report_error(0xdead);
}

#[no_mangle]
#[inline(never)]
#[allow(clippy::empty_loop)]
extern "C" fn nmi_handler(trap_record: &TrapRecord) {
    cprintln!(
        "RT NMI mcause=0x{:08X} mscause=0x{:08X} mepc=0x{:08X}",
        trap_record.mcause,
        trap_record.mscause,
        trap_record.mepc
    );

    report_error(0xdead);
}

#[panic_handler]
#[inline(never)]
#[cfg(not(feature = "std"))]
#[allow(clippy::empty_loop)]
fn runtime_panic(_: &core::panic::PanicInfo) -> ! {
    cprintln!("RT Panic!!");
    panic_is_possible();

    // TODO: Signal non-fatal error to SOC
    report_error(0xdead);
}

#[allow(clippy::empty_loop)]
fn report_error(code: u32) -> ! {
    cprintln!("RT Error: 0x{:08X}", code);
    report_fw_error_non_fatal(code);
    loop {
        // SoC firmware might be stuck waiting for Caliptra to finish
        // executing this pending mailbox transaction. Notify them that
        // we've failed.
        unsafe { Mailbox::abort_pending_soc_to_uc_transactions() };
    }
}

#[no_mangle]
#[inline(never)]
fn panic_is_possible() {
    black_box(());
    // The existence of this symbol is used to inform test_panic_missing
    // that panics are possible. Do not remove or rename this symbol.
}<|MERGE_RESOLUTION|>--- conflicted
+++ resolved
@@ -39,15 +39,11 @@
         let mut drivers = unsafe { Drivers::new_from_registers(&mut fht) };
 
         // Indicator to SOC that RT firmware is ready
-<<<<<<< HEAD
-        drivers.soc_ifc.regs_mut().cptra_flow_status().write(|w| w.ready_for_runtime(true));
-=======
         drivers
             .soc_ifc
             .regs_mut()
             .cptra_flow_status()
             .write(|w| w.ready_for_runtime(true));
->>>>>>> 72175bea
 
         cprintln!("Caliptra RT listening for mailbox commands...");
         caliptra_runtime::handle_mailbox_commands(&mut drivers);
