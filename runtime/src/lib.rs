--- conflicted
+++ resolved
@@ -229,13 +229,10 @@
         CommandId::SET_AUTH_MANIFEST => SetAuthManifestCmd::execute(drivers, cmd_bytes),
         CommandId::AUTHORIZE_AND_STASH => AuthorizeAndStashCmd::execute(drivers, cmd_bytes),
         CommandId::GET_IDEV_CSR => GetIdevCsrCmd::execute(drivers, cmd_bytes),
-<<<<<<< HEAD
         CommandId::GET_FMC_ALIAS_CSR => GetFmcAliasCsrCmd::execute(drivers, cmd_bytes),
-=======
         CommandId::SIGN_WITH_EXPORTED_ECDSA => {
             SignWithExportedEcdsaCmd::execute(drivers, cmd_bytes)
         }
->>>>>>> 0fa53c1d
         _ => Err(CaliptraError::RUNTIME_UNIMPLEMENTED_COMMAND),
     };
     let resp = okmutref(&mut resp)?;
