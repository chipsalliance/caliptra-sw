/*++

Licensed under the Apache-2.0 license.

File Name:

    lib.rs

Abstract:

    File contains exports for the Runtime library and mailbox command handling logic.

--*/
#![cfg_attr(not(feature = "fips_self_test"), allow(unused))]
#![no_std]
mod authorize_and_stash;
mod capabilities;
mod certify_key_extended;
mod cryptographic_mailbox;
pub mod dice;
mod disable;
mod dpe_crypto;
mod dpe_platform;
mod drivers;
pub mod fips;
mod get_fmc_alias_csr;
mod get_idev_csr;
pub mod handoff;
mod hmac;
pub mod info;
mod invoke_dpe;
pub mod key_ladder;
mod pcr;
mod populate_idev;
mod recovery_flow;
mod set_auth_manifest;
mod sign_with_exported_ecdsa;
mod sign_with_exported_mldsa;
mod stash_measurement;
mod subject_alt_name;
mod update;
mod verify;

// Used by runtime tests
pub mod mailbox;
use authorize_and_stash::AuthorizeAndStashCmd;
use caliptra_cfi_lib_git::{cfi_assert, cfi_assert_eq, cfi_assert_ne, cfi_launder, CfiCounter};
use caliptra_common::cfi_check;
pub use drivers::{Drivers, PauserPrivileges};
use mailbox::Mailbox;

use crate::capabilities::CapabilitiesCmd;
pub use crate::certify_key_extended::CertifyKeyExtendedCmd;
pub use crate::hmac::Hmac;
use crate::sign_with_exported_ecdsa::SignWithExportedEcdsaCmd;
pub use crate::subject_alt_name::AddSubjectAltNameCmd;
pub use authorize_and_stash::{IMAGE_AUTHORIZED, IMAGE_HASH_MISMATCH, IMAGE_NOT_AUTHORIZED};
pub use caliptra_common::fips::FipsVersionCmd;
pub use dice::{GetFmcAliasCertCmd, GetLdevCertCmd, IDevIdCertCmd};
pub use disable::DisableAttestationCmd;
use dpe_crypto::DpeCrypto;
pub use dpe_platform::{DpePlatform, VENDOR_ID, VENDOR_SKU};
pub use fips::FipsShutdownCmd;
#[cfg(feature = "fips_self_test")]
pub use fips::{fips_self_test_cmd, fips_self_test_cmd::SelfTestStatus};
pub use populate_idev::PopulateIDevIdCertCmd;

pub use get_fmc_alias_csr::GetFmcAliasCsrCmd;
pub use get_idev_csr::{GetIdevCsrCmd, GetIdevMldsaCsrCmd};
pub use info::{FwInfoCmd, IDevIdInfoCmd};
pub use invoke_dpe::InvokeDpeCmd;
pub use key_ladder::KeyLadder;
pub use pcr::IncrementPcrResetCounterCmd;
pub use set_auth_manifest::SetAuthManifestCmd;
pub use stash_measurement::StashMeasurementCmd;
pub use verify::{EcdsaVerifyCmd, LmsVerifyCmd};
pub mod packet;
use caliptra_common::mailbox_api::{AlgorithmType, CommandId, MailboxResp};
use packet::Packet;
pub mod tagging;
use tagging::{GetTaggedTciCmd, TagTciCmd};

use caliptra_common::cprintln;

use caliptra_drivers::{okmutref, CaliptraError, CaliptraResult, ResetReason};
use caliptra_registers::mbox::enums::MboxStatusE;
pub use dpe::{context::ContextState, tci::TciMeasurement, DpeInstance, U8Bool, MAX_HANDLES};
use dpe::{
    dpe_instance::{DpeEnv, DpeTypes},
    support::Support,
};

use crate::{
    dice::GetRtAliasCertCmd,
    pcr::{ExtendPcrCmd, GetPcrQuoteCmd},
};

const RUNTIME_BOOT_STATUS_BASE: u32 = 0x600;

/// Statuses used by ROM to log dice derivation progress.
#[repr(u32)]
#[derive(Clone, Copy, Debug, Eq, PartialEq)]
pub enum RtBootStatus {
    // RtAlias Statuses
    RtReadyForCommands = RUNTIME_BOOT_STATUS_BASE,
    RtFipSelfTestStarted = RUNTIME_BOOT_STATUS_BASE + 1,
    RtFipSelfTestComplete = RUNTIME_BOOT_STATUS_BASE + 2,
}

impl From<RtBootStatus> for u32 {
    /// Converts to this type from the input type.
    fn from(status: RtBootStatus) -> u32 {
        status as u32
    }
}

pub const DPE_SUPPORT: Support = Support::all();
pub const MAX_CERT_CHAIN_SIZE: usize = 4096;

pub const PL0_PAUSER_FLAG: u32 = 1;
pub const PL0_DPE_ACTIVE_CONTEXT_THRESHOLD: usize = 16;
pub const PL1_DPE_ACTIVE_CONTEXT_THRESHOLD: usize = 16;

const RESERVED_PAUSER: u32 = 0xFFFFFFFF;

pub struct CptraDpeTypes;

impl DpeTypes for CptraDpeTypes {
    type Crypto<'a> = DpeCrypto<'a>;
    type Platform<'a> = DpePlatform<'a>;
}

/// Run pending jobs and enter low power mode.
fn enter_idle(drivers: &mut Drivers) {
    // Run pending jobs before entering low power mode.
    #[cfg(feature = "fips_self_test")]
    if let SelfTestStatus::InProgress(execute) = drivers.self_test_status {
        let lock = drivers.mbox.lock();
        if !lock {
            let result = execute(drivers);
            drivers.mbox.unlock();
            match result {
                Ok(_) => drivers.self_test_status = SelfTestStatus::Done,
                Err(e) => caliptra_common::handle_fatal_error(e.into()),
            }
        } else {
            cfi_assert!(lock);
            // Don't enter low power mode when in progress
            return;
        }
    }

    #[cfg(feature = "riscv")]
    caliptra_cpu::csr::mpmc_halt_and_enable_interrupts();
}

/// Handles the pending mailbox command and writes the repsonse back to the mailbox
///
/// # Returns
///
/// * `MboxStatusE` - the mailbox status (DataReady when we send a response)
fn handle_command(drivers: &mut Drivers) -> CaliptraResult<MboxStatusE> {
    // Drop all commands for invalid PAUSER
    if drivers.mbox.id() == RESERVED_PAUSER {
        return Err(CaliptraError::RUNTIME_CMD_RESERVED_PAUSER);
    }

    // For firmware update, don't read data from the mailbox
    if drivers.mbox.cmd() == CommandId::FIRMWARE_LOAD {
        cfi_assert_eq(drivers.mbox.cmd(), CommandId::FIRMWARE_LOAD);
        update::handle_impactless_update(drivers)?;

        // If the handler succeeds but does not invoke reset that is
        // unexpected. Denote that the update failed.
        return Err(CaliptraError::RUNTIME_UNEXPECTED_UPDATE_RETURN);
    } else {
        cfi_assert_ne(drivers.mbox.cmd(), CommandId::FIRMWARE_LOAD);
    }

    // Get the command bytes
    let req_packet = Packet::copy_from_mbox(drivers)?;
    let cmd_bytes = req_packet.as_bytes()?;

    cprintln!(
        "[rt] Received command=0x{:x}, len={}",
        req_packet.cmd,
        req_packet.len
    );

    // Handle the request and generate the response
    let mut resp = match CommandId::from(req_packet.cmd) {
        CommandId::FIRMWARE_LOAD => Err(CaliptraError::RUNTIME_UNIMPLEMENTED_COMMAND),
        CommandId::GET_IDEV_ECC384_CERT => IDevIdCertCmd::execute(cmd_bytes, AlgorithmType::Ecc384),
<<<<<<< HEAD
        CommandId::GET_IDEV_INFO => IDevIdInfoCmd::execute(drivers, AlgorithmType::Ecc384),
        CommandId::GET_IDEV_MLDSA87_INFO => IDevIdInfoCmd::execute(drivers, AlgorithmType::Mldsa87),
        CommandId::GET_LDEV_ECC384_CERT => GetLdevCertCmd::execute(drivers, AlgorithmType::Ecc384),
        CommandId::GET_LDEV_MLDSA87_CERT => {
            GetLdevCertCmd::execute(drivers, AlgorithmType::Mldsa87)
        }
=======
        CommandId::GET_IDEV_INFO => IDevIdInfoCmd::execute(drivers),
        CommandId::GET_LDEV_ECC384_CERT => GetLdevCertCmd::execute(drivers, AlgorithmType::Ecc384),
>>>>>>> ad15a3ef
        CommandId::INVOKE_DPE => InvokeDpeCmd::execute(drivers, cmd_bytes),
        CommandId::ECDSA384_VERIFY => EcdsaVerifyCmd::execute(drivers, cmd_bytes),
        CommandId::LMS_VERIFY => LmsVerifyCmd::execute(drivers, cmd_bytes),
        CommandId::EXTEND_PCR => ExtendPcrCmd::execute(drivers, cmd_bytes),
        CommandId::STASH_MEASUREMENT => StashMeasurementCmd::execute(drivers, cmd_bytes),
        CommandId::DISABLE_ATTESTATION => DisableAttestationCmd::execute(drivers),
        CommandId::FW_INFO => FwInfoCmd::execute(drivers),
        CommandId::DPE_TAG_TCI => TagTciCmd::execute(drivers, cmd_bytes),
        CommandId::DPE_GET_TAGGED_TCI => GetTaggedTciCmd::execute(drivers, cmd_bytes),
        CommandId::POPULATE_IDEV_CERT => PopulateIDevIdCertCmd::execute(drivers, cmd_bytes),
        CommandId::GET_FMC_ALIAS_ECC384_CERT => {
            GetFmcAliasCertCmd::execute(drivers, AlgorithmType::Ecc384)
        }
        CommandId::GET_RT_ALIAS_ECC384_CERT => {
            GetRtAliasCertCmd::execute(drivers, AlgorithmType::Ecc384)
        }
        // MLDSA87 versions
        CommandId::GET_IDEV_MLDSA87_CERT => {
            IDevIdCertCmd::execute(cmd_bytes, AlgorithmType::Mldsa87)
        }
        CommandId::GET_LDEV_MLDSA87_CERT => {
            GetLdevCertCmd::execute(drivers, AlgorithmType::Mldsa87)
        }
        CommandId::GET_FMC_ALIAS_MLDSA87_CERT => {
            GetFmcAliasCertCmd::execute(drivers, AlgorithmType::Mldsa87)
        }
        CommandId::GET_RT_ALIAS_MLDSA87_CERT => {
            GetRtAliasCertCmd::execute(drivers, AlgorithmType::Mldsa87)
        }
        CommandId::ADD_SUBJECT_ALT_NAME => AddSubjectAltNameCmd::execute(drivers, cmd_bytes),
        CommandId::CERTIFY_KEY_EXTENDED => CertifyKeyExtendedCmd::execute(drivers, cmd_bytes),
        CommandId::INCREMENT_PCR_RESET_COUNTER => {
            IncrementPcrResetCounterCmd::execute(drivers, cmd_bytes)
        }
        CommandId::QUOTE_PCRS => GetPcrQuoteCmd::execute(drivers, cmd_bytes),
        CommandId::VERSION => {
            FipsVersionCmd::execute(&drivers.soc_ifc).map(MailboxResp::FipsVersion)
        }
        CommandId::CAPABILITIES => CapabilitiesCmd::execute(),
        #[cfg(feature = "fips_self_test")]
        CommandId::SELF_TEST_START => match drivers.self_test_status {
            SelfTestStatus::Idle => {
                drivers.self_test_status = SelfTestStatus::InProgress(fips_self_test_cmd::execute);
                Ok(MailboxResp::default())
            }
            _ => Err(CaliptraError::RUNTIME_SELF_TEST_IN_PROGRESS),
        },
        #[cfg(feature = "fips_self_test")]
        CommandId::SELF_TEST_GET_RESULTS => match drivers.self_test_status {
            SelfTestStatus::Done => {
                drivers.self_test_status = SelfTestStatus::Idle;
                Ok(MailboxResp::default())
            }
            _ => Err(CaliptraError::RUNTIME_SELF_TEST_NOT_STARTED),
        },
        CommandId::SHUTDOWN => FipsShutdownCmd::execute(drivers),
        CommandId::SET_AUTH_MANIFEST => SetAuthManifestCmd::execute(drivers, cmd_bytes),
        CommandId::AUTHORIZE_AND_STASH => AuthorizeAndStashCmd::execute(drivers, cmd_bytes),
        CommandId::GET_IDEV_ECC384_CSR => GetIdevCsrCmd::execute(drivers, cmd_bytes),
        CommandId::GET_IDEV_MLDSA87_CSR => GetIdevMldsaCsrCmd::execute(drivers, cmd_bytes),
        CommandId::GET_FMC_ALIAS_ECC384_CSR => GetFmcAliasCsrCmd::execute(drivers, cmd_bytes),
        CommandId::SIGN_WITH_EXPORTED_ECDSA => {
            SignWithExportedEcdsaCmd::execute(drivers, cmd_bytes)
        }
        // Cryptographic mailbox commands
        CommandId::CM_IMPORT => cryptographic_mailbox::Commands::import(drivers, cmd_bytes),
        CommandId::CM_STATUS => cryptographic_mailbox::Commands::status(drivers),
        CommandId::CM_SHA_INIT => cryptographic_mailbox::Commands::sha_init(drivers, cmd_bytes),
        CommandId::CM_SHA_UPDATE => cryptographic_mailbox::Commands::sha_update(drivers, cmd_bytes),
        CommandId::CM_SHA_FINAL => cryptographic_mailbox::Commands::sha_final(drivers, cmd_bytes),
        CommandId::CM_RANDOM_GENERATE => {
            cryptographic_mailbox::Commands::random_generate(drivers, cmd_bytes)
        }
        CommandId::CM_RANDOM_STIR => {
            cryptographic_mailbox::Commands::random_stir(drivers, cmd_bytes)
        }

        _ => Err(CaliptraError::RUNTIME_UNIMPLEMENTED_COMMAND),
    };
    let resp = okmutref(&mut resp)?;

    // Send the response
    Packet::copy_to_mbox(drivers, resp)?;

    Ok(MboxStatusE::DataReady)
}

#[cfg(feature = "riscv")]
// TODO implement in emulator
fn setup_mailbox_wfi(drivers: &mut Drivers) {
    use caliptra_drivers::IntSource;

    caliptra_cpu::csr::mie_enable_external_interrupts();

    // Set highest priority so that Int can wake CPU
    drivers.pic.int_set_max_priority(IntSource::SocIfcNotif);
    drivers.pic.int_enable(IntSource::SocIfcNotif);

    drivers.soc_ifc.enable_mbox_notif_interrupts();
}

/// Handles mailbox commands when the command is ready
pub fn handle_mailbox_commands(drivers: &mut Drivers) -> CaliptraResult<()> {
    // Indicator to SOC that RT firmware is ready
    drivers.soc_ifc.assert_ready_for_runtime();
    caliptra_drivers::report_boot_status(RtBootStatus::RtReadyForCommands.into());
    // Disable attestation if in the middle of executing an mbox cmd during warm reset
    let cmd_busy = drivers.mbox.cmd_busy();
    if cmd_busy {
        let reset_reason = drivers.soc_ifc.reset_reason();
        if reset_reason == ResetReason::WarmReset {
            cfi_assert_eq(drivers.soc_ifc.reset_reason(), ResetReason::WarmReset);
            let result = DisableAttestationCmd::execute(drivers);
            cfi_check!(result);
            match result {
                Ok(_) => {
                    cprintln!("Disabled attestation due to cmd busy during warm reset");
                    caliptra_drivers::report_fw_error_non_fatal(
                        CaliptraError::RUNTIME_CMD_BUSY_DURING_WARM_RESET.into(),
                    );
                }
                Err(e) => {
                    cprintln!("{}", e.0);
                    return Err(CaliptraError::RUNTIME_GLOBAL_EXCEPTION);
                }
            }
        }
    } else {
        cfi_assert!(!cmd_busy);
    }
    #[cfg(feature = "riscv")]
    setup_mailbox_wfi(drivers);
    caliptra_common::wdt::stop_wdt(&mut drivers.soc_ifc);
    loop {
        enter_idle(drivers);

        // Random delay for CFI glitch protection.
        CfiCounter::delay();

        if drivers.is_shutdown {
            return Err(CaliptraError::RUNTIME_SHUTDOWN);
        }

        // The hardware will set this interrupt high when the mbox_fsm_ps
        // transitions to state MBOX_EXECUTE_UC (same state as mbox.is_cmd_ready()),
        // but once cleared will not set it high again until the state
        // transitions away from MBOX_EXECUTE_UC and back.
        let cmd_ready = drivers.soc_ifc.has_mbox_notif_status();
        if cmd_ready {
            // Acknowledge the interrupt so we go back to sleep after
            // processing the mailbox. After this point, if the mailbox is
            // still in the MBOX_EXECUTE_UC state before going back to
            // sleep, we will hang.
            drivers.soc_ifc.clear_mbox_notif_status();

            if !drivers.mbox.is_cmd_ready() {
                // This is expected after boot, as the ROM did not clear the
                // interrupt status when processing FIRMWARE_LOAD
                continue;
            }

            // TODO : Move start/stop WDT to wait_for_cmd when NMI is implemented.
            caliptra_common::wdt::start_wdt(
                &mut drivers.soc_ifc,
                caliptra_common::WdtTimeout::default(),
            );
            caliptra_drivers::report_fw_error_non_fatal(0);
            let command_result = handle_command(drivers);
            cfi_check!(command_result);
            match command_result {
                Ok(status) => {
                    drivers.mbox.set_status(status);
                }
                Err(e) => {
                    caliptra_drivers::report_fw_error_non_fatal(e.into());
                    drivers.mbox.set_status(MboxStatusE::CmdFailure);
                }
            }
            caliptra_common::wdt::stop_wdt(&mut drivers.soc_ifc);
        } else {
            cfi_assert!(!cmd_ready);
        }
    }
    //    Ok(())
}<|MERGE_RESOLUTION|>--- conflicted
+++ resolved
@@ -191,17 +191,13 @@
     let mut resp = match CommandId::from(req_packet.cmd) {
         CommandId::FIRMWARE_LOAD => Err(CaliptraError::RUNTIME_UNIMPLEMENTED_COMMAND),
         CommandId::GET_IDEV_ECC384_CERT => IDevIdCertCmd::execute(cmd_bytes, AlgorithmType::Ecc384),
-<<<<<<< HEAD
-        CommandId::GET_IDEV_INFO => IDevIdInfoCmd::execute(drivers, AlgorithmType::Ecc384),
+        CommandId::GET_IDEV_ECC384_INFO => IDevIdInfoCmd::execute(drivers, AlgorithmType::Ecc384),
         CommandId::GET_IDEV_MLDSA87_INFO => IDevIdInfoCmd::execute(drivers, AlgorithmType::Mldsa87),
         CommandId::GET_LDEV_ECC384_CERT => GetLdevCertCmd::execute(drivers, AlgorithmType::Ecc384),
         CommandId::GET_LDEV_MLDSA87_CERT => {
             GetLdevCertCmd::execute(drivers, AlgorithmType::Mldsa87)
         }
-=======
-        CommandId::GET_IDEV_INFO => IDevIdInfoCmd::execute(drivers),
         CommandId::GET_LDEV_ECC384_CERT => GetLdevCertCmd::execute(drivers, AlgorithmType::Ecc384),
->>>>>>> ad15a3ef
         CommandId::INVOKE_DPE => InvokeDpeCmd::execute(drivers, cmd_bytes),
         CommandId::ECDSA384_VERIFY => EcdsaVerifyCmd::execute(drivers, cmd_bytes),
         CommandId::LMS_VERIFY => LmsVerifyCmd::execute(drivers, cmd_bytes),
