--- conflicted
+++ resolved
@@ -42,14 +42,10 @@
 pub mod fips_self_test_cmd {
     use super::*;
     use crate::RtBootStatus::{RtFipSelfTestComplete, RtFipSelfTestStarted};
-<<<<<<< HEAD
+    use caliptra_common::HexBytes;
     use caliptra_common::{
         verifier::FirmwareImageVerificationEnv, FMC_ORG, FMC_SIZE, RUNTIME_ORG, RUNTIME_SIZE,
     };
-=======
-    use caliptra_common::HexBytes;
-    use caliptra_common::{verifier::FirmwareImageVerificationEnv, FMC_ORG, RUNTIME_ORG};
->>>>>>> b69fd5dc
     use caliptra_drivers::ResetReason;
     use caliptra_image_types::RomInfo;
     use caliptra_image_verify::ImageVerifier;
