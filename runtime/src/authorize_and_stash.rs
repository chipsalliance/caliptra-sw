/*++

Licensed under the Apache-2.0 license.

File Name:

    authorize_and_stash.rs

Abstract:

    File contains AUTHORIZE_AND_STASH mailbox command.

--*/

use core::cmp::{self, min};
use core::mem::size_of;

use crate::{dpe_crypto::DpeCrypto, CptraDpeTypes, DpePlatform, Drivers, StashMeasurementCmd};
use caliptra_auth_man_types::{
    AuthManifestImageMetadata, AuthManifestImageMetadataCollection, AuthManifestPreamble,
    ImageMetadataFlags, AUTH_MANIFEST_MARKER,
};
use caliptra_cfi_derive_git::cfi_impl_fn;
use caliptra_cfi_lib_git::{cfi_assert, cfi_assert_eq, cfi_launder};
use caliptra_common::mailbox_api::{
    AuthAndStashFlags, AuthorizeAndStashReq, AuthorizeAndStashResp, ImageHashSource, MailboxResp,
    MailboxRespHeader, SetAuthManifestReq,
};
use caliptra_drivers::{
    pcr_log::PCR_ID_STASH_MEASUREMENT, Array4x12, Array4xN, AuthManifestImageMetadataList,
    CaliptraError, CaliptraResult, Ecc384, Ecc384PubKey, Ecc384Signature, HashValue, Lms,
    PersistentData, RomVerifyConfig, Sha256, Sha384, SocIfc,
};
use caliptra_image_types::{
    ImageDigest, ImageEccPubKey, ImageEccSignature, ImageLmsPublicKey, ImageLmsSignature,
    ImagePreamble, SHA192_DIGEST_WORD_SIZE, SHA384_DIGEST_BYTE_SIZE,
};
use crypto::{AlgLen, Crypto};
use dpe::{
    commands::{CommandExecution, DeriveContextCmd, DeriveContextFlags},
    context::ContextHandle,
    dpe_instance::DpeEnv,
    response::DpeErrorCode,
};
use memoffset::offset_of;
use zerocopy::{AsBytes, FromBytes};

pub const IMAGE_AUTHORIZED: u32 = 0xDEADC0DE; // Either FW ID and image digest matched or 'ignore_auth_check' is set for the FW ID.
pub const IMAGE_NOT_AUTHORIZED: u32 = 0x21523F21; // FW ID not found in the image metadata entry collection.
pub const IMAGE_HASH_MISMATCH: u32 = 0x8BFB95CB; // FW ID matched, but image digest mismatched.

pub struct AuthorizeAndStashCmd;
impl AuthorizeAndStashCmd {
    #[cfg_attr(not(feature = "no-cfi"), cfi_impl_fn)]
    #[inline(never)]
    pub(crate) fn execute(drivers: &mut Drivers, cmd_args: &[u8]) -> CaliptraResult<MailboxResp> {
        if let Some(cmd) = AuthorizeAndStashReq::read_from(cmd_args) {
            if ImageHashSource::from(cmd.source) != ImageHashSource::InRequest {
                Err(CaliptraError::RUNTIME_AUTH_AND_STASH_UNSUPPORTED_IMAGE_SOURCE)?;
            }

            // Check if firmware id is present in the image metadata entry collection.
            let persistent_data = drivers.persistent_data.get();
            let auth_manifest_image_metadata_col =
                &persistent_data.auth_manifest_image_metadata_col;

            let auth_result = if let Some(metadata_entry) =
                Self::find_metadata_entry(auth_manifest_image_metadata_col, &cmd.metadata)
            {
                // If 'ignore_auth_check' is set, then skip the image digest comparison and authorize the image.
                let flags = ImageMetadataFlags(metadata_entry.flags);
<<<<<<< HEAD
                let ignore_auth_check = flags.ignore_auth_check();

                if flags.ignore_auth_check() == cfi_launder(ignore_auth_check) {
=======
                if flags.ignore_auth_check() {
                    cfi_assert!(cfi_launder(flags.ignore_auth_check()));
>>>>>>> 44a67dec
                    IMAGE_AUTHORIZED
                } else if cfi_launder(metadata_entry.digest) == cmd.measurement {
                    caliptra_cfi_lib_git::cfi_assert_eq_12_words(
                        &Array4x12::from(metadata_entry.digest).0,
                        &Array4x12::from(cmd.measurement).0,
                    );
                    IMAGE_AUTHORIZED
                } else {
                    IMAGE_HASH_MISMATCH
                }
            } else {
                IMAGE_NOT_AUTHORIZED
            };

            // Stash the measurement if the image is authorized.
            if auth_result == IMAGE_AUTHORIZED {
                let flags: AuthAndStashFlags = cmd.flags.into();
                if !flags.contains(AuthAndStashFlags::SKIP_STASH) {
                    let dpe_result = StashMeasurementCmd::stash_measurement(
                        drivers,
                        &cmd.metadata,
                        &cmd.measurement,
                    )?;
                    if dpe_result != DpeErrorCode::NoError {
                        drivers
                            .soc_ifc
                            .set_fw_extended_error(dpe_result.get_error_code());
                        Err(CaliptraError::RUNTIME_AUTH_AND_STASH_MEASUREMENT_DPE_ERROR)?;
                    }
                }
            }

            Ok(MailboxResp::AuthorizeAndStash(AuthorizeAndStashResp {
                hdr: MailboxRespHeader::default(),
                auth_req_result: auth_result,
            }))
        } else {
            Err(CaliptraError::RUNTIME_INSUFFICIENT_MEMORY)
        }
    }

    /// Search for a metadata entry in the sorted `AuthManifestImageMetadataCollection` that matches the firmware ID.
    ///
    /// This function performs a binary search on the `image_metadata_list` of the provided `AuthManifestImageMetadataCollection`.
    /// It compares the firmware ID (`fw_id`) of each metadata entry with the provided `cmd_fw_id_bytes`.
    ///
    /// # Arguments
    ///
    /// * `auth_manifest_image_metadata_col` - A reference to the `AuthManifestImageMetadataCollection` containing the metadata entries.
    /// * `cmd_fw_id_bytes` - A reference to a `[u8; 4]` array representing the firmware ID from the command to search for.
    ///
    /// # Returns
    ///
    /// * `Option<&'a AuthManifestImageMetadata>` - Returns `Some(&AuthManifestImageMetadata)` if a matching entry is found,
    ///   otherwise returns `None`.
    ///
    #[inline(never)]
    fn find_metadata_entry<'a>(
        auth_manifest_image_metadata_col: &'a AuthManifestImageMetadataCollection,
        cmd_fw_id_bytes: &[u8; 4],
    ) -> Option<&'a AuthManifestImageMetadata> {
        let mut left = 0;
        let mut right = auth_manifest_image_metadata_col.entry_count as usize;

        while left < right {
            let mid = (left + right) / 2;
            // This check is needed to avoid out of bounds panic.
            if mid >= auth_manifest_image_metadata_col.image_metadata_list.len() {
                break;
            }
            let metadata_entry = &auth_manifest_image_metadata_col.image_metadata_list[mid];
            let entry_fw_id_bytes = metadata_entry.fw_id.to_le_bytes();

            match cmd_fw_id_bytes.cmp(&entry_fw_id_bytes) {
                cmp::Ordering::Less => right = mid,
                cmp::Ordering::Greater => left = mid + 1,
                cmp::Ordering::Equal => return Some(metadata_entry),
            }
        }

        None
    }
}<|MERGE_RESOLUTION|>--- conflicted
+++ resolved
@@ -69,14 +69,8 @@
             {
                 // If 'ignore_auth_check' is set, then skip the image digest comparison and authorize the image.
                 let flags = ImageMetadataFlags(metadata_entry.flags);
-<<<<<<< HEAD
-                let ignore_auth_check = flags.ignore_auth_check();
-
-                if flags.ignore_auth_check() == cfi_launder(ignore_auth_check) {
-=======
                 if flags.ignore_auth_check() {
                     cfi_assert!(cfi_launder(flags.ignore_auth_check()));
->>>>>>> 44a67dec
                     IMAGE_AUTHORIZED
                 } else if cfi_launder(metadata_entry.digest) == cmd.measurement {
                     caliptra_cfi_lib_git::cfi_assert_eq_12_words(
