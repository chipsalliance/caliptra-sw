/*++

Licensed under the Apache-2.0 license.

File Name:

    set_auth_manifest.rs

Abstract:

    File contains AuthManifest mailbox command.

--*/

use core::cmp::min;
use core::mem::size_of;

use crate::verify;
use crate::{dpe_crypto::DpeCrypto, CptraDpeTypes, DpePlatform, Drivers};
use caliptra_auth_man_types::{
    AuthManifestFlags, AuthManifestImageMetadata, AuthManifestImageMetadataCollection,
    AuthManifestPreamble, AUTH_MANIFEST_IMAGE_METADATA_MAX_COUNT, AUTH_MANIFEST_MARKER,
};
use caliptra_cfi_derive_git::cfi_impl_fn;
use caliptra_cfi_lib_git::cfi_launder;
use caliptra_common::mailbox_api::{
    MailboxResp, MailboxRespHeader, SetAuthManifestReq, StashMeasurementReq, StashMeasurementResp,
};
use caliptra_drivers::{
    pcr_log::PCR_ID_STASH_MEASUREMENT, Array4x12, Array4xN, AuthManifestImageMetadataList,
    CaliptraError, CaliptraResult, Ecc384, Ecc384PubKey, Ecc384Signature, HashValue, Lms,
    PersistentData, RomVerifyConfig, Sha256, Sha384, SocIfc,
};
use caliptra_image_types::{
    ImageDigest, ImageEccPubKey, ImageEccSignature, ImageLmsPublicKey, ImageLmsSignature,
    ImagePreamble, SHA192_DIGEST_WORD_SIZE, SHA384_DIGEST_BYTE_SIZE,
};
use crypto::{AlgLen, Crypto};
use dpe::{
    commands::{CommandExecution, DeriveContextCmd, DeriveContextFlags},
    context::ContextHandle,
    dpe_instance::DpeEnv,
    response::DpeErrorCode,
};
use memoffset::offset_of;
use zerocopy::{AsBytes, FromBytes};
use zeroize::Zeroize;

pub struct SetAuthManifestCmd;
impl SetAuthManifestCmd {
    fn sha384_digest(
        sha384: &mut Sha384,
        buf: &[u8],
        offset: u32,
        len: u32,
    ) -> CaliptraResult<ImageDigest> {
        let err = CaliptraError::IMAGE_VERIFIER_ERR_DIGEST_OUT_OF_BOUNDS;
        let data = buf
            .get(offset as usize..)
            .ok_or(err)?
            .get(..len as usize)
            .ok_or(err)?;
        Ok(sha384.digest(data)?.0)
    }

    fn ecc384_verify(
        ecc384: &mut Ecc384,
        digest: &ImageDigest,
        pub_key: &ImageEccPubKey,
        sig: &ImageEccSignature,
    ) -> CaliptraResult<Array4xN<12, 48>> {
        let pub_key = Ecc384PubKey {
            x: pub_key.x.into(),
            y: pub_key.y.into(),
        };

        let digest: Array4x12 = digest.into();

        let sig = Ecc384Signature {
            r: sig.r.into(),
            s: sig.s.into(),
        };

        ecc384.verify_r(&pub_key, &digest, &sig)
    }

    fn lms_verify_enabled(soc_ifc: &SocIfc) -> bool {
        soc_ifc.fuse_bank().lms_verify() == RomVerifyConfig::EcdsaAndLms
    }

    fn lms_verify(
        sha256: &mut Sha256,
        digest: &ImageDigest,
        pub_key: &ImageLmsPublicKey,
        sig: &ImageLmsSignature,
    ) -> CaliptraResult<HashValue<SHA192_DIGEST_WORD_SIZE>> {
        let mut message = [0u8; SHA384_DIGEST_BYTE_SIZE];
        for i in 0..digest.len() {
            message[i * 4..][..4].copy_from_slice(&digest[i].to_be_bytes());
        }
        Lms::default().verify_lms_signature_cfi(sha256, &message, pub_key, sig)
    }

    fn verify_vendor_signed_data(
        auth_manifest_preamble: &AuthManifestPreamble,
        fw_preamble: &ImagePreamble,
        sha384: &mut Sha384,
        ecc384: &mut Ecc384,
        sha256: &mut Sha256,
        soc_ifc: &SocIfc,
    ) -> CaliptraResult<()> {
        let range = AuthManifestPreamble::vendor_signed_data_range();
        let digest_vendor = Self::sha384_digest(
            sha384,
            auth_manifest_preamble.as_bytes(),
            range.start,
            range.len() as u32,
        )?;

        // Verify the vendor ECC signature.
        let vendor_fw_ecc_key = &fw_preamble
            .vendor_pub_keys
            .ecc_pub_keys
            .get(fw_preamble.vendor_ecc_pub_key_idx as usize)
            .ok_or(CaliptraError::RUNTIME_AUTH_MANIFEST_VENDOR_ECC_SIGNATURE_INVALID)?;

        let verify_r = Self::ecc384_verify(
            ecc384,
            &digest_vendor,
            vendor_fw_ecc_key,
            &auth_manifest_preamble.vendor_pub_keys_signatures.ecc_sig,
        )
        .map_err(|_| CaliptraError::RUNTIME_AUTH_MANIFEST_VENDOR_ECC_SIGNATURE_INVALID)?;
        if cfi_launder(verify_r)
            != caliptra_drivers::Array4xN(
                auth_manifest_preamble.vendor_pub_keys_signatures.ecc_sig.r,
            )
        {
            Err(CaliptraError::RUNTIME_AUTH_MANIFEST_VENDOR_ECC_SIGNATURE_INVALID)?;
        } else {
            caliptra_cfi_lib_git::cfi_assert_eq_12_words(
                &verify_r.0,
                &auth_manifest_preamble.vendor_pub_keys_signatures.ecc_sig.r,
            );
        }

        // Verify vendor LMS signature.
        if cfi_launder(Self::lms_verify_enabled(soc_ifc)) {
            let vendor_fw_lms_key = &fw_preamble
                .vendor_pub_keys
                .lms_pub_keys
                .get(fw_preamble.vendor_lms_pub_key_idx as usize)
                .ok_or(CaliptraError::RUNTIME_AUTH_MANIFEST_VENDOR_LMS_SIGNATURE_INVALID)?;

            let candidate_key = Self::lms_verify(
                sha256,
                &digest_vendor,
                vendor_fw_lms_key,
                &auth_manifest_preamble.vendor_pub_keys_signatures.lms_sig,
            )
            .map_err(|_| CaliptraError::RUNTIME_AUTH_MANIFEST_VENDOR_LMS_SIGNATURE_INVALID)?;
            let pub_key_digest = HashValue::from(vendor_fw_lms_key.digest);
            if candidate_key != pub_key_digest {
                Err(CaliptraError::RUNTIME_AUTH_MANIFEST_VENDOR_LMS_SIGNATURE_INVALID)?;
            } else {
                caliptra_cfi_lib_git::cfi_assert_eq_6_words(&candidate_key.0, &pub_key_digest.0);
            }
        }

        Ok(())
    }

    fn verify_owner_pub_keys(
        auth_manifest_preamble: &AuthManifestPreamble,
        fw_preamble: &ImagePreamble,
        sha384: &mut Sha384,
        ecc384: &mut Ecc384,
        sha256: &mut Sha256,
        soc_ifc: &SocIfc,
    ) -> CaliptraResult<()> {
        let range = AuthManifestPreamble::owner_pub_keys_range();
        let digest_owner = Self::sha384_digest(
            sha384,
            auth_manifest_preamble.as_bytes(),
            range.start,
            range.len() as u32,
        )?;

        // Verify the owner ECC signature.
        let owner_fw_ecc_key = &fw_preamble.owner_pub_keys.ecc_pub_key;
        let verify_r = Self::ecc384_verify(
            ecc384,
            &digest_owner,
            owner_fw_ecc_key,
            &auth_manifest_preamble.owner_pub_keys_signatures.ecc_sig,
        )
        .map_err(|_| CaliptraError::RUNTIME_AUTH_MANIFEST_OWNER_ECC_SIGNATURE_INVALID)?;
        if cfi_launder(verify_r)
            != caliptra_drivers::Array4xN(
                auth_manifest_preamble.owner_pub_keys_signatures.ecc_sig.r,
            )
        {
            Err(CaliptraError::RUNTIME_AUTH_MANIFEST_OWNER_ECC_SIGNATURE_INVALID)?;
        } else {
            caliptra_cfi_lib_git::cfi_assert_eq_12_words(
                &verify_r.0,
                &auth_manifest_preamble.owner_pub_keys_signatures.ecc_sig.r,
            );
        }

        // Verify owner LMS signature.
        if cfi_launder(Self::lms_verify_enabled(soc_ifc)) {
            let owner_fw_lms_key = &fw_preamble.owner_pub_keys.lms_pub_key;

            let candidate_key = Self::lms_verify(
                sha256,
                &digest_owner,
                owner_fw_lms_key,
                &auth_manifest_preamble.owner_pub_keys_signatures.lms_sig,
            )
            .map_err(|_| CaliptraError::RUNTIME_AUTH_MANIFEST_OWNER_LMS_SIGNATURE_INVALID)?;
            let pub_key_digest = HashValue::from(owner_fw_lms_key.digest);
            if candidate_key != pub_key_digest {
                Err(CaliptraError::RUNTIME_AUTH_MANIFEST_OWNER_LMS_SIGNATURE_INVALID)?;
            } else {
                caliptra_cfi_lib_git::cfi_assert_eq_6_words(&candidate_key.0, &pub_key_digest.0);
            }
        }

        Ok(())
    }

    fn verify_vendor_image_metadata_col(
        auth_manifest_preamble: &AuthManifestPreamble,
        image_metadata_col_digest: &ImageDigest,
        sha384: &mut Sha384,
        ecc384: &mut Ecc384,
        sha256: &mut Sha256,
        soc_ifc: &SocIfc,
    ) -> CaliptraResult<()> {
        let flags = AuthManifestFlags::from(auth_manifest_preamble.flags);
        if !flags.contains(AuthManifestFlags::VENDOR_SIGNATURE_REQUIRED) {
            return Ok(());
        }
        // Verify the vendor ECC signature over the image metadata collection.
        let verify_r = Self::ecc384_verify(
            ecc384,
            image_metadata_col_digest,
            &auth_manifest_preamble.vendor_pub_keys.ecc_pub_key,
            &auth_manifest_preamble
                .vendor_image_metdata_signatures
                .ecc_sig,
        )
        .map_err(|_| CaliptraError::RUNTIME_AUTH_MANIFEST_VENDOR_ECC_SIGNATURE_INVALID)?;
        if cfi_launder(verify_r)
            != caliptra_drivers::Array4xN(
                auth_manifest_preamble
                    .vendor_image_metdata_signatures
                    .ecc_sig
                    .r,
            )
        {
            Err(CaliptraError::RUNTIME_AUTH_MANIFEST_VENDOR_ECC_SIGNATURE_INVALID)?;
        } else {
            caliptra_cfi_lib_git::cfi_assert_eq_12_words(
                &verify_r.0,
                &auth_manifest_preamble
                    .vendor_image_metdata_signatures
                    .ecc_sig
                    .r,
            );
        }

        // Verify vendor LMS signature over the image metadata collection.
        if cfi_launder(Self::lms_verify_enabled(soc_ifc)) {
            let candidate_key = Self::lms_verify(
                sha256,
                image_metadata_col_digest,
                &auth_manifest_preamble.vendor_pub_keys.lms_pub_key,
                &auth_manifest_preamble
                    .vendor_image_metdata_signatures
                    .lms_sig,
            )
            .map_err(|_| CaliptraError::RUNTIME_AUTH_MANIFEST_VENDOR_LMS_SIGNATURE_INVALID)?;
            let pub_key_digest =
                HashValue::from(auth_manifest_preamble.vendor_pub_keys.lms_pub_key.digest);
            if candidate_key != pub_key_digest {
                Err(CaliptraError::RUNTIME_AUTH_MANIFEST_VENDOR_LMS_SIGNATURE_INVALID)?;
            } else {
                caliptra_cfi_lib_git::cfi_assert_eq_6_words(&candidate_key.0, &pub_key_digest.0);
            }
        }
        Ok(())
    }

    fn verify_owner_image_metadata_col(
        auth_manifest_preamble: &AuthManifestPreamble,
        image_metadata_col_digest: &ImageDigest,
        sha384: &mut Sha384,
        ecc384: &mut Ecc384,
        sha256: &mut Sha256,
        soc_ifc: &SocIfc,
    ) -> CaliptraResult<()> {
        // Verify the owner ECC signature.
        let verify_r = Self::ecc384_verify(
            ecc384,
            image_metadata_col_digest,
            &auth_manifest_preamble.owner_pub_keys.ecc_pub_key,
            &auth_manifest_preamble
                .owner_image_metdata_signatures
                .ecc_sig,
        )
        .map_err(|_| CaliptraError::RUNTIME_AUTH_MANIFEST_OWNER_ECC_SIGNATURE_INVALID)?;
        if cfi_launder(verify_r)
            != caliptra_drivers::Array4xN(
                auth_manifest_preamble
                    .owner_image_metdata_signatures
                    .ecc_sig
                    .r,
            )
        {
            Err(CaliptraError::RUNTIME_AUTH_MANIFEST_OWNER_ECC_SIGNATURE_INVALID)?;
        } else {
            caliptra_cfi_lib_git::cfi_assert_eq_12_words(
                &verify_r.0,
                &auth_manifest_preamble
                    .owner_image_metdata_signatures
                    .ecc_sig
                    .r,
            );
        }

        // Verify owner LMS signature.
        if cfi_launder(Self::lms_verify_enabled(soc_ifc)) {
            let candidate_key = Self::lms_verify(
                sha256,
                image_metadata_col_digest,
                &auth_manifest_preamble.owner_pub_keys.lms_pub_key,
                &auth_manifest_preamble
                    .owner_image_metdata_signatures
                    .lms_sig,
            )
            .map_err(|_| CaliptraError::RUNTIME_AUTH_MANIFEST_OWNER_LMS_SIGNATURE_INVALID)?;
            let pub_key_digest =
                HashValue::from(auth_manifest_preamble.owner_pub_keys.lms_pub_key.digest);
            if candidate_key != pub_key_digest {
                Err(CaliptraError::RUNTIME_AUTH_MANIFEST_OWNER_LMS_SIGNATURE_INVALID)?;
            } else {
                caliptra_cfi_lib_git::cfi_assert_eq_6_words(&candidate_key.0, &pub_key_digest.0);
            }
        }

        Ok(())
    }

    fn process_image_metadata_col(
        cmd_buf: &[u8],
        auth_manifest_preamble: &AuthManifestPreamble,
        metadata_persistent: &mut AuthManifestImageMetadataCollection,
        sha384: &mut Sha384,
        ecc384: &mut Ecc384,
        sha256: &mut Sha256,
        soc_ifc: &SocIfc,
    ) -> CaliptraResult<()> {
        if cmd_buf.len() < size_of::<u32>() {
            Err(CaliptraError::RUNTIME_AUTH_MANIFEST_IMAGE_METADATA_LIST_INVALID_SIZE)?;
        }

        let metadata_size = min(
            cmd_buf.len(),
            size_of::<AuthManifestImageMetadataCollection>(),
        );

        // Resize the buffer to the metadata size.
        let buf = cmd_buf
            .get(..metadata_size)
            .ok_or(CaliptraError::RUNTIME_AUTH_MANIFEST_IMAGE_METADATA_LIST_INVALID_SIZE)?;

        // Typecast the mailbox buffer to the image metadata collection.
        let metadata_mailbox =
            unsafe { &mut *(buf.as_ptr() as *mut AuthManifestImageMetadataCollection) };

        if metadata_mailbox.entry_count == 0
            || metadata_mailbox.entry_count > AUTH_MANIFEST_IMAGE_METADATA_MAX_COUNT as u32
        {
            Err(CaliptraError::RUNTIME_AUTH_MANIFEST_IMAGE_METADATA_LIST_INVALID_ENTRY_COUNT)?;
        }

        // Check if the buffer contains the entry count and all the image metadata entries specified by the entry count.
        if buf.len()
            < (size_of::<u32>()
                + metadata_mailbox.entry_count as usize * size_of::<AuthManifestImageMetadata>())
        {
            Err(CaliptraError::RUNTIME_AUTH_MANIFEST_IMAGE_METADATA_LIST_INVALID_SIZE)?;
        }

        // Calculate the digest of the image metadata collection.
        let digest_metadata_col = Self::sha384_digest(sha384, buf, 0, metadata_size as u32)?;

        Self::verify_vendor_image_metadata_col(
            auth_manifest_preamble,
            &digest_metadata_col,
            sha384,
            ecc384,
            sha256,
            soc_ifc,
        )?;

        Self::verify_owner_image_metadata_col(
            auth_manifest_preamble,
            &digest_metadata_col,
            sha384,
            ecc384,
            sha256,
            soc_ifc,
        )?;

<<<<<<< HEAD
        // Sort the image metadata list by firmware ID in place. Also check for duplicate firmware IDs.
        let slice =
            &mut metadata_mailbox.image_metadata_list[..metadata_mailbox.entry_count as usize];
        for i in 0..slice.len() {
            for j in 0..(slice.len() - 1 - i) {
                // This check is needed to avoid out of bounds access panic.
                if (j + 1) >= slice.len() {
                    break;
                }

                match slice[j].fw_id.cmp(&slice[j + 1].fw_id) {
                    core::cmp::Ordering::Greater => {
                        slice.swap(j, j + 1);
=======
        // Sort the image metadata list by firmware ID in place. Also check for duplicate firmware IDs.        let slice =
        let slice =
            &mut metadata_mailbox.image_metadata_list[..metadata_mailbox.entry_count as usize];

        Self::sort_and_check_duplicate_fwid(slice)?;

        // Clear the previous image metadata collection.
        metadata_persistent.zeroize();

        // Copy the image metadata collection to the persistent data.
        metadata_persistent.as_bytes_mut()[..buf.len()].copy_from_slice(buf);

        Ok(())
    }

    fn sort_and_check_duplicate_fwid(
        slice: &mut [AuthManifestImageMetadata],
    ) -> CaliptraResult<()> {
        for i in 1..slice.len() {
            let mut j = i;
            while j > 0 {
                if j >= slice.len() {
                    break;
                }

                match slice[j - 1].fw_id.cmp(&slice[j].fw_id) {
                    core::cmp::Ordering::Greater => {
                        slice.swap(j - 1, j);
                        j -= 1;
>>>>>>> 00c08e88
                    }
                    core::cmp::Ordering::Equal => {
                        Err(CaliptraError::RUNTIME_AUTH_MANIFEST_IMAGE_METADATA_LIST_DUPLICATE_FIRMWARE_ID)?;
                    }
<<<<<<< HEAD
                    _ => {}
                }
            }
        }

        // Clear the previous image metadata collection.
        metadata_persistent.zeroize();

        // Copy the image metadata collection to the persistent data.
        metadata_persistent.as_bytes_mut()[..buf.len()].copy_from_slice(buf);

=======
                    _ => {
                        break;
                    }
                }
            }
        }
>>>>>>> 00c08e88
        Ok(())
    }

    #[cfg_attr(not(feature = "no-cfi"), cfi_impl_fn)]
    #[inline(never)]
    pub(crate) fn execute(drivers: &mut Drivers, cmd_args: &[u8]) -> CaliptraResult<MailboxResp> {
        // Validate cmd length
        let manifest_size: usize = {
            let err = CaliptraError::RUNTIME_MAILBOX_INVALID_PARAMS;
            let offset = offset_of!(SetAuthManifestReq, manifest_size);
            u32::from_le_bytes(
                cmd_args
                    .get(offset..offset + 4)
                    .ok_or(err)?
                    .try_into()
                    .map_err(|_| err)?,
            )
            .try_into()
            .unwrap()
        };

        if manifest_size > SetAuthManifestReq::MAX_MAN_SIZE {
            Err(CaliptraError::RUNTIME_MAILBOX_INVALID_PARAMS)?;
        }

        let manifest_buf = {
            let offset = offset_of!(SetAuthManifestReq, manifest);
            cmd_args
                .get(offset..offset + manifest_size)
                .ok_or(CaliptraError::RUNTIME_MAILBOX_INVALID_PARAMS)?
        };

        let preamble_size = size_of::<AuthManifestPreamble>();
        let auth_manifest_preamble = {
            let err = CaliptraError::RUNTIME_AUTH_MANIFEST_PREAMBLE_SIZE_LT_MIN;
            AuthManifestPreamble::read_from(manifest_buf.get(..preamble_size).ok_or(err)?)
                .ok_or(err)?
        };

        // Check if the preamble has the required marker.
        if auth_manifest_preamble.marker != AUTH_MANIFEST_MARKER {
            Err(CaliptraError::RUNTIME_INVALID_AUTH_MANIFEST_MARKER)?;
        }

        // Check if the manifest size is valid.
        if auth_manifest_preamble.size as usize != size_of::<AuthManifestPreamble>() {
            Err(CaliptraError::RUNTIME_AUTH_MANIFEST_PREAMBLE_SIZE_MISMATCH)?;
        }

        let persistent_data = drivers.persistent_data.get_mut();
        // Verify the vendor signed data (vendor public keys + flags).
        Self::verify_vendor_signed_data(
            &auth_manifest_preamble,
            &persistent_data.manifest1.preamble,
            &mut drivers.sha384,
            &mut drivers.ecc384,
            &mut drivers.sha256,
            &drivers.soc_ifc,
        )?;

        // Verify the owner public keys.
        Self::verify_owner_pub_keys(
            &auth_manifest_preamble,
            &persistent_data.manifest1.preamble,
            &mut drivers.sha384,
            &mut drivers.ecc384,
            &mut drivers.sha256,
            &drivers.soc_ifc,
        )?;

        Self::process_image_metadata_col(
            manifest_buf
                .get(preamble_size..)
                .ok_or(CaliptraError::RUNTIME_AUTH_MANIFEST_IMAGE_METADATA_LIST_INVALID_SIZE)?,
            &auth_manifest_preamble,
            &mut persistent_data.auth_manifest_image_metadata_col,
            &mut drivers.sha384,
            &mut drivers.ecc384,
            &mut drivers.sha256,
            &drivers.soc_ifc,
        )?;

        Ok(MailboxResp::default())
    }
}<|MERGE_RESOLUTION|>--- conflicted
+++ resolved
@@ -415,21 +415,6 @@
             soc_ifc,
         )?;
 
-<<<<<<< HEAD
-        // Sort the image metadata list by firmware ID in place. Also check for duplicate firmware IDs.
-        let slice =
-            &mut metadata_mailbox.image_metadata_list[..metadata_mailbox.entry_count as usize];
-        for i in 0..slice.len() {
-            for j in 0..(slice.len() - 1 - i) {
-                // This check is needed to avoid out of bounds access panic.
-                if (j + 1) >= slice.len() {
-                    break;
-                }
-
-                match slice[j].fw_id.cmp(&slice[j + 1].fw_id) {
-                    core::cmp::Ordering::Greater => {
-                        slice.swap(j, j + 1);
-=======
         // Sort the image metadata list by firmware ID in place. Also check for duplicate firmware IDs.        let slice =
         let slice =
             &mut metadata_mailbox.image_metadata_list[..metadata_mailbox.entry_count as usize];
@@ -459,31 +444,16 @@
                     core::cmp::Ordering::Greater => {
                         slice.swap(j - 1, j);
                         j -= 1;
->>>>>>> 00c08e88
                     }
                     core::cmp::Ordering::Equal => {
                         Err(CaliptraError::RUNTIME_AUTH_MANIFEST_IMAGE_METADATA_LIST_DUPLICATE_FIRMWARE_ID)?;
                     }
-<<<<<<< HEAD
-                    _ => {}
-                }
-            }
-        }
-
-        // Clear the previous image metadata collection.
-        metadata_persistent.zeroize();
-
-        // Copy the image metadata collection to the persistent data.
-        metadata_persistent.as_bytes_mut()[..buf.len()].copy_from_slice(buf);
-
-=======
                     _ => {
                         break;
                     }
                 }
             }
         }
->>>>>>> 00c08e88
         Ok(())
     }
 
