--- conflicted
+++ resolved
@@ -266,14 +266,9 @@
         chksum: caliptra_common::checksum::calc_checksum(u32::from(CommandId::SELF_TEST), &[]),
     };
 
-<<<<<<< HEAD
     let resp = model.mailbox_execute(u32::from(CommandId::SELF_TEST), payload.as_bytes());
-    assert_eq!(resp, expected_err);
-    model.soc_ifc().cptra_fw_error_non_fatal().write(|_| 0);
-=======
-    let resp = model.mailbox_execute(u32::from(CommandId::SELF_TEST), &cmd);
     assert!(resp.is_ok());
->>>>>>> acd6d87f
+    // TODO: Check checksum and FIPS status
 
     // SHUTDOWN
     let payload = MailboxReqHeader {
