--- conflicted
+++ resolved
@@ -10,11 +10,7 @@
 };
 use caliptra_auth_man_types::{
     AuthManifestFlags, AuthManifestImageMetadata, AuthManifestPrivKeys, AuthManifestPubKeys,
-<<<<<<< HEAD
     AuthorizationManifest, ImageMetadataFlags, AUTH_MANIFEST_IMAGE_METADATA_MAX_COUNT,
-=======
-    AuthorizationManifest, ImageMetadataFlags,
->>>>>>> 00c08e88
 };
 use caliptra_common::mailbox_api::{CommandId, MailboxReq, MailboxReqHeader, SetAuthManifestReq};
 use caliptra_error::CaliptraError;
@@ -26,7 +22,6 @@
 use rand::Rng;
 use zerocopy::AsBytes;
 
-<<<<<<< HEAD
 fn random_digest() -> [u8; 48] {
     let mut rng = rand::thread_rng();
     let range = Uniform::new_inclusive(u8::MIN, u8::MAX);
@@ -39,10 +34,7 @@
     digest
 }
 
-pub fn create_auth_manifest() -> AuthorizationManifest {
-=======
 pub fn create_auth_manifest(manifest_flags: AuthManifestFlags) -> AuthorizationManifest {
->>>>>>> 00c08e88
     let vendor_fw_key_info: AuthManifestGeneratorKeyConfig = AuthManifestGeneratorKeyConfig {
         pub_keys: AuthManifestPubKeys {
             ecc_pub_key: VENDOR_ECC_KEY_0_PUBLIC,
@@ -278,11 +270,7 @@
         m.soc_ifc().cptra_boot_status().read() == u32::from(RtBootStatus::RtReadyForCommands)
     });
 
-<<<<<<< HEAD
-    let auth_manifest = create_auth_manifest();
-=======
     let auth_manifest = create_auth_manifest(AuthManifestFlags::VENDOR_SIGNATURE_REQUIRED);
->>>>>>> 00c08e88
     let buf = auth_manifest.as_bytes();
     let mut auth_manifest_slice = [0u8; SetAuthManifestReq::MAX_MAN_SIZE];
     auth_manifest_slice[..buf.len()].copy_from_slice(buf);
@@ -449,11 +437,7 @@
 
 #[test]
 fn test_set_auth_manifest_invalid_preamble_marker() {
-<<<<<<< HEAD
-    let mut auth_manifest = create_auth_manifest();
-=======
-    let mut auth_manifest = create_auth_manifest(AuthManifestFlags::VENDOR_SIGNATURE_REQUIRED);
->>>>>>> 00c08e88
+    let mut auth_manifest = create_auth_manifest(AuthManifestFlags::VENDOR_SIGNATURE_REQUIRED);
     auth_manifest.preamble.marker = Default::default();
     test_manifest_expect_err(
         auth_manifest,
@@ -463,11 +447,7 @@
 
 #[test]
 fn test_set_auth_manifest_invalid_preamble_size() {
-<<<<<<< HEAD
-    let mut auth_manifest = create_auth_manifest();
-=======
-    let mut auth_manifest = create_auth_manifest(AuthManifestFlags::VENDOR_SIGNATURE_REQUIRED);
->>>>>>> 00c08e88
+    let mut auth_manifest = create_auth_manifest(AuthManifestFlags::VENDOR_SIGNATURE_REQUIRED);
     auth_manifest.preamble.size -= 1;
     test_manifest_expect_err(
         auth_manifest,
@@ -477,11 +457,7 @@
 
 #[test]
 fn test_set_auth_manifest_invalid_vendor_ecc_sig() {
-<<<<<<< HEAD
-    let mut auth_manifest = create_auth_manifest();
-=======
-    let mut auth_manifest = create_auth_manifest(AuthManifestFlags::VENDOR_SIGNATURE_REQUIRED);
->>>>>>> 00c08e88
+    let mut auth_manifest = create_auth_manifest(AuthManifestFlags::VENDOR_SIGNATURE_REQUIRED);
     auth_manifest.preamble.vendor_pub_keys_signatures.ecc_sig = Default::default();
     test_manifest_expect_err(
         auth_manifest,
@@ -491,11 +467,7 @@
 
 #[test]
 fn test_set_auth_manifest_invalid_vendor_lms_sig() {
-<<<<<<< HEAD
-    let mut auth_manifest = create_auth_manifest();
-=======
-    let mut auth_manifest = create_auth_manifest(AuthManifestFlags::VENDOR_SIGNATURE_REQUIRED);
->>>>>>> 00c08e88
+    let mut auth_manifest = create_auth_manifest(AuthManifestFlags::VENDOR_SIGNATURE_REQUIRED);
     auth_manifest.preamble.vendor_pub_keys_signatures.lms_sig = Default::default();
     test_manifest_expect_err(
         auth_manifest,
@@ -505,11 +477,7 @@
 
 #[test]
 fn test_set_auth_manifest_invalid_owner_ecc_sig() {
-<<<<<<< HEAD
-    let mut auth_manifest = create_auth_manifest();
-=======
-    let mut auth_manifest = create_auth_manifest(AuthManifestFlags::VENDOR_SIGNATURE_REQUIRED);
->>>>>>> 00c08e88
+    let mut auth_manifest = create_auth_manifest(AuthManifestFlags::VENDOR_SIGNATURE_REQUIRED);
     auth_manifest.preamble.owner_pub_keys_signatures.ecc_sig = Default::default();
     test_manifest_expect_err(
         auth_manifest,
@@ -519,11 +487,7 @@
 
 #[test]
 fn test_set_auth_manifest_invalid_owner_lms_sig() {
-<<<<<<< HEAD
-    let mut auth_manifest = create_auth_manifest();
-=======
-    let mut auth_manifest = create_auth_manifest(AuthManifestFlags::VENDOR_SIGNATURE_REQUIRED);
->>>>>>> 00c08e88
+    let mut auth_manifest = create_auth_manifest(AuthManifestFlags::VENDOR_SIGNATURE_REQUIRED);
     auth_manifest.preamble.owner_pub_keys_signatures.lms_sig = Default::default();
     test_manifest_expect_err(
         auth_manifest,
@@ -533,11 +497,7 @@
 
 #[test]
 fn test_set_auth_manifest_invalid_metadata_list_count() {
-<<<<<<< HEAD
-    let mut auth_manifest = create_auth_manifest();
-=======
-    let mut auth_manifest = create_auth_manifest(AuthManifestFlags::VENDOR_SIGNATURE_REQUIRED);
->>>>>>> 00c08e88
+    let mut auth_manifest = create_auth_manifest(AuthManifestFlags::VENDOR_SIGNATURE_REQUIRED);
     auth_manifest.image_metadata_col.entry_count = 0;
     test_manifest_expect_err(
         auth_manifest,
@@ -547,11 +507,7 @@
 
 #[test]
 fn test_set_auth_manifest_invalid_vendor_metadata_ecc_sig() {
-<<<<<<< HEAD
-    let mut auth_manifest = create_auth_manifest();
-=======
-    let mut auth_manifest = create_auth_manifest(AuthManifestFlags::VENDOR_SIGNATURE_REQUIRED);
->>>>>>> 00c08e88
+    let mut auth_manifest = create_auth_manifest(AuthManifestFlags::VENDOR_SIGNATURE_REQUIRED);
     auth_manifest
         .preamble
         .vendor_image_metdata_signatures
@@ -564,11 +520,7 @@
 
 #[test]
 fn test_set_auth_manifest_invalid_vendor_metadata_lms_sig() {
-<<<<<<< HEAD
-    let mut auth_manifest = create_auth_manifest();
-=======
-    let mut auth_manifest = create_auth_manifest(AuthManifestFlags::VENDOR_SIGNATURE_REQUIRED);
->>>>>>> 00c08e88
+    let mut auth_manifest = create_auth_manifest(AuthManifestFlags::VENDOR_SIGNATURE_REQUIRED);
     auth_manifest
         .preamble
         .vendor_image_metdata_signatures
@@ -581,11 +533,7 @@
 
 #[test]
 fn test_set_auth_manifest_invalid_owner_metadata_ecc_sig() {
-<<<<<<< HEAD
-    let mut auth_manifest = create_auth_manifest();
-=======
-    let mut auth_manifest = create_auth_manifest(AuthManifestFlags::VENDOR_SIGNATURE_REQUIRED);
->>>>>>> 00c08e88
+    let mut auth_manifest = create_auth_manifest(AuthManifestFlags::VENDOR_SIGNATURE_REQUIRED);
     auth_manifest
         .preamble
         .owner_image_metdata_signatures
@@ -598,11 +546,7 @@
 
 #[test]
 fn test_set_auth_manifest_invalid_owner_metadata_lms_sig() {
-<<<<<<< HEAD
-    let mut auth_manifest = create_auth_manifest();
-=======
-    let mut auth_manifest = create_auth_manifest(AuthManifestFlags::VENDOR_SIGNATURE_REQUIRED);
->>>>>>> 00c08e88
+    let mut auth_manifest = create_auth_manifest(AuthManifestFlags::VENDOR_SIGNATURE_REQUIRED);
     auth_manifest
         .preamble
         .owner_image_metdata_signatures
