// Licensed under the Apache-2.0 license.

use crate::common::{assert_error, run_rt_test, RuntimeTestArgs};
use caliptra_api::SocManager;
use caliptra_builder::{version, ImageOptions};
use caliptra_common::mailbox_api::{
    CommandId, FipsVersionResp, MailboxReqHeader, MailboxRespHeader,
};
use caliptra_hw_model::HwModel;
use caliptra_image_types::FwVerificationPqcKeyType;
use caliptra_runtime::FipsVersionCmd;
use zerocopy::{FromBytes, IntoBytes};

<<<<<<< HEAD
// const HW_REV_ID: u32 = 0x12; // 2.1
// [CAP2][TODO] update once FPGA is ready
=======
#[cfg(all(
    not(feature = "verilator"),
    not(feature = "fpga_realtime"),
    not(feature = "fpga_subsystem")
))]
const HW_REV_ID: u32 = 0x102;

// [CAP2][TODO] update once RTL sets this right
#[cfg(any(
    feature = "verilator",
    feature = "fpga_realtime",
    feature = "fpga_subsystem"
))]
>>>>>>> 9ae33777
const HW_REV_ID: u32 = 0x2;

#[test]
fn test_fips_version() {
    let args = RuntimeTestArgs {
        test_image_options: Some(ImageOptions {
            fmc_version: version::get_fmc_version(),
            app_version: version::get_runtime_version(),
            pqc_key_type: FwVerificationPqcKeyType::LMS,
            ..Default::default()
        }),
        ..Default::default()
    };
    let mut model = run_rt_test(args);

    model.step_until(|m| m.soc_mbox().status().read().mbox_fsm_ps().mbox_idle());

    // VERSION
    let payload = MailboxReqHeader {
        chksum: caliptra_common::checksum::calc_checksum(u32::from(CommandId::VERSION), &[]),
    };

    let fips_version_resp = model
        .mailbox_execute(u32::from(CommandId::VERSION), payload.as_bytes())
        .unwrap()
        .unwrap();

    // Check command size
    let fips_version_bytes: &[u8] = fips_version_resp.as_bytes();

    // Check values against expected.
    let fips_version = FipsVersionResp::read_from_bytes(fips_version_bytes).unwrap();
    assert!(caliptra_common::checksum::verify_checksum(
        fips_version.hdr.chksum,
        0x0,
        &fips_version.as_bytes()[core::mem::size_of_val(&fips_version.hdr.chksum)..],
    ));
    assert_eq!(
        fips_version.hdr.fips_status,
        MailboxRespHeader::FIPS_STATUS_APPROVED
    );
    assert_eq!(fips_version.mode, FipsVersionCmd::MODE);
    // fw_rev[0] is FMC version at 31:16 and ROM version at 15:0
    // Ignore ROM version since this test is for runtime
    let fw_version_0_expected = (version::get_fmc_version() as u32) << 16;
    assert_eq!(
        [
            fips_version.fips_rev[0],
            fips_version.fips_rev[1] & 0xFFFF0000, // Mask out the ROM version
            fips_version.fips_rev[2],
        ],
        [
            HW_REV_ID,
            fw_version_0_expected,
            version::get_runtime_version()
        ]
    );
    let name = &fips_version.name[..];
    assert_eq!(name, FipsVersionCmd::NAME.as_bytes());
}

#[test]
fn test_fips_shutdown() {
    let mut model = run_rt_test(RuntimeTestArgs::default());

    model.step_until(|m| m.soc_mbox().status().read().mbox_fsm_ps().mbox_idle());

    // SHUTDOWN
    let payload = MailboxReqHeader {
        chksum: caliptra_common::checksum::calc_checksum(u32::from(CommandId::SHUTDOWN), &[]),
    };

    let resp = model
        .mailbox_execute(u32::from(CommandId::SHUTDOWN), payload.as_bytes())
        .unwrap()
        .unwrap();

    let resp = MailboxRespHeader::read_from_bytes(resp.as_slice()).unwrap();
    // Verify checksum and FIPS status
    assert!(caliptra_common::checksum::verify_checksum(
        resp.chksum,
        0x0,
        &resp.as_bytes()[core::mem::size_of_val(&resp.chksum)..],
    ));
    assert_eq!(resp.fips_status, MailboxRespHeader::FIPS_STATUS_APPROVED);

    // Check we are rejecting additional commands with the shutdown error code.
    let payload = MailboxReqHeader {
        chksum: caliptra_common::checksum::calc_checksum(u32::from(CommandId::VERSION), &[]),
    };
    let resp = model
        .mailbox_execute(u32::from(CommandId::VERSION), payload.as_bytes())
        .unwrap_err();
    assert_error(
        &mut model,
        caliptra_drivers::CaliptraError::RUNTIME_SHUTDOWN,
        resp,
    );
}<|MERGE_RESOLUTION|>--- conflicted
+++ resolved
@@ -11,10 +11,6 @@
 use caliptra_runtime::FipsVersionCmd;
 use zerocopy::{FromBytes, IntoBytes};
 
-<<<<<<< HEAD
-// const HW_REV_ID: u32 = 0x12; // 2.1
-// [CAP2][TODO] update once FPGA is ready
-=======
 #[cfg(all(
     not(feature = "verilator"),
     not(feature = "fpga_realtime"),
@@ -28,7 +24,6 @@
     feature = "fpga_realtime",
     feature = "fpga_subsystem"
 ))]
->>>>>>> 9ae33777
 const HW_REV_ID: u32 = 0x2;
 
 #[test]
