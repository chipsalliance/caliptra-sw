// Licensed under the Apache-2.0 license

use std::collections::VecDeque;

use crate::common::{assert_error, run_rt_test, start_rt_test_pqc_model, RuntimeTestArgs};
use aes::Aes256;
use aes_gcm::{aead::AeadMutInPlace, Key};
use caliptra_api::mailbox::{
    populate_checksum, CmAesDecryptInitReq, CmAesDecryptUpdateReq, CmAesEncryptInitReq,
    CmAesEncryptInitResp, CmAesEncryptInitRespHeader, CmAesEncryptUpdateReq,
    CmAesGcmDecryptFinalReq, CmAesGcmDecryptFinalResp, CmAesGcmDecryptFinalRespHeader,
    CmAesGcmDecryptInitReq, CmAesGcmDecryptInitResp, CmAesGcmDecryptUpdateReq,
    CmAesGcmDecryptUpdateResp, CmAesGcmDecryptUpdateRespHeader, CmAesGcmEncryptFinalReq,
    CmAesGcmEncryptFinalResp, CmAesGcmEncryptFinalRespHeader, CmAesGcmEncryptInitReq,
    CmAesGcmEncryptInitResp, CmAesGcmEncryptUpdateReq, CmAesGcmEncryptUpdateResp,
    CmAesGcmEncryptUpdateRespHeader, CmAesGcmSpdmDecryptInitReq, CmAesGcmSpdmDecryptInitResp,
    CmAesGcmSpdmEncryptInitReq, CmAesGcmSpdmEncryptInitResp, CmAesMode, CmAesResp, CmAesRespHeader,
    CmDeleteReq, CmDeriveStableKeyReq, CmDeriveStableKeyResp, CmEcdhFinishReq, CmEcdhFinishResp,
    CmEcdhGenerateReq, CmEcdhGenerateResp, CmEcdsaPublicKeyReq, CmEcdsaPublicKeyResp,
    CmEcdsaSignReq, CmEcdsaSignResp, CmEcdsaVerifyReq, CmHashAlgorithm, CmHkdfExpandReq,
    CmHkdfExpandResp, CmHkdfExtractReq, CmHkdfExtractResp, CmHmacKdfCounterReq,
    CmHmacKdfCounterResp, CmHmacReq, CmHmacResp, CmImportReq, CmImportResp, CmKeyUsage,
    CmMldsaPublicKeyReq, CmMldsaPublicKeyResp, CmMldsaSignReq, CmMldsaSignResp, CmMldsaVerifyReq,
    CmRandomGenerateReq, CmRandomGenerateResp, CmRandomStirReq, CmShaFinalReq, CmShaFinalResp,
    CmShaInitReq, CmShaInitResp, CmShaUpdateReq, CmStableKeyType, CmStatusResp, Cmk, CommandId,
    MailboxReq, MailboxReqHeader, MailboxRespHeader, MailboxRespHeaderVarSize, ResponseVarSize,
    CMB_ECDH_EXCHANGE_DATA_MAX_SIZE, CMK_SIZE_BYTES, MAX_CMB_DATA_SIZE,
};
use caliptra_api::SocManager;
use caliptra_drivers::AES_BLOCK_SIZE_BYTES;
<<<<<<< HEAD
use caliptra_hw_model::{DefaultHwModel, Fuses, HwModel, InitParams, TrngMode};
=======
use caliptra_hw_model::{DefaultHwModel, HwModel, InitParams, SubsystemInitParams, TrngMode};
>>>>>>> 470170c8
use caliptra_image_types::FwVerificationPqcKeyType;
use caliptra_runtime::RtBootStatus;
use cbc::cipher::BlockEncryptMut;
use cipher::{KeyIvInit, StreamCipherCore};
use fips204::ml_dsa_87;
use fips204::traits::Signer;
use hkdf::Hkdf;
use hmac::{Hmac, Mac};
use p384::ecdsa::signature::hazmat::PrehashSigner;
use p384::ecdsa::{Signature, SigningKey};
use rand::prelude::*;
use rand::rngs::StdRng;
use rand::{CryptoRng, RngCore};
use sha2::{Digest, Sha384, Sha512};
use zerocopy::{transmute, FromBytes, IntoBytes};

#[cfg(feature = "fpga_subsystem")]
const HW_MODEL_MODES_SUBSYSTEM: [bool; 1] = [true];
#[cfg(feature = "fpga_realtime")]
const HW_MODEL_MODES_SUBSYSTEM: [bool; 1] = [false];
#[cfg(not(any(feature = "fpga_realtime", feature = "fpga_subsystem")))]
const HW_MODEL_MODES_SUBSYSTEM: [bool; 2] = [false, true];

#[test]
fn test_status() {
    let mut model = run_rt_test(RuntimeTestArgs::default());

    model.step_until(|m| {
        m.soc_ifc().cptra_boot_status().read() == u32::from(RtBootStatus::RtReadyForCommands)
    });

    let payload = MailboxReqHeader {
        chksum: caliptra_common::checksum::calc_checksum(u32::from(CommandId::CM_STATUS), &[]),
    };

    let resp = model
        .mailbox_execute(u32::from(CommandId::CM_STATUS), payload.as_bytes())
        .unwrap()
        .expect("We should have received a response");

    let cm_resp = CmStatusResp::ref_from_bytes(resp.as_slice()).unwrap();
    assert_eq!(cm_resp.used_usage_storage, 0);
    assert_eq!(cm_resp.total_usage_storage, 256);
}

#[test]
fn test_import() {
    let mut model = run_rt_test(RuntimeTestArgs::default());

    model.step_until(|m| {
        m.soc_ifc().cptra_boot_status().read() == u32::from(RtBootStatus::RtReadyForCommands)
    });

    // check too large of an input
    let mut cm_import_cmd = MailboxReq::CmImport(CmImportReq {
        hdr: MailboxReqHeader { chksum: 0 },
        key_usage: CmKeyUsage::Aes.into(),
        input_size: 1000,
        input: [0xaa; 64],
    });
    assert_eq!(
        cm_import_cmd.populate_chksum().unwrap_err(),
        caliptra_drivers::CaliptraError::RUNTIME_MAILBOX_API_REQUEST_DATA_LEN_TOO_LARGE
    );

    // wrong size
    let mut cm_import_cmd = MailboxReq::CmImport(CmImportReq {
        hdr: MailboxReqHeader { chksum: 0 },
        key_usage: CmKeyUsage::Aes.into(),
        input_size: 64,
        input: [0xaa; 64],
    });
    cm_import_cmd.populate_chksum().unwrap();
    let resp = model
        .mailbox_execute(
            u32::from(CommandId::CM_IMPORT),
            cm_import_cmd.as_bytes().unwrap(),
        )
        .unwrap_err();
    assert_error(
        &mut model,
        caliptra_drivers::CaliptraError::RUNTIME_CMB_INVALID_KEY_USAGE_AND_SIZE,
        resp,
    );

    // AES key import
    let mut cm_import_cmd = MailboxReq::CmImport(CmImportReq {
        hdr: MailboxReqHeader { chksum: 0 },
        key_usage: CmKeyUsage::Aes.into(),
        input_size: 32,
        input: [0xaa; 64],
    });
    cm_import_cmd.populate_chksum().unwrap();

    let resp = model
        .mailbox_execute(
            u32::from(CommandId::CM_IMPORT),
            cm_import_cmd.as_bytes().unwrap(),
        )
        .unwrap()
        .expect("We should have received a response");

    let cm_import_resp = CmImportResp::ref_from_bytes(resp.as_slice()).unwrap();
    let cmk = cm_import_resp.cmk.as_bytes();
    assert_eq!(CMK_SIZE_BYTES, cmk.len());
    assert!(!cmk.iter().all(|&x| x == 0));
    assert_eq!(
        cm_import_resp.hdr.fips_status,
        MailboxRespHeader::FIPS_STATUS_APPROVED
    );

    let payload = MailboxReqHeader {
        chksum: caliptra_common::checksum::calc_checksum(u32::from(CommandId::CM_STATUS), &[]),
    };
    let status_resp = model
        .mailbox_execute(u32::from(CommandId::CM_STATUS), payload.as_bytes())
        .unwrap()
        .expect("We should have received a response");

    let cm_resp = CmStatusResp::ref_from_bytes(status_resp.as_slice()).unwrap();
    assert_eq!(cm_resp.used_usage_storage, 1);
    assert_eq!(cm_resp.total_usage_storage, 256);
}

#[test]
fn test_import_full() {
    let mut model = run_rt_test(RuntimeTestArgs::default());

    model.step_until(|m| {
        m.soc_ifc().cptra_boot_status().read() == u32::from(RtBootStatus::RtReadyForCommands)
    });

    // AES key import
    let mut cm_import_cmd = MailboxReq::CmImport(CmImportReq {
        hdr: MailboxReqHeader { chksum: 0 },
        key_usage: CmKeyUsage::Aes.into(),
        input_size: 32,
        input: [0xaa; 64],
    });
    cm_import_cmd.populate_chksum().unwrap();

    for _ in 0..256 {
        model
            .mailbox_execute(
                u32::from(CommandId::CM_IMPORT),
                cm_import_cmd.as_bytes().unwrap(),
            )
            .unwrap()
            .expect("We should have received a response");
    }
    let err = model
        .mailbox_execute(
            u32::from(CommandId::CM_IMPORT),
            cm_import_cmd.as_bytes().unwrap(),
        )
        .unwrap_err();
    assert_error(
        &mut model,
        caliptra_drivers::CaliptraError::RUNTIME_CMB_KEY_USAGE_STORAGE_FULL,
        err,
    );

    let cm_resp = status(&mut model);
    assert_eq!(cm_resp.used_usage_storage, 256);
    assert_eq!(cm_resp.total_usage_storage, 256);
}

// this test is very slow so we only test it manually (on an FPGA, preferably)
#[ignore]
// Test that we can import more than 2^24 keys as long as we delete them occasionally.
#[test]
fn test_import_wraparound() {
    let mut model = run_rt_test(RuntimeTestArgs::default());

    model.step_until(|m| {
        m.soc_ifc().cptra_boot_status().read() == u32::from(RtBootStatus::RtReadyForCommands)
    });

    let raw_key = [0xaa; 32];
    let mut keys = VecDeque::new();
    for _ in 0..((1 << 24) + 1000) {
        let cmk = import_key(&mut model, &raw_key, CmKeyUsage::Aes);
        keys.push_back(cmk);
        if keys.len() >= 256 {
            delete_key(&mut model, &keys.pop_front().unwrap());
        }
    }
}

fn status(model: &mut DefaultHwModel) -> CmStatusResp {
    let mut req = MailboxReq::CmStatus(MailboxReqHeader::default());
    req.populate_chksum().unwrap();
    let req = req.as_bytes().unwrap();
    let status_resp = model
        .mailbox_execute(u32::from(CommandId::CM_STATUS), req)
        .unwrap()
        .expect("We should have received a response");
    CmStatusResp::read_from_bytes(status_resp.as_slice()).unwrap()
}

fn delete_key(model: &mut DefaultHwModel, cmk: &Cmk) {
    let mut req = MailboxReq::CmDelete(CmDeleteReq {
        hdr: MailboxReqHeader::default(),
        cmk: cmk.clone(),
    });
    req.populate_chksum().unwrap();
    let req = req.as_bytes().unwrap();
    model
        .mailbox_execute(u32::from(CommandId::CM_DELETE), req)
        .unwrap()
        .expect("We should have received a response");
}

#[test]
fn test_delete() {
    let mut model = run_rt_test(RuntimeTestArgs::default());

    model.step_until(|m| {
        m.soc_ifc().cptra_boot_status().read() == u32::from(RtBootStatus::RtReadyForCommands)
    });

    let cmk = import_key(&mut model, &[0xaa; 32], CmKeyUsage::Aes);
    let status_resp = status(&mut model);
    assert_eq!(status_resp.used_usage_storage, 1);
    assert_eq!(status_resp.total_usage_storage, 256);

    delete_key(&mut model, &cmk);

    let status_resp = status(&mut model);
    assert_eq!(status_resp.used_usage_storage, 0);
    assert_eq!(status_resp.total_usage_storage, 256);
}

#[test]
fn test_clear() {
    let mut model = run_rt_test(RuntimeTestArgs::default());

    model.step_until(|m| {
        m.soc_ifc().cptra_boot_status().read() == u32::from(RtBootStatus::RtReadyForCommands)
    });

    let mut req = MailboxReq::CmClear(MailboxReqHeader::default());
    req.populate_chksum().unwrap();
    let req = req.as_bytes().unwrap();

    let raw_key = [0xaa; 32];
    let mut keys = VecDeque::new();
    for _ in 0..256 {
        let cmk = import_key(&mut model, &raw_key, CmKeyUsage::Aes);
        keys.push_back(cmk);
    }

    let status_resp = status(&mut model);
    assert_eq!(status_resp.used_usage_storage, 256);
    assert_eq!(status_resp.total_usage_storage, 256);

    model
        .mailbox_execute(u32::from(CommandId::CM_CLEAR), req)
        .unwrap()
        .expect("We should have received a response");

    let status_resp = status(&mut model);
    assert_eq!(status_resp.used_usage_storage, 0);
    assert_eq!(status_resp.total_usage_storage, 256);
}

#[test]
fn test_sha384_simple() {
    let mut model = run_rt_test(RuntimeTestArgs::default());

    model.step_until(|m| {
        m.soc_ifc().cptra_boot_status().read() == u32::from(RtBootStatus::RtReadyForCommands)
    });

    let input_data = "a".repeat(129);
    let input_data = input_data.as_bytes();

    // Simple case
    let mut req = CmShaInitReq {
        hash_algorithm: 1, // SHA384
        input_size: input_data.len() as u32,
        ..Default::default()
    };
    req.input[..input_data.len()].copy_from_slice(input_data);

    let mut init = MailboxReq::CmShaInit(req);
    init.populate_chksum().unwrap();
    let resp_bytes = model
        .mailbox_execute(u32::from(CommandId::CM_SHA_INIT), init.as_bytes().unwrap())
        .unwrap()
        .expect("Should have gotten a context");
    let resp = CmShaInitResp::ref_from_bytes(resp_bytes.as_slice()).unwrap();

    let req = CmShaFinalReq {
        context: resp.context,
        ..Default::default()
    };

    let mut fin = MailboxReq::CmShaFinal(req);
    fin.populate_chksum().unwrap();
    let resp_bytes = model
        .mailbox_execute(u32::from(CommandId::CM_SHA_FINAL), fin.as_bytes().unwrap())
        .unwrap()
        .expect("Should have gotten a context");

    let mut expected_resp = CmShaFinalResp::default();
    expected_resp.hdr.data_len = 48;

    let mut hasher = Sha384::new();
    hasher.update(input_data);
    let expected_hash = hasher.finalize();
    expected_resp.hash[..48].copy_from_slice(expected_hash.as_bytes());
    populate_checksum(expected_resp.as_bytes_partial_mut().unwrap());
    let expected_bytes = expected_resp.as_bytes_partial().unwrap();
    assert_eq!(expected_bytes, resp_bytes);
}

#[test]
fn test_sha_partial_update() {
    let mut model = run_rt_test(RuntimeTestArgs::default());

    model.step_until(|m| {
        m.soc_ifc().cptra_boot_status().read() == u32::from(RtBootStatus::RtReadyForCommands)
    });

    // check sha384 and sha512
    for sha in [1, 2] {
        let input_str = "a".repeat(2048);
        let input_copy = input_str.clone();
        let original_input_data = input_copy.as_bytes();
        let mut input_data = input_str.as_bytes().to_vec();
        let mut input_data = input_data.as_mut_slice();

        let split = 4;
        let initial = 1024;

        let mut req: CmShaInitReq = CmShaInitReq {
            hash_algorithm: sha,
            input_size: initial as u32,
            ..Default::default()
        };
        req.input[..initial].copy_from_slice(&input_data[..initial]);
        input_data = &mut input_data[initial..];

        let mut init = MailboxReq::CmShaInit(req);
        init.populate_chksum().unwrap();
        let resp_bytes = model
            .mailbox_execute(u32::from(CommandId::CM_SHA_INIT), init.as_bytes().unwrap())
            .unwrap()
            .expect("Should have gotten a context");
        let mut resp = CmShaInitResp::ref_from_bytes(resp_bytes.as_slice()).unwrap();
        let mut resp_bytes: Vec<u8>;

        while input_data.len() > split {
            let mut req = CmShaUpdateReq {
                input_size: split as u32,
                context: resp.context,
                ..Default::default()
            };
            req.input[..split].copy_from_slice(&input_data[..split]);

            let mut update = MailboxReq::CmShaUpdate(req);
            update.populate_chksum().unwrap();
            resp_bytes = model
                .mailbox_execute(
                    u32::from(CommandId::CM_SHA_UPDATE),
                    update.as_bytes().unwrap(),
                )
                .unwrap()
                .expect("Should have gotten a context");

            resp = CmShaInitResp::ref_from_bytes(resp_bytes.as_slice()).unwrap();
            input_data = &mut input_data[split..];
        }

        let mut req = CmShaFinalReq {
            input_size: input_data.len() as u32,
            context: resp.context,
            ..Default::default()
        };
        req.input[..input_data.len()].copy_from_slice(input_data);

        let mut fin = MailboxReq::CmShaFinal(req);
        fin.populate_chksum().unwrap();
        let resp_bytes = model
            .mailbox_execute(u32::from(CommandId::CM_SHA_FINAL), fin.as_bytes().unwrap())
            .unwrap()
            .expect("Should have gotten a context");

        let mut expected_resp = CmShaFinalResp::default();
        if sha == 1 {
            let mut hasher = Sha384::new();
            hasher.update(original_input_data);
            let expected_hash = hasher.finalize();
            expected_resp.hash[..48].copy_from_slice(expected_hash.as_bytes());
            expected_resp.hdr.data_len = 48;
        } else {
            let mut hasher = Sha512::new();
            hasher.update(original_input_data);
            let expected_hash = hasher.finalize();
            expected_resp.hash.copy_from_slice(expected_hash.as_bytes());
            expected_resp.hdr.data_len = 64;
        };
        populate_checksum(expected_resp.as_bytes_partial_mut().unwrap());
        let expected_bytes = expected_resp.as_bytes_partial().unwrap();
        assert_eq!(expected_bytes, resp_bytes);
    }
}

#[test]
fn test_sha_many() {
    let mut model = run_rt_test(RuntimeTestArgs::default());

    model.step_until(|m| {
        m.soc_ifc().cptra_boot_status().read() == u32::from(RtBootStatus::RtReadyForCommands)
    });

    // check sha384 and sha512
    for sha in [1, 2] {
        // 467 is a prime so should exercise different edge cases in sizes but not take too long
        for i in (0..MAX_CMB_DATA_SIZE * 4).step_by(467) {
            let input_str = "a".repeat(i);
            let input_copy = input_str.clone();
            let original_input_data = input_copy.as_bytes();
            let mut input_data = input_str.as_bytes().to_vec();
            let mut input_data = input_data.as_mut_slice();

            let process = input_data.len().min(MAX_CMB_DATA_SIZE);

            let mut req: CmShaInitReq = CmShaInitReq {
                hash_algorithm: sha,
                input_size: process as u32,
                ..Default::default()
            };
            req.input[..process].copy_from_slice(&input_data[..process]);
            input_data = &mut input_data[process..];

            let mut init = MailboxReq::CmShaInit(req);
            init.populate_chksum().unwrap();
            let resp_bytes = model
                .mailbox_execute(u32::from(CommandId::CM_SHA_INIT), init.as_bytes().unwrap())
                .unwrap()
                .expect("Should have gotten a context");
            let mut resp = CmShaInitResp::ref_from_bytes(resp_bytes.as_slice()).unwrap();
            let mut resp_bytes: Vec<u8>;

            while input_data.len() > MAX_CMB_DATA_SIZE {
                let mut req = CmShaUpdateReq {
                    input_size: MAX_CMB_DATA_SIZE as u32,
                    context: resp.context,
                    ..Default::default()
                };
                req.input.copy_from_slice(&input_data[..MAX_CMB_DATA_SIZE]);

                let mut update = MailboxReq::CmShaUpdate(req);
                update.populate_chksum().unwrap();
                resp_bytes = model
                    .mailbox_execute(
                        u32::from(CommandId::CM_SHA_UPDATE),
                        update.as_bytes().unwrap(),
                    )
                    .unwrap()
                    .expect("Should have gotten a context");

                resp = CmShaInitResp::ref_from_bytes(resp_bytes.as_slice()).unwrap();
                input_data = &mut input_data[MAX_CMB_DATA_SIZE..];
            }

            let mut req = CmShaFinalReq {
                input_size: input_data.len() as u32,
                context: resp.context,
                ..Default::default()
            };
            req.input[..input_data.len()].copy_from_slice(input_data);

            let mut fin = MailboxReq::CmShaFinal(req);
            fin.populate_chksum().unwrap();
            let resp_bytes = model
                .mailbox_execute(u32::from(CommandId::CM_SHA_FINAL), fin.as_bytes().unwrap())
                .unwrap()
                .expect("Should have gotten a context");

            let mut expected_resp = CmShaFinalResp::default();
            if sha == 1 {
                let mut hasher = Sha384::new();
                hasher.update(original_input_data);
                let expected_hash = hasher.finalize();
                expected_resp.hash[..48].copy_from_slice(expected_hash.as_bytes());
                expected_resp.hdr.data_len = 48;
            } else {
                let mut hasher = Sha512::new();
                hasher.update(original_input_data);
                let expected_hash = hasher.finalize();
                expected_resp.hash.copy_from_slice(expected_hash.as_bytes());
                expected_resp.hdr.data_len = 64;
            };
            populate_checksum(expected_resp.as_bytes_partial_mut().unwrap());
            let expected_bytes = expected_resp.as_bytes_partial().unwrap();
            assert_eq!(expected_bytes, resp_bytes);
        }
    }
}

#[test]
fn test_random_generate() {
    let mut model = run_rt_test(RuntimeTestArgs::default());

    model.step_until(|m| {
        m.soc_ifc().cptra_boot_status().read() == u32::from(RtBootStatus::RtReadyForCommands)
    });

    // check too large of an input
    let mut cm_random_generate = MailboxReq::CmRandomGenerate(CmRandomGenerateReq {
        hdr: MailboxReqHeader::default(),
        size: u32::MAX,
    });
    cm_random_generate.populate_chksum().unwrap();

    let err = model
        .mailbox_execute(
            u32::from(CommandId::CM_RANDOM_GENERATE),
            cm_random_generate.as_bytes().unwrap(),
        )
        .unwrap_err();
    assert_error(
        &mut model,
        caliptra_drivers::CaliptraError::RUNTIME_MAILBOX_INVALID_PARAMS,
        err,
    );

    // 0 bytes
    let mut cm_random_generate = MailboxReq::CmRandomGenerate(CmRandomGenerateReq {
        hdr: MailboxReqHeader::default(),
        size: 0,
    });
    cm_random_generate.populate_chksum().unwrap();

    let resp_bytes = model
        .mailbox_execute(
            u32::from(CommandId::CM_RANDOM_GENERATE),
            cm_random_generate.as_bytes().unwrap(),
        )
        .unwrap()
        .expect("We should have received a response");

    let mut resp = CmRandomGenerateResp::default();
    const VAR_HEADER_SIZE: usize = size_of::<MailboxRespHeaderVarSize>();
    resp.hdr = MailboxRespHeaderVarSize::read_from_bytes(&resp_bytes[..VAR_HEADER_SIZE]).unwrap();
    assert_eq!(resp.hdr.data_len, 0);
    assert!(resp_bytes[VAR_HEADER_SIZE..].iter().all(|&x| x == 0));

    // 1 byte
    let mut cm_random_generate = MailboxReq::CmRandomGenerate(CmRandomGenerateReq {
        hdr: MailboxReqHeader::default(),
        size: 1,
    });
    cm_random_generate.populate_chksum().unwrap();

    let resp_bytes = model
        .mailbox_execute(
            u32::from(CommandId::CM_RANDOM_GENERATE),
            cm_random_generate.as_bytes().unwrap(),
        )
        .unwrap()
        .expect("We should have received a response");

    let mut resp = CmRandomGenerateResp {
        hdr: MailboxRespHeaderVarSize::read_from_bytes(&resp_bytes[..VAR_HEADER_SIZE]).unwrap(),
        ..Default::default()
    };
    let len = resp.hdr.data_len as usize;
    assert_eq!(len, 1);
    resp.data[..len].copy_from_slice(&resp_bytes[VAR_HEADER_SIZE..VAR_HEADER_SIZE + len]);
    // We can't check if it is non-zero because it will randomly be 0 sometimes.

    for req_len in [47usize, 48, 1044] {
        let mut cm_random_generate = MailboxReq::CmRandomGenerate(CmRandomGenerateReq {
            hdr: MailboxReqHeader::default(),
            size: req_len as u32,
        });
        cm_random_generate.populate_chksum().unwrap();

        let resp_bytes = model
            .mailbox_execute(
                u32::from(CommandId::CM_RANDOM_GENERATE),
                cm_random_generate.as_bytes().unwrap(),
            )
            .unwrap()
            .expect("We should have received a response");

        let mut resp = CmRandomGenerateResp {
            hdr: MailboxRespHeaderVarSize::read_from_bytes(&resp_bytes[..VAR_HEADER_SIZE]).unwrap(),
            ..Default::default()
        };
        let len = resp.hdr.data_len as usize;
        assert_eq!(len, req_len);
        resp.data[..len].copy_from_slice(&resp_bytes[VAR_HEADER_SIZE..VAR_HEADER_SIZE + len]);
        assert!(
            resp.data[..len]
                .iter()
                .copied()
                .reduce(|a, b| (a | b))
                .unwrap()
                != 0
        );
    }
}

#[test]
fn test_random_stir_itrng() {
    let rom = caliptra_builder::rom_for_fw_integration_tests_fpga(cfg!(all(
        feature = "fpga_realtime",
        feature = "fpga_subsystem"
    )))
    .unwrap();
    let subsystem_mode = cfg!(feature = "fpga_subsystem");
    let mut model = run_rt_test(RuntimeTestArgs {
        init_params: Some(InitParams {
            rom: &rom,
            trng_mode: Some(TrngMode::Internal),
            subsystem_mode,
            ss_init_params: SubsystemInitParams {
                enable_mcu_uart_log: subsystem_mode,
                ..Default::default()
            },
            ..Default::default()
        }),
        ..Default::default()
    });

    model.step_until(|m| {
        m.soc_ifc().cptra_boot_status().read() == u32::from(RtBootStatus::RtReadyForCommands)
    });

    // check too large of an input
    let mut cm_random_stir = MailboxReq::CmRandomStir(CmRandomStirReq {
        hdr: MailboxReqHeader::default(),
        input_size: u32::MAX,
        ..Default::default()
    });
    assert_eq!(
        cm_random_stir.populate_chksum().unwrap_err(),
        caliptra_drivers::CaliptraError::RUNTIME_MAILBOX_API_REQUEST_DATA_LEN_TOO_LARGE
    );

    // 0 bytes
    let mut cm_random_stir = MailboxReq::CmRandomStir(CmRandomStirReq {
        hdr: MailboxReqHeader::default(),
        input_size: 0,
        ..Default::default()
    });
    cm_random_stir.populate_chksum().unwrap();

    let resp_bytes = model
        .mailbox_execute(
            u32::from(CommandId::CM_RANDOM_STIR),
            cm_random_stir.as_bytes().unwrap(),
        )
        .unwrap()
        .expect("We should have received a response");

    // There's nothing we can really check other than success.
    let _ =
        MailboxRespHeader::read_from_bytes(&resp_bytes[..size_of::<MailboxRespHeader>()]).unwrap();

    // 1 byte
    let mut cm_random_stir = MailboxReq::CmRandomStir(CmRandomStirReq {
        hdr: MailboxReqHeader::default(),
        input_size: 1,
        input: [0xff; MAX_CMB_DATA_SIZE],
    });
    cm_random_stir.populate_chksum().unwrap();

    let resp_bytes = model
        .mailbox_execute(
            u32::from(CommandId::CM_RANDOM_STIR),
            cm_random_stir.as_bytes().unwrap(),
        )
        .unwrap()
        .expect("We should have received a response");

    // There's nothing we can really check other than success.
    let _ =
        MailboxRespHeader::read_from_bytes(&resp_bytes[..size_of::<MailboxRespHeader>()]).unwrap();

    for req_len in [47usize, 48, 1044] {
        let mut cm_random_stir = MailboxReq::CmRandomStir(CmRandomStirReq {
            hdr: MailboxReqHeader::default(),
            input_size: req_len as u32,
            input: [0xff; MAX_CMB_DATA_SIZE],
        });
        cm_random_stir.populate_chksum().unwrap();

        let resp_bytes = model
            .mailbox_execute(
                u32::from(CommandId::CM_RANDOM_STIR),
                cm_random_stir.as_bytes().unwrap(),
            )
            .unwrap()
            .expect("We should have received a response");

        // There's nothing we can really check other than success.
        let _ = MailboxRespHeader::read_from_bytes(&resp_bytes[..size_of::<MailboxRespHeader>()])
            .unwrap();
    }
}

#[cfg_attr(
    any(
        feature = "fpga_realtime",
        feature = "fpga_subsystem",
        feature = "itrng"
    ),
    ignore
)] // FPGA always has an itrng
#[test]
fn test_random_stir_etrng_not_supported() {
    let mut model = run_rt_test(RuntimeTestArgs::default());

    model.step_until(|m| {
        m.soc_ifc().cptra_boot_status().read() == u32::from(RtBootStatus::RtReadyForCommands)
    });

    let mut cm_random_stir = MailboxReq::CmRandomStir(CmRandomStirReq {
        hdr: MailboxReqHeader::default(),
        input_size: 0,
        ..Default::default()
    });
    cm_random_stir.populate_chksum().unwrap();

    let err = model
        .mailbox_execute(
            u32::from(CommandId::CM_RANDOM_STIR),
            cm_random_stir.as_bytes().unwrap(),
        )
        .unwrap_err();
    assert_error(
        &mut model,
        caliptra_drivers::CaliptraError::DRIVER_TRNG_UPDATE_NOT_SUPPORTED,
        err,
    );
}

#[test]
fn test_aes_gcm_edge_cases() {
    let mut model = run_rt_test(RuntimeTestArgs::default());

    model.step_until(|m| {
        m.soc_ifc().cptra_boot_status().read() == u32::from(RtBootStatus::RtReadyForCommands)
    });

    let cmk = import_key(&mut model, &[0xaa; 32], CmKeyUsage::Aes);

    // check too large of an input
    let mut cm_aes_encrypt_init = MailboxReq::CmAesGcmEncryptInit(CmAesGcmEncryptInitReq {
        hdr: MailboxReqHeader::default(),
        flags: 0,
        cmk,
        aad_size: u32::MAX,
        aad: [0; MAX_CMB_DATA_SIZE],
    });
    cm_aes_encrypt_init
        .populate_chksum()
        .expect_err("Should have failed");

    // check tag too large or small
    let mut cm_aes_decrypt_final = MailboxReq::CmAesGcmDecryptFinal(CmAesGcmDecryptFinalReq {
        tag_len: 7,
        ..Default::default()
    });
    cm_aes_decrypt_final.populate_chksum().unwrap();
    let err = model
        .mailbox_execute(
            u32::from(CommandId::CM_AES_GCM_DECRYPT_FINAL),
            cm_aes_decrypt_final.as_bytes().unwrap(),
        )
        .expect_err("Should have failed");
    assert_error(
        &mut model,
        caliptra_drivers::CaliptraError::RUNTIME_MAILBOX_INVALID_PARAMS,
        err,
    );

    let mut cm_aes_decrypt_final = MailboxReq::CmAesGcmDecryptFinal(CmAesGcmDecryptFinalReq {
        tag_len: 17,
        ..Default::default()
    });
    cm_aes_decrypt_final.populate_chksum().unwrap();
    let err = model
        .mailbox_execute(
            u32::from(CommandId::CM_AES_GCM_DECRYPT_FINAL),
            cm_aes_decrypt_final.as_bytes().unwrap(),
        )
        .expect_err("Should have failed");
    assert_error(
        &mut model,
        caliptra_drivers::CaliptraError::RUNTIME_MAILBOX_INVALID_PARAMS,
        err,
    );

    // TODO: check the rest of the edge cases
}

// Check a simple encryption with 4 bytes of data.
#[test]
fn test_aes_gcm_simple() {
    let mut model = run_rt_test(RuntimeTestArgs::default());

    model.step_until(|m| {
        m.soc_ifc().cptra_boot_status().read() == u32::from(RtBootStatus::RtReadyForCommands)
    });

    let key = [0xaa; 32];

    let cmk = import_key(&mut model, &key, CmKeyUsage::Aes);

    let mut cm_aes_encrypt_init = MailboxReq::CmAesGcmEncryptInit(CmAesGcmEncryptInitReq {
        hdr: MailboxReqHeader::default(),
        flags: 0,
        cmk,
        aad_size: 0,
        aad: [0; MAX_CMB_DATA_SIZE],
    });
    cm_aes_encrypt_init.populate_chksum().unwrap();

    let resp_bytes = model
        .mailbox_execute(
            u32::from(CommandId::CM_AES_GCM_ENCRYPT_INIT),
            cm_aes_encrypt_init.as_bytes().unwrap(),
        )
        .expect("Should have succeeded")
        .unwrap();

    let resp = CmAesGcmEncryptInitResp::ref_from_bytes(resp_bytes.as_slice()).unwrap();
    assert_eq!(
        resp.hdr.fips_status,
        MailboxRespHeader::FIPS_STATUS_APPROVED
    );

    let mut cm_aes_encrypt_final = MailboxReq::CmAesGcmEncryptFinal(CmAesGcmEncryptFinalReq {
        hdr: MailboxReqHeader::default(),
        context: resp.context,
        plaintext_size: 4,
        plaintext: [1; MAX_CMB_DATA_SIZE],
    });
    cm_aes_encrypt_final.populate_chksum().unwrap();

    let final_resp_bytes = model
        .mailbox_execute(
            u32::from(CommandId::CM_AES_GCM_ENCRYPT_FINAL),
            cm_aes_encrypt_final.as_bytes().unwrap(),
        )
        .expect("Should have succeeded")
        .unwrap();

    const FINAL_HEADER_SIZE: usize = size_of::<CmAesGcmEncryptFinalRespHeader>();

    let mut final_resp = CmAesGcmEncryptFinalResp {
        hdr: CmAesGcmEncryptFinalRespHeader::read_from_bytes(
            &final_resp_bytes[..FINAL_HEADER_SIZE],
        )
        .unwrap(),
        ..Default::default()
    };
    assert_eq!(
        final_resp.hdr.hdr.fips_status,
        MailboxRespHeader::FIPS_STATUS_APPROVED
    );
    let len = final_resp.hdr.ciphertext_size as usize;
    assert_eq!(len, 4);
    final_resp.ciphertext[..len]
        .copy_from_slice(&final_resp_bytes[FINAL_HEADER_SIZE..FINAL_HEADER_SIZE + len]);
    let ciphertext = &final_resp.ciphertext[..final_resp.hdr.ciphertext_size as usize];

    let iv = &resp.iv;
    let aad = &[];
    let plaintext = &[1, 1, 1, 1];
    let (rtag, rciphertext) = rustcrypto_gcm_encrypt(&key, iv.as_bytes(), aad, plaintext);

    assert_eq!(ciphertext, &rciphertext);
    assert_eq!(final_resp.hdr.tag.as_bytes(), rtag);
}

// Random encrypt and decrypt GCM stress test.
#[test]
fn test_aes_gcm_random_encrypt_decrypt() {
    let seed_bytes = [1u8; 32];
    let mut seeded_rng = StdRng::from_seed(seed_bytes);

    let mut model = run_rt_test(RuntimeTestArgs::default());

    model.step_until(|m| {
        m.soc_ifc().cptra_boot_status().read() == u32::from(RtBootStatus::RtReadyForCommands)
    });

    const KEYS: usize = 16;
    let mut keys = vec![];
    let mut cmks = vec![];
    for _ in 0..KEYS {
        let mut key = [0u8; 32];
        seeded_rng.fill_bytes(&mut key);
        keys.push(key);
        cmks.push(import_key(&mut model, &key, CmKeyUsage::Aes));
    }

    for _ in 0..100 {
        let key_idx = seeded_rng.gen_range(0..KEYS);
        let len = seeded_rng.gen_range(0..MAX_CMB_DATA_SIZE * 3);
        let mut plaintext = vec![0u8; len];
        seeded_rng.fill_bytes(&mut plaintext);

        let aad_len = seeded_rng.gen_range(0..MAX_CMB_DATA_SIZE);
        let mut aad = vec![0u8; aad_len];
        seeded_rng.fill_bytes(&mut aad);

        let (iv, tag, ciphertext) = mailbox_gcm_encrypt(
            &mut model,
            &cmks[key_idx],
            &aad,
            &plaintext,
            MAX_CMB_DATA_SIZE,
            MailboxRespHeader::FIPS_STATUS_APPROVED,
        );
        let (rtag, rciphertext) = rustcrypto_gcm_encrypt(&keys[key_idx], &iv, &aad, &plaintext);
        assert_eq!(ciphertext, rciphertext);
        assert_eq!(tag, rtag);
        let (dtag, dplaintext) = mailbox_gcm_decrypt(
            &mut model,
            &cmks[key_idx],
            &iv,
            &aad,
            &ciphertext,
            &tag,
            MAX_CMB_DATA_SIZE,
            MailboxRespHeader::FIPS_STATUS_APPROVED,
        );
        assert_eq!(dplaintext, plaintext);
        assert!(dtag);
    }
}

// Check encrypting and decrypting a single byte at a time.
// This checks the internal buffering is working correctly.
#[test]
fn test_aes_gcm_random_encrypt_decrypt_1() {
    let seed_bytes = [1u8; 32];
    let mut seeded_rng = StdRng::from_seed(seed_bytes);

    let mut model = run_rt_test(RuntimeTestArgs::default());

    model.step_until(|m| {
        m.soc_ifc().cptra_boot_status().read() == u32::from(RtBootStatus::RtReadyForCommands)
    });

    const KEYS: usize = 16;
    let mut keys = vec![];
    let mut cmks = vec![];
    for _ in 0..KEYS {
        let mut key = [0u8; 32];
        seeded_rng.fill_bytes(&mut key);
        keys.push(key);
        cmks.push(import_key(&mut model, &key, CmKeyUsage::Aes));
    }

    for _ in 0..10 {
        let key_idx = seeded_rng.gen_range(0..KEYS);
        let len = seeded_rng.gen_range(0..100);
        let mut plaintext = vec![0u8; len];
        seeded_rng.fill_bytes(&mut plaintext);

        let aad_len = seeded_rng.gen_range(0..MAX_CMB_DATA_SIZE);
        let mut aad = vec![0u8; aad_len];
        seeded_rng.fill_bytes(&mut aad);

        let (iv, tag, ciphertext) = mailbox_gcm_encrypt(
            &mut model,
            &cmks[key_idx],
            &aad,
            &plaintext,
            1,
            MailboxRespHeader::FIPS_STATUS_APPROVED,
        );
        let (rtag, rciphertext) = rustcrypto_gcm_encrypt(&keys[key_idx], &iv, &aad, &plaintext);
        assert_eq!(ciphertext, rciphertext);
        assert_eq!(tag, rtag);
        let (dtag, dplaintext) = mailbox_gcm_decrypt(
            &mut model,
            &cmks[key_idx],
            &iv,
            &aad,
            &ciphertext,
            &tag,
            1,
            MailboxRespHeader::FIPS_STATUS_APPROVED,
        );
        assert_eq!(dplaintext, plaintext);
        assert!(dtag);
    }
}

#[test]
fn test_aes_gcm_spdm_mode() {
    // output from libspdm debug unit test (libspdm_test_responder_key_exchange_case1, modified to use SHA384, P384):
    // response_handshake_secret (0x30) - ed c0 61 97 77 0f 53 8c b2 50 85 b0 bc 98 c0 49 54 db 9c a6 4b 2c 78 28 50 f2 ca 5a d3 37 16 2f
    //  2f 24 42 85 70 2a b0 74 9b 6e 1b 43 c3 0a db c4
    // bin_str5 (0xd):
    // 0000: 20 00 73 70 64 6d 31 2e 31 20 6b 65 79
    // key (0x20) - 23 82 fc 62 b2 e8 2a d4 d6 29 6e 3f c7 38 8f 48 4e f7 fd 27 d5 c7 66 4c 6f 38 84 97 bb 9f cb 53
    // bin_str6 (0xc):
    // 0000: 0c 00 73 70 64 6d 31 2e 31 20 69 76
    // iv (0xc) - 86 2b 00 c9 58 44 5f 37 e8 86 a4 a0
    //
    // the little endian IV counter XOR will look like:
    // generate_iv counter (0x1)
    // generate_iv endian (0x0)
    // generate_iv (0xc) - 01 00 00 00 00 00 00 00 00 00 00 00

    let mut model = run_rt_test(RuntimeTestArgs::default());

    model.step_until(|m| {
        m.soc_ifc().cptra_boot_status().read() == u32::from(RtBootStatus::RtReadyForCommands)
    });

    let major_secret = [
        0xed, 0xc0, 0x61, 0x97, 0x77, 0x0f, 0x53, 0x8c, 0xb2, 0x50, 0x85, 0xb0, 0xbc, 0x98, 0xc0,
        0x49, 0x54, 0xdb, 0x9c, 0xa6, 0x4b, 0x2c, 0x78, 0x28, 0x50, 0xf2, 0xca, 0x5a, 0xd3, 0x37,
        0x16, 0x2f, 0x2f, 0x24, 0x42, 0x85, 0x70, 0x2a, 0xb0, 0x74, 0x9b, 0x6e, 0x1b, 0x43, 0xc3,
        0x0a, 0xdb, 0xc4,
    ];

    let major_secret_cmk = import_key(&mut model, &major_secret, CmKeyUsage::Hmac);
    let plaintext = [1, 2, 3, 4, 5, 6, 7, 8];

    // test with little endian counter (the standard)

    let (tag, ciphertext) = mailbox_spdm_gcm_encrypt(
        &mut model,
        &major_secret_cmk,
        &[],
        &plaintext,
        0x11,
        1,
        false,
        MailboxRespHeader::FIPS_STATUS_APPROVED,
    );

    let iv = [
        0x87, 0x2b, 0x00, 0xc9, 0x58, 0x44, 0x5f, 0x37, 0xe8, 0x86, 0xa4, 0xa0,
    ];
    let expected_key = [
        0x23, 0x82, 0xfc, 0x62, 0xb2, 0xe8, 0x2a, 0xd4, 0xd6, 0x29, 0x6e, 0x3f, 0xc7, 0x38, 0x8f,
        0x48, 0x4e, 0xf7, 0xfd, 0x27, 0xd5, 0xc7, 0x66, 0x4c, 0x6f, 0x38, 0x84, 0x97, 0xbb, 0x9f,
        0xcb, 0x53,
    ];

    let (rtag, rciphertext) = rustcrypto_gcm_encrypt(&expected_key, &iv, &[], &plaintext);

    assert_eq!(ciphertext, rciphertext);
    assert_eq!(tag, rtag);

    let (ok, check_plaintext) = mailbox_spdm_gcm_decrypt(
        &mut model,
        &major_secret_cmk,
        &[],
        &ciphertext,
        &rtag,
        0x11,
        1,
        false,
        MailboxRespHeader::FIPS_STATUS_APPROVED,
    );
    assert!(ok);
    assert_eq!(check_plaintext, plaintext);

    // test with big endian counter (not in the standard but libspdm supports it)

    let (tag, ciphertext) = mailbox_spdm_gcm_encrypt(
        &mut model,
        &major_secret_cmk,
        &[],
        &plaintext,
        0x11,
        1,
        true,
        MailboxRespHeader::FIPS_STATUS_APPROVED,
    );

    let iv = [
        0x86, 0x2b, 0x00, 0xc9, 0x58, 0x44, 0x5f, 0x37, 0xe8, 0x86, 0xa4, 0xa1,
    ];
    let expected_key = [
        0x23, 0x82, 0xfc, 0x62, 0xb2, 0xe8, 0x2a, 0xd4, 0xd6, 0x29, 0x6e, 0x3f, 0xc7, 0x38, 0x8f,
        0x48, 0x4e, 0xf7, 0xfd, 0x27, 0xd5, 0xc7, 0x66, 0x4c, 0x6f, 0x38, 0x84, 0x97, 0xbb, 0x9f,
        0xcb, 0x53,
    ];

    let (rtag, rciphertext) = rustcrypto_gcm_encrypt(&expected_key, &iv, &[], &plaintext);

    assert_eq!(ciphertext, rciphertext);
    assert_eq!(tag, rtag);

    let (ok, check_plaintext) = mailbox_spdm_gcm_decrypt(
        &mut model,
        &major_secret_cmk,
        &[],
        &ciphertext,
        &rtag,
        0x11,
        1,
        true,
        MailboxRespHeader::FIPS_STATUS_APPROVED,
    );
    assert!(ok);
    assert_eq!(check_plaintext, plaintext);
}

// Random encrypt and decrypt CBC stress test.
#[test]
fn test_aes_cbc_random_encrypt_decrypt() {
    let seed_bytes = [1u8; 32];
    let mut seeded_rng = StdRng::from_seed(seed_bytes);

    let mut model = run_rt_test(RuntimeTestArgs::default());

    model.step_until(|m| {
        m.soc_ifc().cptra_boot_status().read() == u32::from(RtBootStatus::RtReadyForCommands)
    });

    const KEYS: usize = 16;
    let mut keys = vec![];
    let mut cmks = vec![];
    for _ in 0..KEYS {
        let mut key = [0u8; 32];
        seeded_rng.fill_bytes(&mut key);
        keys.push(key);
        cmks.push(import_key(&mut model, &key, CmKeyUsage::Aes));
    }

    for _ in 0..100 {
        let key_idx = seeded_rng.gen_range(0..KEYS);
        let len = seeded_rng
            .gen_range(0..MAX_CMB_DATA_SIZE * 3)
            .next_multiple_of(AES_BLOCK_SIZE_BYTES);
        let mut plaintext = vec![0u8; len];
        seeded_rng.fill_bytes(&mut plaintext);

        let (iv, ciphertext) = mailbox_aes_encrypt(
            &mut model,
            &cmks[key_idx],
            &plaintext,
            MAX_CMB_DATA_SIZE,
            CmAesMode::Cbc,
            MailboxRespHeader::FIPS_STATUS_APPROVED,
        );
        let rciphertext = rustcrypto_cbc_encrypt(&keys[key_idx], &iv, &plaintext);
        assert_eq!(ciphertext, rciphertext);
        let dplaintext = mailbox_aes_decrypt(
            &mut model,
            &cmks[key_idx],
            &iv,
            &ciphertext,
            MAX_CMB_DATA_SIZE,
            CmAesMode::Cbc,
            MailboxRespHeader::FIPS_STATUS_APPROVED,
        );
        assert_eq!(dplaintext, plaintext);
    }
}

fn rustcrypto_gcm_encrypt(
    key: &[u8],
    iv: &[u8],
    aad: &[u8],
    plaintext: &[u8],
) -> ([u8; 16], Vec<u8>) {
    use aes_gcm::KeyInit;
    let key: &Key<aes_gcm::Aes256Gcm> = key.into();
    let mut cipher = aes_gcm::Aes256Gcm::new(key);
    let mut buffer = plaintext.to_vec();
    let tag = cipher
        .encrypt_in_place_detached(iv.into(), aad, &mut buffer)
        .expect("Encryption failed");
    (tag.into(), buffer)
}

fn rustcrypto_cbc_encrypt(key: &[u8], iv: &[u8], mut plaintext: &[u8]) -> Vec<u8> {
    let mut encryptor = cbc::Encryptor::<aes::Aes256>::new(key.into(), iv.into());

    let mut output = vec![];
    while !plaintext.is_empty() {
        let block = plaintext[..AES_BLOCK_SIZE_BYTES].into();
        let mut out_block = [0u8; AES_BLOCK_SIZE_BYTES].into();
        encryptor.encrypt_block_b2b_mut(block, &mut out_block);
        output.extend_from_slice(&out_block);
        plaintext = &plaintext[AES_BLOCK_SIZE_BYTES..];
    }
    output
}

// Check crypting a single byte at a time.
// This checks that counter incrementing is working properly.
#[test]
fn test_aes_ctr_crypt_1() {
    let seed_bytes = [1u8; 32];
    let mut seeded_rng = StdRng::from_seed(seed_bytes);

    let mut model = run_rt_test(RuntimeTestArgs::default());

    model.step_until(|m| {
        m.soc_ifc().cptra_boot_status().read() == u32::from(RtBootStatus::RtReadyForCommands)
    });

    const KEYS: usize = 16;
    let mut keys = vec![];
    let mut cmks = vec![];
    for _ in 0..KEYS {
        let mut key = [0u8; 32];
        seeded_rng.fill_bytes(&mut key);
        keys.push(key);
        cmks.push(import_key(&mut model, &key, CmKeyUsage::Aes));
    }

    for _ in 0..10 {
        let key_idx = seeded_rng.gen_range(0..KEYS);
        let len = seeded_rng.gen_range(0..100);
        let mut plaintext = vec![0u8; len];
        seeded_rng.fill_bytes(&mut plaintext);
        let cmk = &cmks[key_idx];

        let (iv, ciphertext) = mailbox_aes_encrypt(
            &mut model,
            cmk,
            &plaintext,
            1,
            CmAesMode::Ctr,
            MailboxRespHeader::FIPS_STATUS_APPROVED,
        );
        let rciphertext = rustcrypto_ctr_crypt(&keys[key_idx], &iv, &plaintext);
        assert_eq!(ciphertext, rciphertext);
        let dplaintext = mailbox_aes_decrypt(
            &mut model,
            &cmks[key_idx],
            &iv,
            &ciphertext,
            1,
            CmAesMode::Ctr,
            MailboxRespHeader::FIPS_STATUS_APPROVED,
        );
        assert_eq!(dplaintext, plaintext);
    }
}

// Random encrypt and decrypt CTR stress test.
#[test]
fn test_aes_ctr_random_encrypt_decrypt() {
    let seed_bytes = [1u8; 32];
    let mut seeded_rng = StdRng::from_seed(seed_bytes);

    let mut model = run_rt_test(RuntimeTestArgs::default());

    model.step_until(|m| {
        m.soc_ifc().cptra_boot_status().read() == u32::from(RtBootStatus::RtReadyForCommands)
    });

    const KEYS: usize = 16;
    let mut keys = vec![];
    let mut cmks = vec![];
    for _ in 0..KEYS {
        let mut key = [0u8; 32];
        seeded_rng.fill_bytes(&mut key);
        keys.push(key);
        cmks.push(import_key(&mut model, &key, CmKeyUsage::Aes));
    }

    for _ in 0..50 {
        let key_idx = seeded_rng.gen_range(0..KEYS);
        let len = seeded_rng
            .gen_range(0..MAX_CMB_DATA_SIZE * 3)
            .next_multiple_of(AES_BLOCK_SIZE_BYTES);
        let split = seeded_rng.gen_range(MAX_CMB_DATA_SIZE / 2..MAX_CMB_DATA_SIZE);
        let mut plaintext = vec![0u8; len];
        seeded_rng.fill_bytes(&mut plaintext);

        let (iv, ciphertext) = mailbox_aes_encrypt(
            &mut model,
            &cmks[key_idx],
            &plaintext,
            split,
            CmAesMode::Ctr,
            MailboxRespHeader::FIPS_STATUS_APPROVED,
        );
        let rciphertext = rustcrypto_ctr_crypt(&keys[key_idx], &iv, &plaintext);
        assert_eq!(ciphertext, rciphertext);
        let dplaintext = mailbox_aes_decrypt(
            &mut model,
            &cmks[key_idx],
            &iv,
            &ciphertext,
            split,
            CmAesMode::Ctr,
            MailboxRespHeader::FIPS_STATUS_APPROVED,
        );
        assert_eq!(dplaintext, plaintext);
    }
}

type Ctr = ctr::CtrCore<Aes256, ctr::flavors::Ctr128BE>;

fn rustcrypto_ctr_crypt(key: &[u8], iv: &[u8], input: &[u8]) -> Vec<u8> {
    let ctr = Ctr::new(key.into(), iv.into());
    let mut output = input.to_vec();
    ctr.apply_keystream_partial(output.as_mut_slice().into());
    output
}

fn mailbox_gcm_encrypt(
    model: &mut DefaultHwModel,
    cmk: &Cmk,
    aad: &[u8],
    mut plaintext: &[u8],
    split: usize,
    check_fips_status: u32,
) -> ([u8; 12], [u8; 16], Vec<u8>) {
    let mut cm_aes_encrypt_init = CmAesGcmEncryptInitReq {
        cmk: cmk.clone(),
        aad_size: aad.len() as u32,
        ..Default::default()
    };
    cm_aes_encrypt_init.aad[..aad.len()].copy_from_slice(aad);
    let mut cm_aes_encrypt_init = MailboxReq::CmAesGcmEncryptInit(cm_aes_encrypt_init);
    cm_aes_encrypt_init.populate_chksum().unwrap();

    let resp_bytes = model
        .mailbox_execute(
            u32::from(CommandId::CM_AES_GCM_ENCRYPT_INIT),
            cm_aes_encrypt_init.as_bytes().unwrap(),
        )
        .expect("Should have succeeded")
        .unwrap();

    let resp = CmAesGcmEncryptInitResp::ref_from_bytes(resp_bytes.as_slice()).unwrap();
    assert_eq!(resp.hdr.fips_status, check_fips_status);

    let mut ciphertext = vec![];

    let mut context = resp.context;

    while plaintext.len() > split {
        let mut cm_aes_encrypt_update = CmAesGcmEncryptUpdateReq {
            hdr: MailboxReqHeader::default(),
            context,
            plaintext_size: split as u32,
            plaintext: [0; MAX_CMB_DATA_SIZE],
        };
        cm_aes_encrypt_update.plaintext[..split].copy_from_slice(&plaintext[..split]);
        let mut cm_aes_encrypt_update = MailboxReq::CmAesGcmEncryptUpdate(cm_aes_encrypt_update);
        plaintext = &plaintext[split..];
        cm_aes_encrypt_update.populate_chksum().unwrap();

        let update_resp_bytes = model
            .mailbox_execute(
                u32::from(CommandId::CM_AES_GCM_ENCRYPT_UPDATE),
                cm_aes_encrypt_update.as_bytes().unwrap(),
            )
            .expect("Should have succeeded")
            .unwrap();

        const UPDATE_HEADER_SIZE: usize = size_of::<CmAesGcmEncryptUpdateRespHeader>();

        let mut update_resp = CmAesGcmEncryptUpdateResp {
            hdr: CmAesGcmEncryptUpdateRespHeader::read_from_bytes(
                &update_resp_bytes[..UPDATE_HEADER_SIZE],
            )
            .unwrap(),
            ..Default::default()
        };
        assert_eq!(update_resp.hdr.hdr.fips_status, check_fips_status);
        let len = update_resp.hdr.ciphertext_size as usize;
        assert!(len < split + AES_BLOCK_SIZE_BYTES);
        assert!(len as isize >= split as isize - AES_BLOCK_SIZE_BYTES as isize);
        update_resp.ciphertext[..len]
            .copy_from_slice(&update_resp_bytes[UPDATE_HEADER_SIZE..UPDATE_HEADER_SIZE + len]);
        ciphertext
            .extend_from_slice(&update_resp.ciphertext[..update_resp.hdr.ciphertext_size as usize]);
        context = update_resp.hdr.context;
    }

    let mut cm_aes_encrypt_final = CmAesGcmEncryptFinalReq {
        hdr: MailboxReqHeader::default(),
        context,
        plaintext_size: plaintext.len() as u32,
        plaintext: [0; MAX_CMB_DATA_SIZE],
    };
    cm_aes_encrypt_final.plaintext[..plaintext.len()].copy_from_slice(plaintext);
    let mut cm_aes_encrypt_final = MailboxReq::CmAesGcmEncryptFinal(cm_aes_encrypt_final);
    cm_aes_encrypt_final.populate_chksum().unwrap();

    let final_resp_bytes = model
        .mailbox_execute(
            u32::from(CommandId::CM_AES_GCM_ENCRYPT_FINAL),
            cm_aes_encrypt_final.as_bytes().unwrap(),
        )
        .expect("Should have succeeded")
        .unwrap();

    const FINAL_HEADER_SIZE: usize = size_of::<CmAesGcmEncryptFinalRespHeader>();

    let mut final_resp = CmAesGcmEncryptFinalResp {
        hdr: CmAesGcmEncryptFinalRespHeader::read_from_bytes(
            &final_resp_bytes[..FINAL_HEADER_SIZE],
        )
        .unwrap(),
        ..Default::default()
    };
    assert_eq!(final_resp.hdr.hdr.fips_status, check_fips_status);
    let len = final_resp.hdr.ciphertext_size as usize;
    assert!(len <= split + AES_BLOCK_SIZE_BYTES);
    final_resp.ciphertext[..len]
        .copy_from_slice(&final_resp_bytes[FINAL_HEADER_SIZE..FINAL_HEADER_SIZE + len]);
    ciphertext.extend_from_slice(&final_resp.ciphertext[..final_resp.hdr.ciphertext_size as usize]);

    (
        transmute!(resp.iv),
        transmute!(final_resp.hdr.tag),
        ciphertext,
    )
}

#[allow(clippy::too_many_arguments)]
fn mailbox_spdm_gcm_encrypt(
    model: &mut DefaultHwModel,
    cmk: &Cmk,
    aad: &[u8],
    mut plaintext: &[u8],
    version: u8,
    counter: u64,
    big_endian_counter_xor: bool,
    check_fips_status: u32,
) -> ([u8; 16], Vec<u8>) {
    let split = MAX_CMB_DATA_SIZE;
    let mut cm_aes_encrypt_init = CmAesGcmSpdmEncryptInitReq {
        spdm_flags: (version as u32) | (if big_endian_counter_xor { 1 << 8 } else { 0 }),
        spdm_counter: counter.to_le_bytes(),
        cmk: cmk.clone(),
        aad_size: aad.len() as u32,
        ..Default::default()
    };
    cm_aes_encrypt_init.aad[..aad.len()].copy_from_slice(aad);
    let mut cm_aes_encrypt_init = MailboxReq::CmAesGcmSpdmEncryptInit(cm_aes_encrypt_init);
    cm_aes_encrypt_init.populate_chksum().unwrap();

    let resp_bytes = model
        .mailbox_execute(
            u32::from(CommandId::CM_AES_GCM_SPDM_ENCRYPT_INIT),
            cm_aes_encrypt_init.as_bytes().unwrap(),
        )
        .expect("Should have succeeded")
        .unwrap();

    let resp = CmAesGcmSpdmEncryptInitResp::ref_from_bytes(resp_bytes.as_slice()).unwrap();
    assert_eq!(resp.hdr.fips_status, check_fips_status);

    let mut ciphertext = vec![];

    let mut context = resp.context;

    while plaintext.len() > split {
        let mut cm_aes_encrypt_update = CmAesGcmEncryptUpdateReq {
            hdr: MailboxReqHeader::default(),
            context,
            plaintext_size: split as u32,
            plaintext: [0; MAX_CMB_DATA_SIZE],
        };
        cm_aes_encrypt_update.plaintext[..split].copy_from_slice(&plaintext[..split]);
        let mut cm_aes_encrypt_update = MailboxReq::CmAesGcmEncryptUpdate(cm_aes_encrypt_update);
        plaintext = &plaintext[split..];
        cm_aes_encrypt_update.populate_chksum().unwrap();

        let update_resp_bytes = model
            .mailbox_execute(
                u32::from(CommandId::CM_AES_GCM_ENCRYPT_UPDATE),
                cm_aes_encrypt_update.as_bytes().unwrap(),
            )
            .expect("Should have succeeded")
            .unwrap();

        const UPDATE_HEADER_SIZE: usize = size_of::<CmAesGcmEncryptUpdateRespHeader>();

        let mut update_resp = CmAesGcmEncryptUpdateResp {
            hdr: CmAesGcmEncryptUpdateRespHeader::read_from_bytes(
                &update_resp_bytes[..UPDATE_HEADER_SIZE],
            )
            .unwrap(),
            ..Default::default()
        };
        assert_eq!(update_resp.hdr.hdr.fips_status, check_fips_status);
        let len = update_resp.hdr.ciphertext_size as usize;
        assert!(len < split + AES_BLOCK_SIZE_BYTES);
        assert!(len as isize >= split as isize - AES_BLOCK_SIZE_BYTES as isize);
        update_resp.ciphertext[..len]
            .copy_from_slice(&update_resp_bytes[UPDATE_HEADER_SIZE..UPDATE_HEADER_SIZE + len]);
        ciphertext
            .extend_from_slice(&update_resp.ciphertext[..update_resp.hdr.ciphertext_size as usize]);
        context = update_resp.hdr.context;
    }

    let mut cm_aes_encrypt_final = CmAesGcmEncryptFinalReq {
        hdr: MailboxReqHeader::default(),
        context,
        plaintext_size: plaintext.len() as u32,
        plaintext: [0; MAX_CMB_DATA_SIZE],
    };
    cm_aes_encrypt_final.plaintext[..plaintext.len()].copy_from_slice(plaintext);
    let mut cm_aes_encrypt_final = MailboxReq::CmAesGcmEncryptFinal(cm_aes_encrypt_final);
    cm_aes_encrypt_final.populate_chksum().unwrap();

    let final_resp_bytes = model
        .mailbox_execute(
            u32::from(CommandId::CM_AES_GCM_ENCRYPT_FINAL),
            cm_aes_encrypt_final.as_bytes().unwrap(),
        )
        .expect("Should have succeeded")
        .unwrap();

    const FINAL_HEADER_SIZE: usize = size_of::<CmAesGcmEncryptFinalRespHeader>();

    let mut final_resp = CmAesGcmEncryptFinalResp {
        hdr: CmAesGcmEncryptFinalRespHeader::read_from_bytes(
            &final_resp_bytes[..FINAL_HEADER_SIZE],
        )
        .unwrap(),
        ..Default::default()
    };
    assert_eq!(final_resp.hdr.hdr.fips_status, check_fips_status);
    let len = final_resp.hdr.ciphertext_size as usize;
    assert!(len <= split + AES_BLOCK_SIZE_BYTES);
    final_resp.ciphertext[..len]
        .copy_from_slice(&final_resp_bytes[FINAL_HEADER_SIZE..FINAL_HEADER_SIZE + len]);
    ciphertext.extend_from_slice(&final_resp.ciphertext[..final_resp.hdr.ciphertext_size as usize]);
    (
        final_resp.hdr.tag.as_bytes().try_into().unwrap(),
        ciphertext,
    )
}

#[allow(clippy::too_many_arguments)]
fn mailbox_gcm_decrypt(
    model: &mut DefaultHwModel,
    cmk: &Cmk,
    iv: &[u8; 12],
    aad: &[u8],
    mut ciphertext: &[u8],
    tag: &[u8; 16],
    split: usize,
    check_fips_status: u32,
) -> (bool, Vec<u8>) {
    let mut cm_aes_decrypt_init = CmAesGcmDecryptInitReq {
        cmk: cmk.clone(),
        iv: transmute!(*iv),
        aad_size: aad.len() as u32,
        ..Default::default()
    };
    cm_aes_decrypt_init.aad[..aad.len()].copy_from_slice(aad);
    let mut cm_aes_encrypt_init = MailboxReq::CmAesGcmDecryptInit(cm_aes_decrypt_init);
    cm_aes_encrypt_init.populate_chksum().unwrap();

    let resp_bytes = model
        .mailbox_execute(
            u32::from(CommandId::CM_AES_GCM_DECRYPT_INIT),
            cm_aes_encrypt_init.as_bytes().unwrap(),
        )
        .expect("Should have succeeded")
        .unwrap();

    let resp = CmAesGcmDecryptInitResp::ref_from_bytes(resp_bytes.as_slice()).unwrap();
    assert_eq!(resp.hdr.fips_status, check_fips_status);

    let mut plaintext = vec![];

    let mut context = resp.context;

    while ciphertext.len() > split {
        let mut cm_aes_decrypt_update = CmAesGcmDecryptUpdateReq {
            hdr: MailboxReqHeader::default(),
            context,
            ciphertext_size: split as u32,
            ciphertext: [0; MAX_CMB_DATA_SIZE],
        };
        cm_aes_decrypt_update.ciphertext[..split].copy_from_slice(&ciphertext[..split]);
        let mut cm_aes_decrypt_update = MailboxReq::CmAesGcmDecryptUpdate(cm_aes_decrypt_update);
        ciphertext = &ciphertext[split..];
        cm_aes_decrypt_update.populate_chksum().unwrap();

        let update_resp_bytes = model
            .mailbox_execute(
                u32::from(CommandId::CM_AES_GCM_DECRYPT_UPDATE),
                cm_aes_decrypt_update.as_bytes().unwrap(),
            )
            .expect("Should have succeeded")
            .unwrap();

        const UPDATE_HEADER_SIZE: usize = size_of::<CmAesGcmDecryptUpdateRespHeader>();

        let mut update_resp = CmAesGcmDecryptUpdateResp {
            hdr: CmAesGcmDecryptUpdateRespHeader::read_from_bytes(
                &update_resp_bytes[..UPDATE_HEADER_SIZE],
            )
            .unwrap(),
            ..Default::default()
        };
        assert_eq!(update_resp.hdr.hdr.fips_status, check_fips_status);
        let len = update_resp.hdr.plaintext_size as usize;
        assert!(len < split + AES_BLOCK_SIZE_BYTES);
        assert!(len as isize >= split as isize - AES_BLOCK_SIZE_BYTES as isize);
        update_resp.plaintext[..len]
            .copy_from_slice(&update_resp_bytes[UPDATE_HEADER_SIZE..UPDATE_HEADER_SIZE + len]);
        plaintext
            .extend_from_slice(&update_resp.plaintext[..update_resp.hdr.plaintext_size as usize]);
        context = update_resp.hdr.context;
    }

    let mut cm_aes_decrypt_final = CmAesGcmDecryptFinalReq {
        hdr: MailboxReqHeader::default(),
        context,
        tag_len: tag.len() as u32,
        tag: *tag,
        ciphertext_size: ciphertext.len() as u32,
        ciphertext: [0; MAX_CMB_DATA_SIZE],
    };
    cm_aes_decrypt_final.ciphertext[..ciphertext.len()].copy_from_slice(ciphertext);
    let mut cm_aes_decrypt_final = MailboxReq::CmAesGcmDecryptFinal(cm_aes_decrypt_final);
    cm_aes_decrypt_final.populate_chksum().unwrap();

    let final_resp_bytes = model
        .mailbox_execute(
            u32::from(CommandId::CM_AES_GCM_DECRYPT_FINAL),
            cm_aes_decrypt_final.as_bytes().unwrap(),
        )
        .expect("Should have succeeded")
        .unwrap();

    const FINAL_HEADER_SIZE: usize = size_of::<CmAesGcmDecryptFinalRespHeader>();

    let mut final_resp = CmAesGcmDecryptFinalResp {
        hdr: CmAesGcmDecryptFinalRespHeader::read_from_bytes(
            &final_resp_bytes[..FINAL_HEADER_SIZE],
        )
        .unwrap(),
        ..Default::default()
    };
    assert_eq!(final_resp.hdr.hdr.fips_status, check_fips_status);
    let len = final_resp.hdr.plaintext_size as usize;
    assert!(len <= split + AES_BLOCK_SIZE_BYTES);
    final_resp.plaintext[..len]
        .copy_from_slice(&final_resp_bytes[FINAL_HEADER_SIZE..FINAL_HEADER_SIZE + len]);
    plaintext.extend_from_slice(&final_resp.plaintext[..final_resp.hdr.plaintext_size as usize]);
    (final_resp.hdr.tag_verified == 1, plaintext)
}

#[allow(clippy::too_many_arguments)]
fn mailbox_spdm_gcm_decrypt(
    model: &mut DefaultHwModel,
    cmk: &Cmk,
    aad: &[u8],
    mut ciphertext: &[u8],
    tag: &[u8; 16],
    version: u8,
    counter: u64,
    big_endian_counter_xor: bool,
    check_fips_status: u32,
) -> (bool, Vec<u8>) {
    let split = MAX_CMB_DATA_SIZE;
    let mut cm_aes_decrypt_init = CmAesGcmSpdmDecryptInitReq {
        hdr: MailboxReqHeader::default(),
        spdm_flags: (version as u32) | (if big_endian_counter_xor { 1 << 8 } else { 0 }),
        spdm_counter: counter.to_le_bytes(),
        cmk: cmk.clone(),
        aad_size: aad.len() as u32,
        aad: [0; MAX_CMB_DATA_SIZE],
    };
    cm_aes_decrypt_init.aad[..aad.len()].copy_from_slice(aad);
    let mut cm_aes_encrypt_init = MailboxReq::CmAesGcmSpdmDecryptInit(cm_aes_decrypt_init);
    cm_aes_encrypt_init.populate_chksum().unwrap();

    let resp_bytes = model
        .mailbox_execute(
            u32::from(CommandId::CM_AES_GCM_SPDM_DECRYPT_INIT),
            cm_aes_encrypt_init.as_bytes().unwrap(),
        )
        .expect("Should have succeeded")
        .unwrap();

    let resp = CmAesGcmSpdmDecryptInitResp::ref_from_bytes(resp_bytes.as_slice()).unwrap();
    assert_eq!(resp.hdr.fips_status, check_fips_status);

    let mut plaintext = vec![];

    let mut context = resp.context;

    while ciphertext.len() > split {
        let mut cm_aes_decrypt_update = CmAesGcmDecryptUpdateReq {
            hdr: MailboxReqHeader::default(),
            context,
            ciphertext_size: split as u32,
            ciphertext: [0; MAX_CMB_DATA_SIZE],
        };
        cm_aes_decrypt_update.ciphertext[..split].copy_from_slice(&ciphertext[..split]);
        let mut cm_aes_decrypt_update = MailboxReq::CmAesGcmDecryptUpdate(cm_aes_decrypt_update);
        ciphertext = &ciphertext[split..];
        cm_aes_decrypt_update.populate_chksum().unwrap();

        let update_resp_bytes = model
            .mailbox_execute(
                u32::from(CommandId::CM_AES_GCM_DECRYPT_UPDATE),
                cm_aes_decrypt_update.as_bytes().unwrap(),
            )
            .expect("Should have succeeded")
            .unwrap();

        const UPDATE_HEADER_SIZE: usize = size_of::<CmAesGcmDecryptUpdateRespHeader>();

        let mut update_resp = CmAesGcmDecryptUpdateResp {
            hdr: CmAesGcmDecryptUpdateRespHeader::read_from_bytes(
                &update_resp_bytes[..UPDATE_HEADER_SIZE],
            )
            .unwrap(),
            ..Default::default()
        };
        assert_eq!(update_resp.hdr.hdr.fips_status, check_fips_status);
        let len = update_resp.hdr.plaintext_size as usize;
        assert!(len < split + AES_BLOCK_SIZE_BYTES);
        assert!(len as isize >= split as isize - AES_BLOCK_SIZE_BYTES as isize);
        update_resp.plaintext[..len]
            .copy_from_slice(&update_resp_bytes[UPDATE_HEADER_SIZE..UPDATE_HEADER_SIZE + len]);
        plaintext
            .extend_from_slice(&update_resp.plaintext[..update_resp.hdr.plaintext_size as usize]);
        context = update_resp.hdr.context;
    }

    let mut cm_aes_decrypt_final = CmAesGcmDecryptFinalReq {
        hdr: MailboxReqHeader::default(),
        context,
        tag_len: tag.len() as u32,
        tag: *tag,
        ciphertext_size: ciphertext.len() as u32,
        ciphertext: [0; MAX_CMB_DATA_SIZE],
    };
    cm_aes_decrypt_final.ciphertext[..ciphertext.len()].copy_from_slice(ciphertext);
    let mut cm_aes_decrypt_final = MailboxReq::CmAesGcmDecryptFinal(cm_aes_decrypt_final);
    cm_aes_decrypt_final.populate_chksum().unwrap();

    let final_resp_bytes = model
        .mailbox_execute(
            u32::from(CommandId::CM_AES_GCM_DECRYPT_FINAL),
            cm_aes_decrypt_final.as_bytes().unwrap(),
        )
        .expect("Should have succeeded")
        .unwrap();

    const FINAL_HEADER_SIZE: usize = size_of::<CmAesGcmDecryptFinalRespHeader>();

    let mut final_resp = CmAesGcmDecryptFinalResp {
        hdr: CmAesGcmDecryptFinalRespHeader::read_from_bytes(
            &final_resp_bytes[..FINAL_HEADER_SIZE],
        )
        .unwrap(),
        ..Default::default()
    };
    assert_eq!(final_resp.hdr.hdr.fips_status, check_fips_status);
    let len = final_resp.hdr.plaintext_size as usize;
    assert!(len <= split + AES_BLOCK_SIZE_BYTES);
    final_resp.plaintext[..len]
        .copy_from_slice(&final_resp_bytes[FINAL_HEADER_SIZE..FINAL_HEADER_SIZE + len]);
    plaintext.extend_from_slice(&final_resp.plaintext[..final_resp.hdr.plaintext_size as usize]);
    (final_resp.hdr.tag_verified == 1, plaintext)
}

fn mailbox_aes_encrypt(
    model: &mut DefaultHwModel,
    cmk: &Cmk,
    mut plaintext: &[u8],
    split: usize,
    mode: CmAesMode,
    check_fips_status: u32,
) -> ([u8; 16], Vec<u8>) {
    let init_len = plaintext.len().min(split);
    let mut cm_aes_encrypt_init = CmAesEncryptInitReq {
        hdr: MailboxReqHeader::default(),
        cmk: cmk.clone(),
        mode: mode as u32,
        plaintext_size: init_len as u32,
        plaintext: [0; MAX_CMB_DATA_SIZE],
    };
    cm_aes_encrypt_init.plaintext[..init_len].copy_from_slice(&plaintext[..init_len]);
    plaintext = &plaintext[init_len..];
    let mut cm_aes_encrypt_init = MailboxReq::CmAesEncryptInit(cm_aes_encrypt_init);
    cm_aes_encrypt_init.populate_chksum().unwrap();

    let resp_bytes = model
        .mailbox_execute(
            u32::from(CommandId::CM_AES_ENCRYPT_INIT),
            cm_aes_encrypt_init.as_bytes().unwrap(),
        )
        .expect("Should have succeeded")
        .unwrap();

    const INIT_HEADER_SIZE: usize = size_of::<CmAesEncryptInitRespHeader>();
    let mut resp = CmAesEncryptInitResp {
        hdr: CmAesEncryptInitRespHeader::read_from_bytes(&resp_bytes[..INIT_HEADER_SIZE]).unwrap(),
        ..Default::default()
    };
    assert_eq!(resp.hdr.hdr.fips_status, check_fips_status);
    let len = resp.hdr.ciphertext_size as usize;
    assert_eq!(len, init_len);
    resp.ciphertext[..len].copy_from_slice(&resp_bytes[INIT_HEADER_SIZE..INIT_HEADER_SIZE + len]);

    let mut ciphertext = vec![];
    ciphertext.extend_from_slice(&resp.ciphertext[..resp.hdr.ciphertext_size as usize]);

    let mut context = resp.hdr.context;

    while !plaintext.is_empty() {
        let len = plaintext.len().min(split);
        let mut cm_aes_encrypt_update = CmAesEncryptUpdateReq {
            hdr: MailboxReqHeader::default(),
            context,
            plaintext_size: len as u32,
            plaintext: [0; MAX_CMB_DATA_SIZE],
        };
        cm_aes_encrypt_update.plaintext[..len].copy_from_slice(&plaintext[..len]);
        let mut cm_aes_encrypt_update: MailboxReq =
            MailboxReq::CmAesEncryptUpdate(cm_aes_encrypt_update);
        plaintext = &plaintext[len..];
        cm_aes_encrypt_update.populate_chksum().unwrap();

        let update_resp_bytes = model
            .mailbox_execute(
                u32::from(CommandId::CM_AES_ENCRYPT_UPDATE),
                cm_aes_encrypt_update.as_bytes().unwrap(),
            )
            .expect("Should have succeeded")
            .unwrap();

        const UPDATE_HEADER_SIZE: usize = size_of::<CmAesRespHeader>();

        let mut update_resp = CmAesResp {
            hdr: CmAesRespHeader::read_from_bytes(&update_resp_bytes[..UPDATE_HEADER_SIZE])
                .unwrap(),
            ..Default::default()
        };
        assert_eq!(update_resp.hdr.hdr.fips_status, check_fips_status);
        let update_len = update_resp.hdr.output_size as usize;
        assert_eq!(len, update_len);
        update_resp.output[..len]
            .copy_from_slice(&update_resp_bytes[UPDATE_HEADER_SIZE..UPDATE_HEADER_SIZE + len]);
        ciphertext.extend_from_slice(&update_resp.output[..len]);
        context = update_resp.hdr.context;
    }

    (resp.hdr.iv, ciphertext)
}

fn mailbox_aes_decrypt(
    model: &mut DefaultHwModel,
    cmk: &Cmk,
    iv: &[u8; 16],
    mut ciphertext: &[u8],
    split: usize,
    mode: CmAesMode,
    check_fips_status: u32,
) -> Vec<u8> {
    let init_len = ciphertext.len().min(split);
    let mut cm_aes_decrypt_init = CmAesDecryptInitReq {
        hdr: MailboxReqHeader::default(),
        cmk: cmk.clone(),
        mode: mode as u32,
        iv: *iv,
        ciphertext_size: init_len as u32,
        ciphertext: [0; MAX_CMB_DATA_SIZE],
    };
    cm_aes_decrypt_init.ciphertext[..init_len].copy_from_slice(&ciphertext[..init_len]);
    ciphertext = &ciphertext[init_len..];
    let mut cm_aes_encrypt_init = MailboxReq::CmAesDecryptInit(cm_aes_decrypt_init);
    cm_aes_encrypt_init.populate_chksum().unwrap();

    let resp_bytes = model
        .mailbox_execute(
            u32::from(CommandId::CM_AES_DECRYPT_INIT),
            cm_aes_encrypt_init.as_bytes().unwrap(),
        )
        .expect("Should have succeeded")
        .unwrap();

    const RESP_HEADER_SIZE: usize = size_of::<CmAesRespHeader>();

    let mut resp = CmAesResp {
        hdr: CmAesRespHeader::read_from_bytes(&resp_bytes[..RESP_HEADER_SIZE]).unwrap(),
        ..Default::default()
    };
    assert_eq!(resp.hdr.hdr.fips_status, check_fips_status);
    let len = resp.hdr.output_size as usize;
    assert_eq!(len, init_len);
    resp.output[..len].copy_from_slice(&resp_bytes[RESP_HEADER_SIZE..RESP_HEADER_SIZE + len]);
    let mut plaintext = vec![];
    plaintext.extend_from_slice(&resp.output[..resp.hdr.output_size as usize]);
    let mut context = resp.hdr.context;

    while !ciphertext.is_empty() {
        let len = split.min(ciphertext.len());
        let mut cm_aes_decrypt_update = CmAesDecryptUpdateReq {
            hdr: MailboxReqHeader::default(),
            context,
            ciphertext_size: len as u32,
            ciphertext: [0; MAX_CMB_DATA_SIZE],
        };
        cm_aes_decrypt_update.ciphertext[..len].copy_from_slice(&ciphertext[..len]);
        let mut cm_aes_decrypt_update = MailboxReq::CmAesDecryptUpdate(cm_aes_decrypt_update);
        ciphertext = &ciphertext[len..];
        cm_aes_decrypt_update.populate_chksum().unwrap();

        let update_resp_bytes = model
            .mailbox_execute(
                u32::from(CommandId::CM_AES_DECRYPT_UPDATE),
                cm_aes_decrypt_update.as_bytes().unwrap(),
            )
            .expect("Should have succeeded")
            .unwrap();

        let mut update_resp = CmAesResp {
            hdr: CmAesRespHeader::read_from_bytes(&update_resp_bytes[..RESP_HEADER_SIZE]).unwrap(),
            ..Default::default()
        };
        assert_eq!(update_resp.hdr.hdr.fips_status, check_fips_status);
        let update_len = update_resp.hdr.output_size as usize;
        assert_eq!(len, update_len);
        update_resp.output[..len]
            .copy_from_slice(&update_resp_bytes[RESP_HEADER_SIZE..RESP_HEADER_SIZE + len]);
        plaintext.extend_from_slice(&update_resp.output[..update_resp.hdr.output_size as usize]);
        context = update_resp.hdr.context;
    }
    plaintext
}

fn import_key(model: &mut DefaultHwModel, key: &[u8], key_usage: CmKeyUsage) -> Cmk {
    let mut input = [0u8; 64];
    input[..key.len()].copy_from_slice(key);

    let mut cm_import_cmd = MailboxReq::CmImport(CmImportReq {
        hdr: MailboxReqHeader { chksum: 0 },
        key_usage: key_usage.into(),
        input_size: key.len() as u32,
        input,
    });
    cm_import_cmd.populate_chksum().unwrap();

    let resp = model
        .mailbox_execute(
            u32::from(CommandId::CM_IMPORT),
            cm_import_cmd.as_bytes().unwrap(),
        )
        .unwrap()
        .expect("We should have received a response");

    let cm_import_resp = CmImportResp::ref_from_bytes(resp.as_slice()).unwrap();
    assert_eq!(
        cm_import_resp.hdr.fips_status,
        MailboxRespHeader::FIPS_STATUS_APPROVED
    );
    cm_import_resp.cmk.clone()
}

#[test]
fn test_ecdh() {
    let mut model = run_rt_test(RuntimeTestArgs::default());

    model.step_until(|m| {
        m.soc_ifc().cptra_boot_status().read() == u32::from(RtBootStatus::RtReadyForCommands)
    });

    let mut req = MailboxReq::CmEcdhGenerate(CmEcdhGenerateReq::default());
    req.populate_chksum().unwrap();
    let resp_bytes = model
        .mailbox_execute(req.cmd_code().into(), req.as_bytes().unwrap())
        .unwrap()
        .expect("Should have gotten a response");
    let resp = CmEcdhGenerateResp::ref_from_bytes(resp_bytes.as_slice()).unwrap();
    assert_eq!(
        resp.hdr.fips_status,
        MailboxRespHeader::FIPS_STATUS_APPROVED
    );

    // Calculate our side of the exchange and the shared secret.
    // Based on the flow in https://wiki.openssl.org/index.php/Elliptic_Curve_Diffie_Hellman.
    let mut bn_ctx = openssl::bn::BigNumContext::new().unwrap();
    let curve = openssl::ec::EcGroup::from_curve_name(openssl::nid::Nid::SECP384R1).unwrap();
    let mut a_exchange_data = vec![4];
    a_exchange_data.extend_from_slice(&resp.exchange_data);
    let a_public_point =
        openssl::ec::EcPoint::from_bytes(&curve, &a_exchange_data, &mut bn_ctx).unwrap();
    let a_key = openssl::ec::EcKey::from_public_key(&curve, &a_public_point).unwrap();

    let b_key = openssl::ec::EcKey::generate(&curve).unwrap();
    let b_exchange_data = &b_key
        .public_key()
        .to_bytes(
            &curve,
            openssl::ec::PointConversionForm::UNCOMPRESSED,
            &mut bn_ctx,
        )
        .unwrap()[1..];
    let a_pkey = openssl::pkey::PKey::from_ec_key(a_key).unwrap();
    let b_pkey = openssl::pkey::PKey::from_ec_key(b_key).unwrap();
    let mut deriver = openssl::derive::Deriver::new(&b_pkey).unwrap();
    deriver.set_peer(&a_pkey).unwrap();
    let shared_secret = deriver.derive_to_vec().unwrap();

    // calculate the shared secret using the cryptographic mailbox
    let mut send_exchange_data = [0u8; CMB_ECDH_EXCHANGE_DATA_MAX_SIZE];
    send_exchange_data[..b_exchange_data.len()].copy_from_slice(b_exchange_data);
    let req = CmEcdhFinishReq {
        context: resp.context,
        key_usage: CmKeyUsage::Aes.into(),
        incoming_exchange_data: send_exchange_data,
        ..Default::default()
    };
    let mut fin = MailboxReq::CmEcdhFinish(req);
    fin.populate_chksum().unwrap();
    let resp_bytes = model
        .mailbox_execute(fin.cmd_code().into(), fin.as_bytes().unwrap())
        .unwrap()
        .expect("Should have gotten a response");

    let resp = CmEcdhFinishResp::ref_from_bytes(resp_bytes.as_slice()).unwrap();
    assert_eq!(
        resp.hdr.fips_status,
        MailboxRespHeader::FIPS_STATUS_APPROVED
    );
    let cmk = &resp.output;

    // use the CMK shared secret to AES encrypt a known plaintext.
    let plaintext = [0u8; 16];
    let (iv, tag, ciphertext) = mailbox_gcm_encrypt(
        &mut model,
        cmk,
        &[],
        &plaintext,
        MAX_CMB_DATA_SIZE,
        MailboxRespHeader::FIPS_STATUS_APPROVED,
    );
    // encrypt with RustCrypto and check if everything matches
    let (rtag, rciphertext) = rustcrypto_gcm_encrypt(&shared_secret[..32], &iv, &[], &plaintext);

    // check that ciphertext and tags match, meaning the shared secret is the same on both sides
    assert_eq!(ciphertext, rciphertext);
    assert_eq!(tag, rtag);
}

// We can't do HMAC-SHA-512 on a 384-bit key in HW.
#[test]
fn test_hmac_cant_use_sha512_on_384_key() {
    let mut model = run_rt_test(RuntimeTestArgs::default());

    model.step_until(|m| {
        m.soc_ifc().cptra_boot_status().read() == u32::from(RtBootStatus::RtReadyForCommands)
    });

    let cmk = import_key(&mut model, &[0u8; 48], CmKeyUsage::Hmac);

    let cm_hmac = CmHmacReq {
        cmk: cmk.clone(),
        hash_algorithm: CmHashAlgorithm::Sha512.into(),
        ..Default::default()
    };
    let mut cm_hmac = MailboxReq::CmHmac(cm_hmac);
    cm_hmac.populate_chksum().unwrap();

    let err = model
        .mailbox_execute(u32::from(CommandId::CM_HMAC), cm_hmac.as_bytes().unwrap())
        .expect_err("Should have failed");
    assert_error(
        &mut model,
        caliptra_drivers::CaliptraError::CMB_HMAC_INVALID_KEY_USAGE_AND_SIZE,
        err,
    );
}

type HmacSha384 = Hmac<Sha384>;
type HmacSha512 = Hmac<Sha512>;

#[test]
fn test_hmac_random() {
    let seed_bytes = [1u8; 32];
    let mut seeded_rng = StdRng::from_seed(seed_bytes);

    for size in [48, 64] {
        let hash_algorithm = if size == 48 {
            CmHashAlgorithm::Sha384
        } else {
            CmHashAlgorithm::Sha512
        };
        let mut model = run_rt_test(RuntimeTestArgs::default());
        model.step_until(|m| {
            m.soc_ifc().cptra_boot_status().read() == u32::from(RtBootStatus::RtReadyForCommands)
        });
        const KEYS: usize = 16;
        let mut keys = vec![];
        let mut cmks = vec![];
        for _ in 0..KEYS {
            let mut key = vec![0u8; size];
            seeded_rng.fill_bytes(&mut key);
            cmks.push(import_key(&mut model, &key, CmKeyUsage::Hmac));
            keys.push(key);
        }

        for _ in 0..100 {
            let key_idx = seeded_rng.gen_range(0..KEYS);
            let len = seeded_rng.gen_range(0..MAX_CMB_DATA_SIZE);
            let mut data = vec![0u8; len];
            seeded_rng.fill_bytes(&mut data);

            let mut cm_hmac = CmHmacReq {
                cmk: cmks[key_idx].clone(),
                hash_algorithm: hash_algorithm.into(),
                data_size: len as u32,
                ..Default::default()
            };
            cm_hmac.data[..len].copy_from_slice(&data);
            let mut cm_hmac = MailboxReq::CmHmac(cm_hmac);
            cm_hmac.populate_chksum().unwrap();

            let resp_bytes = model
                .mailbox_execute(u32::from(CommandId::CM_HMAC), cm_hmac.as_bytes().unwrap())
                .expect("Should have succeeded")
                .unwrap();
            const HMAC_HEADER_SIZE: usize = size_of::<MailboxRespHeaderVarSize>();
            let mut resp = CmHmacResp {
                hdr: MailboxRespHeaderVarSize::read_from_bytes(&resp_bytes[..HMAC_HEADER_SIZE])
                    .unwrap(),
                ..Default::default()
            };
            assert_eq!(
                resp.hdr.hdr.fips_status,
                MailboxRespHeader::FIPS_STATUS_APPROVED
            );
            let len = resp.hdr.data_len as usize;
            assert!(len < MAX_CMB_DATA_SIZE);
            resp.mac[..len].copy_from_slice(&resp_bytes[HMAC_HEADER_SIZE..HMAC_HEADER_SIZE + len]);

            assert_eq!(len, resp.hdr.data_len as usize);
            let expected_hmac = rustcrypto_hmac(hash_algorithm, &keys[key_idx], &data);
            assert_eq!(resp.mac[..len], expected_hmac);
        }
    }
}

#[test]
fn test_hmac_kdf_counter_random() {
    let seed_bytes = [1u8; 32];
    let mut seeded_rng = StdRng::from_seed(seed_bytes);

    for size in [48, 64] {
        let hash_algorithm = if size == 48 {
            CmHashAlgorithm::Sha384
        } else {
            CmHashAlgorithm::Sha512
        };
        let mut model = run_rt_test(RuntimeTestArgs::default());
        model.step_until(|m| {
            m.soc_ifc().cptra_boot_status().read() == u32::from(RtBootStatus::RtReadyForCommands)
        });
        const KEYS: usize = 16;
        let mut keys = vec![];
        let mut cmks = vec![];
        for _ in 0..KEYS {
            let mut key = vec![0u8; size];
            seeded_rng.fill_bytes(&mut key);
            cmks.push(import_key(&mut model, &key, CmKeyUsage::Hmac));
            keys.push(key);
        }

        for _ in 0..100 {
            let key_idx = seeded_rng.gen_range(0..KEYS);
            let len = seeded_rng.gen_range(0..MAX_CMB_DATA_SIZE);
            let mut data = vec![0u8; len];
            seeded_rng.fill_bytes(&mut data);

            let mut cm_hmac_kdf = CmHmacKdfCounterReq {
                kin: cmks[key_idx].clone(),
                hash_algorithm: hash_algorithm.into(),
                key_usage: CmKeyUsage::Aes.into(),
                key_size: 32,
                label_size: len as u32,
                ..Default::default()
            };
            cm_hmac_kdf.label[..len].copy_from_slice(&data);
            let mut cm_hmac_kdf = MailboxReq::CmHmacKdfCounter(cm_hmac_kdf);
            cm_hmac_kdf.populate_chksum().unwrap();

            let resp_bytes = model
                .mailbox_execute(
                    u32::from(CommandId::CM_HMAC_KDF_COUNTER),
                    cm_hmac_kdf.as_bytes().unwrap(),
                )
                .expect("Should have succeeded")
                .unwrap();
            let resp = CmHmacKdfCounterResp::ref_from_bytes(resp_bytes.as_slice())
                .expect("Response should be correct size");

            let cmk = &resp.kout;

            let key = rustcrypto_hmac_hkdf_counter(hash_algorithm, &keys[key_idx], &data);

            // use the CMK shared secret to AES encrypt a known plaintext.
            let plaintext = [0u8; 16];
            let (iv, tag, ciphertext) = mailbox_gcm_encrypt(
                &mut model,
                cmk,
                &[],
                &plaintext,
                MAX_CMB_DATA_SIZE,
                MailboxRespHeader::FIPS_STATUS_APPROVED,
            );
            // encrypt with RustCrypto and check if everything matches
            let (rtag, rciphertext) = rustcrypto_gcm_encrypt(&key[..32], &iv, &[], &plaintext);

            // check that ciphertext and tags match, meaning the shared secret is the same on both sides
            assert_eq!(ciphertext, rciphertext);
            assert_eq!(tag, rtag);
        }
    }
}

fn rustcrypto_hmac_hkdf_counter(
    hash_algorithm: CmHashAlgorithm,
    key: &[u8],
    label: &[u8],
) -> Vec<u8> {
    let mut data = vec![];
    data.extend(1u32.to_be_bytes().as_slice());
    data.extend(label);
    rustcrypto_hmac(hash_algorithm, key, &data)
}

fn rustcrypto_hmac(hash_algorithm: CmHashAlgorithm, key: &[u8], data: &[u8]) -> Vec<u8> {
    match hash_algorithm {
        CmHashAlgorithm::Sha384 => {
            let mut mac = HmacSha384::new_from_slice(key).unwrap();
            mac.update(data);
            let result = mac.finalize();
            let x: [u8; 48] = result.into_bytes().into();
            x.into()
        }
        CmHashAlgorithm::Sha512 => {
            let mut mac = HmacSha512::new_from_slice(key).unwrap();
            mac.update(data);
            let result = mac.finalize();
            let x: [u8; 64] = result.into_bytes().into();
            x.into()
        }
        _ => panic!("Invalid hash algorithm"),
    }
}

type Hkdf384 = Hkdf<Sha384>;
type Hkdf512 = Hkdf<Sha512>;

fn rustcrypto_hkdf(
    hash_algorithm: CmHashAlgorithm,
    ikm: &[u8],
    salt: &[u8],
    info: &[u8],
) -> Vec<u8> {
    match hash_algorithm {
        CmHashAlgorithm::Sha384 => {
            let hk = Hkdf384::new(Some(salt), ikm);
            let mut okm = [0u8; 48];
            hk.expand(info, &mut okm).unwrap();
            Vec::from(&okm)
        }
        CmHashAlgorithm::Sha512 => {
            let hk = Hkdf512::new(Some(salt), ikm);
            let mut okm = [0u8; 64];
            hk.expand(info, &mut okm).unwrap();
            Vec::from(&okm)
        }
        _ => panic!("Invalid hash algorithm"),
    }
}

#[test]
fn test_hkdf_random() {
    let seed_bytes = [1u8; 32];
    let mut seeded_rng = StdRng::from_seed(seed_bytes);

    for size in [48, 64] {
        let hash_algorithm = if size == 48 {
            CmHashAlgorithm::Sha384
        } else {
            CmHashAlgorithm::Sha512
        };
        let mut model = run_rt_test(RuntimeTestArgs::default());
        model.step_until(|m| {
            m.soc_ifc().cptra_boot_status().read() == u32::from(RtBootStatus::RtReadyForCommands)
        });
        const KEYS: usize = 16;
        let mut keys = vec![];
        let mut cmks = vec![];
        for _ in 0..KEYS {
            let mut key = vec![0u8; size];
            seeded_rng.fill_bytes(&mut key);
            cmks.push(import_key(&mut model, &key, CmKeyUsage::Hmac));
            keys.push(key);
        }

        for _ in 0..25 {
            let key_idx = seeded_rng.gen_range(0..KEYS);
            let salt_len = seeded_rng.gen_range(0..size);
            let mut salt = [0u8; 64];
            seeded_rng.fill_bytes(&mut salt[..salt_len]);

            let salt_cmk = import_key(&mut model, &salt[..size], CmKeyUsage::Hmac);

            let mut cm_hkdf_extract = MailboxReq::CmHkdfExtract(CmHkdfExtractReq {
                ikm: cmks[key_idx].clone(),
                hash_algorithm: hash_algorithm.into(),
                salt: salt_cmk,
                ..Default::default()
            });
            cm_hkdf_extract.populate_chksum().unwrap();

            let resp_bytes = model
                .mailbox_execute(
                    u32::from(CommandId::CM_HKDF_EXTRACT),
                    cm_hkdf_extract.as_bytes().unwrap(),
                )
                .expect("Should have succeeded")
                .unwrap();
            let resp = CmHkdfExtractResp::ref_from_bytes(resp_bytes.as_slice())
                .expect("Response should be correct size");
            assert_eq!(
                resp.hdr.fips_status,
                MailboxRespHeader::FIPS_STATUS_APPROVED
            );

            let len = seeded_rng.gen_range(0..MAX_CMB_DATA_SIZE);
            let mut info = vec![0u8; len];
            seeded_rng.fill_bytes(&mut info);

            let mut cm_hkdf_expand = CmHkdfExpandReq {
                prk: resp.prk.clone(),
                hash_algorithm: hash_algorithm.into(),
                key_usage: CmKeyUsage::Aes.into(),
                key_size: 32,
                info_size: len as u32,
                ..Default::default()
            };
            cm_hkdf_expand.info[..len].copy_from_slice(&info);
            let mut cm_hkdf_expand = MailboxReq::CmHkdfExpand(cm_hkdf_expand);
            cm_hkdf_expand.populate_chksum().unwrap();

            let resp_bytes = model
                .mailbox_execute(
                    u32::from(CommandId::CM_HKDF_EXPAND),
                    cm_hkdf_expand.as_bytes().unwrap(),
                )
                .expect("Should have succeeded")
                .unwrap();
            let resp = CmHkdfExpandResp::ref_from_bytes(resp_bytes.as_slice())
                .expect("Response should be correct size");
            assert_eq!(
                resp.hdr.fips_status,
                MailboxRespHeader::FIPS_STATUS_APPROVED
            );

            let cmk = &resp.okm;
            let key = rustcrypto_hkdf(hash_algorithm, &keys[key_idx], &salt[..salt_len], &info);

            // use the CMK shared secret to AES encrypt a known plaintext.
            let plaintext = [0u8; 16];
            let (iv, tag, ciphertext) = mailbox_gcm_encrypt(
                &mut model,
                cmk,
                &[],
                &plaintext,
                MAX_CMB_DATA_SIZE,
                MailboxRespHeader::FIPS_STATUS_APPROVED,
            );
            // encrypt with RustCrypto and check if everything matches
            let (rtag, rciphertext) = rustcrypto_gcm_encrypt(&key[..32], &iv, &[], &plaintext);

            // check that ciphertext and tags match, meaning the shared secret is the same on both sides
            assert_eq!(ciphertext, rciphertext);
            assert_eq!(tag, rtag);
        }
    }
}

#[test]
fn test_mldsa_public_key() {
    let mut model = run_rt_test(RuntimeTestArgs::default());

    model.step_until(|m| {
        m.soc_ifc().cptra_boot_status().read() == u32::from(RtBootStatus::RtReadyForCommands)
    });

    let seed_bytes: [u8; 32] = [
        0x63, 0x1a, 0xfc, 0x2a, 0x36, 0xa5, 0x7e, 0x1d, 0x09, 0x0d, 0xad, 0xc2, 0x79, 0x1d, 0x48,
        0x6d, 0x72, 0xc6, 0x9a, 0x9a, 0xab, 0xf9, 0x79, 0x90, 0xc5, 0x73, 0x21, 0x48, 0x46, 0xfe,
        0x5b, 0x64,
    ];
    let cmk = import_key(&mut model, &seed_bytes, CmKeyUsage::Mldsa);

    let mut req = MailboxReq::CmMldsaPublicKey(CmMldsaPublicKeyReq {
        cmk: cmk.clone(),
        ..Default::default()
    });
    req.populate_chksum().unwrap();
    let resp_bytes = model
        .mailbox_execute(req.cmd_code().into(), req.as_bytes().unwrap())
        .unwrap()
        .expect("Should have gotten a response");
    let resp = CmMldsaPublicKeyResp::ref_from_bytes(resp_bytes.as_slice()).unwrap();
    assert_eq!(
        resp.hdr.fips_status,
        MailboxRespHeader::FIPS_STATUS_APPROVED
    );

    let expected_public_key: [u8; 2592] = [
        0x57, 0x34, 0x49, 0xae, 0x17, 0x72, 0x43, 0x0d, 0xb9, 0x58, 0xdd, 0x78, 0x74, 0x7f, 0x0a,
        0xef, 0xc0, 0x3f, 0x6d, 0xde, 0xdc, 0xe5, 0x92, 0xd5, 0xf4, 0xb5, 0x17, 0xb3, 0x8b, 0xcf,
        0xcb, 0x90, 0xe6, 0xc1, 0xdf, 0x44, 0xce, 0x2c, 0xe4, 0xd3, 0xc6, 0xa5, 0x68, 0x2d, 0x05,
        0x7d, 0xbd, 0xcf, 0xce, 0xd3, 0xea, 0x58, 0xea, 0x12, 0x54, 0x37, 0xf6, 0xb8, 0x96, 0xa4,
        0x73, 0xce, 0x48, 0x80, 0xff, 0xbb, 0x97, 0xc2, 0xc0, 0x75, 0x0d, 0x41, 0xd1, 0xb7, 0xc0,
        0x0e, 0x21, 0x06, 0x13, 0x7d, 0xae, 0x49, 0x60, 0x9d, 0xd6, 0x30, 0xa2, 0x3d, 0x5d, 0x49,
        0x8d, 0x54, 0x66, 0x25, 0xf8, 0x0e, 0x29, 0xa6, 0xb1, 0x8b, 0x01, 0xde, 0x39, 0x9f, 0xaf,
        0xc9, 0x11, 0xee, 0xac, 0x4a, 0x97, 0x76, 0x1e, 0xc0, 0x19, 0x73, 0x59, 0xa1, 0xe4, 0xb3,
        0x93, 0x0d, 0xb1, 0x7a, 0x61, 0x44, 0xbd, 0x7b, 0x2b, 0x3c, 0x93, 0xdd, 0x1f, 0x21, 0xa0,
        0x56, 0x2c, 0xe6, 0xc6, 0xd1, 0x12, 0x8f, 0x65, 0x89, 0x49, 0x8e, 0x61, 0x33, 0xf9, 0x81,
        0x64, 0xd5, 0x44, 0xc8, 0x88, 0xa1, 0xda, 0x5a, 0x5e, 0x26, 0x6e, 0x7d, 0x18, 0x64, 0xfa,
        0xb2, 0x57, 0x08, 0xce, 0x6b, 0x60, 0x7c, 0x11, 0xd5, 0x2b, 0x0f, 0x58, 0x2f, 0x63, 0x68,
        0xbf, 0xd7, 0x33, 0x25, 0x92, 0x75, 0xb0, 0x99, 0xbc, 0xb5, 0x00, 0xfa, 0x62, 0xb5, 0xe3,
        0x66, 0xce, 0x20, 0x93, 0xe8, 0x9c, 0xd3, 0xef, 0xfe, 0x8d, 0xd3, 0xcf, 0x2c, 0xd0, 0x1a,
        0xc8, 0x17, 0x6b, 0xa2, 0x35, 0x23, 0x33, 0xfb, 0xe0, 0x44, 0xcf, 0x5f, 0xe0, 0x95, 0x53,
        0xa3, 0x18, 0xf0, 0x5f, 0x05, 0x5b, 0x83, 0xc7, 0x23, 0x9d, 0xaf, 0x26, 0x8c, 0x27, 0xfc,
        0x85, 0xf6, 0xa4, 0x1e, 0xb5, 0x80, 0x57, 0x0b, 0xa6, 0xc5, 0x98, 0xa6, 0x4c, 0x3f, 0x09,
        0x56, 0xac, 0x91, 0xee, 0x58, 0x81, 0x4e, 0x3e, 0xe0, 0x9f, 0x69, 0x71, 0x8c, 0xae, 0xcf,
        0xe8, 0xc0, 0xbf, 0xa6, 0xcd, 0xec, 0xe7, 0x33, 0xb6, 0x56, 0xd5, 0xee, 0xd9, 0xf3, 0x9f,
        0xd7, 0xab, 0x9f, 0x07, 0x90, 0x96, 0x4d, 0x7f, 0xc0, 0xe6, 0xfb, 0xf2, 0xa9, 0x78, 0x15,
        0x39, 0x87, 0x51, 0x79, 0xad, 0xa3, 0xa8, 0x77, 0x12, 0x88, 0xc9, 0x57, 0xd4, 0x78, 0xaa,
        0x47, 0xe8, 0x00, 0x76, 0x87, 0x43, 0xb2, 0xce, 0xe8, 0xbd, 0x22, 0x8d, 0xab, 0x02, 0xe0,
        0x49, 0xec, 0x64, 0x32, 0xb9, 0xa2, 0xd2, 0x1a, 0xb7, 0x7f, 0xa3, 0x13, 0x21, 0x3e, 0xbd,
        0x9c, 0x59, 0xe8, 0x59, 0x1a, 0x48, 0x0e, 0x7e, 0xb5, 0x1b, 0x22, 0x37, 0xeb, 0x71, 0x7f,
        0x7b, 0x1d, 0xe6, 0x84, 0xe6, 0xfb, 0xb8, 0xad, 0x78, 0xaf, 0x5f, 0x03, 0x2d, 0x75, 0x2c,
        0xc2, 0x8b, 0x4b, 0x03, 0xa5, 0x37, 0x15, 0x6c, 0xad, 0x9d, 0x07, 0x3b, 0x4f, 0x50, 0xad,
        0x8c, 0x86, 0x9d, 0xb0, 0xba, 0xdc, 0x7d, 0xba, 0xfd, 0xec, 0x5d, 0x92, 0xeb, 0xfb, 0x00,
        0xe2, 0xba, 0x9c, 0x85, 0x32, 0x79, 0x88, 0xd0, 0x9c, 0xa9, 0x0c, 0x2f, 0xdb, 0xb2, 0x19,
        0xe5, 0xa7, 0x5f, 0x85, 0x78, 0xd7, 0xd4, 0xa2, 0xad, 0x53, 0xa0, 0xe0, 0x4b, 0x7d, 0x90,
        0x4f, 0x4c, 0x69, 0x39, 0xaa, 0x16, 0x43, 0x5d, 0x14, 0xd6, 0x13, 0x96, 0xd4, 0x7c, 0xdb,
        0x5f, 0x27, 0x8f, 0xb8, 0x78, 0x39, 0xb1, 0xec, 0x85, 0x7c, 0x9d, 0x81, 0x8b, 0x91, 0x7a,
        0xce, 0x3d, 0x34, 0x50, 0xbe, 0xe9, 0xd0, 0xe5, 0x1d, 0xeb, 0xdc, 0x64, 0xde, 0x38, 0xde,
        0x70, 0x42, 0x9b, 0xf7, 0xdf, 0xc0, 0x88, 0x08, 0x17, 0xba, 0x20, 0x28, 0x40, 0xa3, 0xcb,
        0x83, 0x8d, 0x45, 0x37, 0x3f, 0x55, 0x3c, 0x5c, 0xd3, 0x0c, 0xd1, 0x36, 0xc2, 0xd3, 0xf3,
        0x83, 0x7f, 0xf9, 0x11, 0x40, 0x22, 0xa2, 0xda, 0x73, 0x04, 0x8c, 0xa5, 0x37, 0x99, 0x59,
        0x4f, 0x35, 0x3c, 0xe5, 0x32, 0x0f, 0x2e, 0x92, 0x1b, 0x92, 0x76, 0x27, 0xd7, 0xf6, 0x74,
        0x1b, 0xc9, 0x5b, 0x03, 0x65, 0x77, 0x53, 0xb6, 0x4a, 0x95, 0x13, 0x32, 0x8f, 0xe9, 0x49,
        0xcf, 0x19, 0xa0, 0x98, 0x6a, 0x89, 0xbb, 0xee, 0xf4, 0x09, 0xe9, 0xac, 0xdb, 0x73, 0xde,
        0x81, 0xfe, 0xa6, 0x48, 0x2d, 0x31, 0xc0, 0x5e, 0xed, 0xe5, 0x01, 0x14, 0x63, 0xf4, 0x8b,
        0x17, 0x75, 0x34, 0xe0, 0x35, 0x08, 0x9f, 0xc9, 0x8a, 0xfb, 0x92, 0x89, 0x89, 0x25, 0x0c,
        0x55, 0x21, 0xbd, 0x9b, 0xd8, 0x77, 0xee, 0x80, 0xf1, 0xe8, 0xa7, 0x07, 0x76, 0xf9, 0x51,
        0xdd, 0xd2, 0x9e, 0xd9, 0x68, 0x51, 0xf1, 0x4f, 0x87, 0x3a, 0x54, 0x61, 0x99, 0x58, 0xdc,
        0xc3, 0x57, 0x42, 0xf8, 0xbc, 0x27, 0xda, 0x8f, 0xce, 0x7f, 0x2b, 0xa4, 0xfc, 0xf2, 0xc1,
        0xb7, 0xbd, 0xe0, 0x1d, 0xaa, 0xfd, 0xe2, 0x0b, 0x91, 0xc9, 0xc2, 0x55, 0xd2, 0xaf, 0xdc,
        0x5d, 0x4e, 0x69, 0x2c, 0xa9, 0x25, 0x49, 0xc5, 0x97, 0xe7, 0x6d, 0x44, 0x07, 0xb2, 0xa0,
        0x2b, 0xcc, 0x96, 0x83, 0xf7, 0xe0, 0xa3, 0xed, 0xec, 0xbd, 0xfe, 0x4a, 0xa4, 0x00, 0xcd,
        0xaa, 0x92, 0xfc, 0xb1, 0x09, 0x37, 0xac, 0x44, 0x41, 0x11, 0x6e, 0x67, 0xd0, 0xc7, 0xd7,
        0x34, 0xba, 0xcc, 0xed, 0x4d, 0xf8, 0xf4, 0x99, 0x93, 0x5d, 0x84, 0xbd, 0x57, 0xf9, 0x40,
        0xfb, 0xe6, 0x92, 0x29, 0xb0, 0xe1, 0x69, 0xb5, 0x0e, 0x30, 0xb4, 0x07, 0x92, 0x64, 0x5a,
        0xd9, 0xa1, 0xa7, 0xb0, 0xe3, 0x2a, 0xe4, 0xd2, 0x95, 0xc7, 0xc6, 0x03, 0x7e, 0x9a, 0xbc,
        0xd0, 0xd3, 0x49, 0x42, 0xee, 0x11, 0x6b, 0xe7, 0x5a, 0xca, 0x4d, 0x1e, 0x34, 0xac, 0x92,
        0x89, 0x6f, 0x3f, 0x34, 0xbd, 0x9e, 0x74, 0x00, 0x78, 0x7e, 0xae, 0x0d, 0xa6, 0x90, 0xb6,
        0x70, 0xe0, 0x5a, 0xa3, 0x35, 0x68, 0xcd, 0x9c, 0x34, 0x80, 0x83, 0xff, 0xfe, 0xba, 0x87,
        0x2d, 0x85, 0x50, 0x28, 0xe2, 0x0e, 0x2b, 0x08, 0x77, 0xdf, 0x4c, 0x83, 0x11, 0xb1, 0x66,
        0x7f, 0x34, 0x0e, 0x67, 0x58, 0x0a, 0x68, 0x04, 0x89, 0xd4, 0xa0, 0x64, 0xd8, 0x18, 0xd3,
        0x86, 0xf1, 0x13, 0xbf, 0x51, 0x5f, 0x0a, 0x9c, 0x95, 0x3d, 0x37, 0x08, 0xd9, 0x0b, 0xd3,
        0x59, 0x30, 0xfc, 0x6d, 0x86, 0x9f, 0xfb, 0xc4, 0x3c, 0xc0, 0xf2, 0xef, 0x8e, 0xd4, 0xef,
        0xfb, 0xa7, 0x78, 0xdb, 0x0e, 0x92, 0x60, 0x60, 0xcb, 0xb2, 0x3e, 0xd4, 0xa3, 0x7a, 0x1a,
        0x25, 0x30, 0x65, 0xa2, 0xdc, 0x3d, 0x06, 0xea, 0x53, 0xae, 0x2a, 0xb4, 0x22, 0x88, 0xc2,
        0x72, 0xab, 0xed, 0x84, 0x94, 0x19, 0xcf, 0x18, 0x45, 0xdc, 0x3a, 0x54, 0x10, 0xda, 0x5f,
        0x62, 0x4e, 0x72, 0x29, 0x76, 0x61, 0x0e, 0x3f, 0x8f, 0x48, 0x39, 0x20, 0xc4, 0x6a, 0x41,
        0xf1, 0xfe, 0x64, 0x83, 0xa6, 0xea, 0x28, 0x0c, 0x7c, 0xfb, 0xe4, 0x1a, 0xcf, 0x16, 0x12,
        0x03, 0x9c, 0xf1, 0x48, 0xef, 0xc8, 0x21, 0xc4, 0x3d, 0x0d, 0x34, 0x75, 0x3b, 0x8b, 0x5e,
        0xc5, 0x0f, 0xdd, 0x18, 0x4b, 0x07, 0xc4, 0xbc, 0x9f, 0x49, 0xd1, 0xfa, 0xc1, 0x97, 0x85,
        0x55, 0x58, 0xd3, 0x45, 0x17, 0x2a, 0xf5, 0x4c, 0x38, 0x2d, 0x21, 0x9f, 0x36, 0x8e, 0x46,
        0xeb, 0xfa, 0x8e, 0x3a, 0xb1, 0x81, 0x62, 0xe7, 0x08, 0xf1, 0x86, 0x63, 0x5e, 0xc4, 0x45,
        0xbb, 0xcf, 0x1f, 0x4f, 0x6c, 0x83, 0xef, 0x65, 0x11, 0xf9, 0x40, 0xbc, 0x21, 0x50, 0x65,
        0x1c, 0x5f, 0xa9, 0x5a, 0xc1, 0xf5, 0xda, 0x4a, 0xb9, 0x6d, 0x33, 0x10, 0x01, 0xbd, 0x9e,
        0x0a, 0x1f, 0x41, 0xd4, 0x79, 0x16, 0xa7, 0xe2, 0x06, 0xae, 0x8c, 0x14, 0x06, 0x50, 0xda,
        0x2a, 0x91, 0xbb, 0x70, 0x43, 0xed, 0xf2, 0x94, 0x29, 0x23, 0x94, 0x63, 0x52, 0xaf, 0x35,
        0xdd, 0x72, 0x67, 0x55, 0x0f, 0x4c, 0xc7, 0x8e, 0xb6, 0xeb, 0xfd, 0x79, 0xda, 0x14, 0x26,
        0x32, 0x6a, 0xbc, 0x10, 0x25, 0x57, 0xdb, 0xc4, 0x0c, 0x00, 0x4b, 0xd8, 0xee, 0xde, 0xb5,
        0x43, 0xfa, 0x97, 0x83, 0xe0, 0x20, 0x48, 0x68, 0x16, 0x63, 0x31, 0x85, 0x9a, 0xa9, 0x50,
        0x8c, 0x1f, 0x4e, 0x83, 0xfa, 0xe9, 0xd7, 0xe0, 0x2b, 0x30, 0x5a, 0xc9, 0xc5, 0x29, 0x21,
        0x7d, 0xe1, 0x24, 0xe5, 0x9c, 0xf9, 0xd0, 0x07, 0xe5, 0xa4, 0x59, 0xa1, 0x7a, 0x6f, 0x1e,
        0x19, 0xb2, 0x15, 0x56, 0x0d, 0x49, 0xb2, 0x6a, 0x17, 0x1a, 0x2e, 0xc0, 0x82, 0xc2, 0x20,
        0xbf, 0x40, 0x7b, 0xdb, 0x75, 0xca, 0x96, 0x23, 0x21, 0xb7, 0x86, 0x5d, 0x73, 0xe8, 0xea,
        0x70, 0x70, 0xb7, 0x3f, 0x93, 0xed, 0x69, 0xa1, 0x4d, 0x3c, 0xf3, 0x5b, 0x11, 0x15, 0x10,
        0xef, 0x60, 0x98, 0xa0, 0x8a, 0x97, 0x45, 0xea, 0x79, 0x80, 0xd9, 0x9a, 0x44, 0xb4, 0xcb,
        0xe1, 0x0b, 0x12, 0x6c, 0xa5, 0xc6, 0x1f, 0x1c, 0xd0, 0xb4, 0xdd, 0x2c, 0xd3, 0xd5, 0x1c,
        0xb7, 0x2a, 0x9c, 0xc3, 0x4b, 0xc6, 0x1d, 0x31, 0x8e, 0x3c, 0xcc, 0x7d, 0x1c, 0x04, 0x51,
        0x1d, 0xfe, 0x86, 0x5c, 0x59, 0x0c, 0xd9, 0x52, 0xe0, 0x7d, 0x26, 0xbd, 0x91, 0x62, 0x79,
        0x5a, 0xb5, 0xd5, 0xd4, 0x4f, 0x59, 0xa3, 0x88, 0xf9, 0xcf, 0x71, 0xab, 0xa8, 0x5a, 0xc2,
        0x4c, 0xb6, 0xeb, 0xe5, 0x70, 0xbd, 0x7d, 0xee, 0x2f, 0x16, 0x21, 0xdc, 0x50, 0x9c, 0x4a,
        0x26, 0x9e, 0x6b, 0x4a, 0x9e, 0x66, 0x06, 0x8d, 0x45, 0xe9, 0x5a, 0x7e, 0xf9, 0xa3, 0x94,
        0xcc, 0xee, 0x13, 0xac, 0xf8, 0x93, 0xa5, 0xad, 0xcf, 0x81, 0x12, 0xda, 0x07, 0x7e, 0x3d,
        0xea, 0xda, 0xbc, 0x6b, 0x8a, 0xcf, 0xbf, 0x59, 0x8d, 0xb0, 0x49, 0x6d, 0x2a, 0x3d, 0x6c,
        0x58, 0x72, 0x3a, 0xea, 0x49, 0xb8, 0x26, 0x7d, 0x16, 0x56, 0xd9, 0x44, 0x37, 0xa0, 0x83,
        0x0e, 0x22, 0xe5, 0x09, 0xb8, 0x15, 0x9b, 0x11, 0x16, 0xc5, 0xad, 0xe2, 0xd1, 0xeb, 0x26,
        0x01, 0xcb, 0x13, 0x99, 0xb3, 0xc6, 0xae, 0x97, 0xa1, 0x5f, 0x93, 0x2f, 0x75, 0x38, 0xa7,
        0x4e, 0x00, 0x50, 0xec, 0xc6, 0x15, 0xb0, 0xf4, 0xba, 0xbb, 0x82, 0xf5, 0x83, 0x4a, 0xe6,
        0x43, 0xa5, 0xf4, 0x83, 0x46, 0x79, 0xc6, 0x5e, 0x0c, 0x96, 0x74, 0xee, 0x56, 0x85, 0x53,
        0x62, 0x5e, 0xc7, 0x9b, 0xce, 0xd3, 0x30, 0x65, 0xc1, 0x1d, 0x33, 0xd3, 0x49, 0x28, 0xa6,
        0x04, 0xc0, 0x61, 0x67, 0x7d, 0x07, 0xbb, 0xf6, 0x84, 0x57, 0xd0, 0x78, 0x92, 0xc4, 0x6c,
        0x88, 0x5a, 0xb7, 0xcc, 0xd2, 0xe5, 0x2b, 0x8c, 0x51, 0x89, 0xc7, 0x3f, 0x55, 0x67, 0xd2,
        0x12, 0x6a, 0x1b, 0x91, 0x0e, 0xc9, 0x3b, 0x4f, 0x15, 0x99, 0xca, 0x1a, 0x4a, 0xda, 0xe3,
        0xc7, 0x84, 0x67, 0x38, 0x10, 0x6e, 0x2b, 0xbe, 0xe5, 0xfa, 0x94, 0xff, 0x46, 0xde, 0x34,
        0x2f, 0x8f, 0x02, 0x9b, 0x4e, 0xff, 0xd4, 0x06, 0x5d, 0x52, 0x2d, 0xcc, 0x2c, 0xf6, 0x20,
        0x5c, 0x05, 0x3b, 0x33, 0xbd, 0x6f, 0x4f, 0x9a, 0x78, 0x64, 0xfb, 0x7f, 0xdf, 0x52, 0x84,
        0x33, 0x5f, 0x5e, 0x42, 0x99, 0xdf, 0xb1, 0x81, 0xf9, 0xe5, 0x72, 0x57, 0x5f, 0x45, 0x9b,
        0xd1, 0xb2, 0x8f, 0xe4, 0xe3, 0x55, 0x58, 0x0d, 0xd8, 0xd5, 0x55, 0xa4, 0x51, 0x1c, 0x5c,
        0x35, 0xf9, 0x60, 0x25, 0xbc, 0x93, 0x51, 0x95, 0xec, 0x7f, 0x6a, 0x5e, 0x03, 0x39, 0xf8,
        0x2b, 0x32, 0x50, 0x98, 0xa2, 0x44, 0xb9, 0x3f, 0xde, 0x10, 0xcc, 0xc7, 0x8a, 0x6d, 0xd1,
        0x02, 0x34, 0x16, 0x71, 0x50, 0x81, 0x94, 0x19, 0x99, 0xd6, 0x13, 0xa5, 0xc9, 0xf9, 0x29,
        0x7c, 0xe8, 0xcc, 0x9a, 0xbb, 0xfa, 0x2d, 0xf6, 0x9f, 0x35, 0x3a, 0xd3, 0xe4, 0x3b, 0xa5,
        0x24, 0x18, 0x77, 0xbe, 0x25, 0xcd, 0x32, 0x82, 0x4a, 0x12, 0x1c, 0x50, 0x4e, 0x86, 0x07,
        0xc7, 0x89, 0x7e, 0x5c, 0xcc, 0xa0, 0xd9, 0xae, 0xfe, 0x68, 0x27, 0x29, 0xcf, 0x4c, 0xaa,
        0x79, 0x07, 0x86, 0x9c, 0xba, 0xf2, 0x40, 0xcb, 0xe2, 0x8b, 0x38, 0x95, 0x60, 0x8a, 0xf0,
        0x17, 0x76, 0xb6, 0xdf, 0x1c, 0x3f, 0xa2, 0x8f, 0xdc, 0x54, 0xf8, 0xe0, 0xe6, 0x31, 0x76,
        0x6f, 0x6a, 0x13, 0x27, 0x4f, 0xcf, 0x16, 0x7e, 0xa1, 0xa5, 0x08, 0x11, 0xbb, 0x14, 0x85,
        0xd8, 0xd0, 0xfd, 0x73, 0x16, 0xec, 0x2a, 0x02, 0xd5, 0x25, 0xca, 0x6c, 0xb9, 0x38, 0x89,
        0x43, 0x9b, 0x9a, 0x19, 0xb9, 0x77, 0xb3, 0x10, 0x05, 0x4a, 0x87, 0x2e, 0x0a, 0xe6, 0xed,
        0x0c, 0x45, 0x57, 0xa4, 0xba, 0x2d, 0xaf, 0xb6, 0xd6, 0x8c, 0xc8, 0x05, 0x7a, 0x44, 0x7c,
        0x38, 0xf8, 0x8e, 0xcc, 0xc5, 0x3b, 0x81, 0xda, 0xe5, 0xe3, 0xd9, 0x16, 0x24, 0x23, 0x36,
        0xaf, 0x7b, 0xd3, 0xff, 0x74, 0x50, 0xca, 0x3d, 0x19, 0x37, 0xe1, 0xe7, 0xd2, 0x24, 0x74,
        0x67, 0xeb, 0xd5, 0x30, 0xcc, 0x42, 0x4f, 0xfd, 0xba, 0x44, 0x56, 0x93, 0x78, 0x14, 0x95,
        0xbc, 0xd8, 0x99, 0x47, 0x50, 0x54, 0x2b, 0x94, 0x0e, 0x3f, 0x2b, 0xfe, 0xfb, 0xd3, 0xe5,
        0xfd, 0x63, 0x4b, 0xe1, 0x4f, 0x90, 0x17, 0x86, 0x13, 0x84, 0xbd, 0x96, 0xb9, 0xd0, 0xf9,
        0xba, 0xac, 0x99, 0xf6, 0xa6, 0x11, 0xfb, 0x35, 0x16, 0x7a, 0xe4, 0xf6, 0x4b, 0x4e, 0x4c,
        0x13, 0x3f, 0x02, 0xaf, 0x3a, 0x12, 0x10, 0x23, 0xd6, 0x30, 0x5a, 0x95, 0x47, 0x5a, 0x04,
        0xf1, 0x02, 0xb0, 0x57, 0xeb, 0xd7, 0xad, 0xdc, 0xf8, 0xd0, 0x6d, 0x0a, 0xfc, 0x45, 0x2a,
        0xf2, 0x0d, 0x80, 0x85, 0x33, 0xf4, 0x1a, 0xe4, 0xbb, 0x0f, 0x05, 0xff, 0x7d, 0x71, 0x32,
        0x97, 0x22, 0x38, 0xf0, 0x71, 0xbb, 0x69, 0xf6, 0xe6, 0xaf, 0x2c, 0x99, 0x35, 0xb8, 0x8f,
        0xed, 0xde, 0x5d, 0x53, 0xd7, 0xc7, 0x4d, 0x7b, 0xc1, 0x7b, 0x75, 0x6f, 0x65, 0x96, 0x4f,
        0x64, 0x7e, 0xcb, 0x4a, 0x3b, 0xc7, 0xe8, 0xbb, 0xdb, 0x60, 0xb1, 0x27, 0x89, 0xe9, 0x38,
        0x47, 0xe5, 0x4d, 0x43, 0x31, 0x70, 0xe2, 0xcc, 0xa3, 0x25, 0x19, 0x46, 0xa5, 0x70, 0xa6,
        0x2c, 0xd0, 0x35, 0x8e, 0x53, 0xef, 0x51, 0xdb, 0x25, 0x6e, 0x1e, 0x2c, 0x99, 0x7e, 0x0c,
        0xd6, 0x7b, 0x5e, 0xb6, 0x8a, 0x1b, 0x62, 0x85, 0xcc, 0x1e, 0x23, 0x38, 0x8d, 0x62, 0xc6,
        0x7d, 0x41, 0x49, 0xb5, 0xc1, 0xad, 0x48, 0x5f, 0x4c, 0xb0, 0xdf, 0x47, 0x04, 0xa6, 0x5a,
        0x04, 0xe2, 0xb2, 0xf6, 0xcd, 0x49, 0x40, 0x13, 0xcd, 0x27, 0xf0, 0xaa, 0xd4, 0x10, 0xa0,
        0x21, 0x1d, 0x46, 0x5c, 0x22, 0x39, 0x2f, 0x39, 0xc4, 0xfd, 0x38, 0xb6, 0x20, 0xb4, 0xb4,
        0x0f, 0xf2, 0x32, 0x34, 0x08, 0x4a, 0xfb, 0x9a, 0x54, 0xf8, 0x50, 0x97, 0xa5, 0x1e, 0x44,
        0x73, 0x36, 0xa5, 0x7a, 0x29, 0xf2, 0x16, 0xd1, 0x5d, 0x61, 0xf3, 0x4b, 0x7e, 0xc1, 0x41,
        0x08, 0x94, 0x9c, 0xde, 0x42, 0x49, 0xe3, 0xc0, 0xc3, 0x9d, 0xe8, 0xa2, 0xc6, 0x48, 0x41,
        0xf8, 0xc4, 0x50, 0xa9, 0x13, 0x3a, 0x7a, 0xc7, 0x3f, 0xc7, 0x2c, 0x78, 0x63, 0xd2, 0x51,
        0x86, 0x69, 0x9c, 0x1a, 0xb6, 0x31, 0x03, 0x84, 0x87, 0x22, 0xc2, 0x58, 0x20, 0x03, 0x98,
        0xea, 0xe4, 0x68, 0x52, 0x2c, 0x3b, 0xa2, 0xe4, 0xb2, 0x3b, 0x03, 0x26, 0x09, 0x4a, 0x09,
        0x77, 0x63, 0x3a, 0x87, 0x09, 0xdb, 0x1c, 0x57, 0x2a, 0x04, 0x1d, 0x1e, 0xba, 0x98, 0x7c,
        0x84, 0x22, 0xb0, 0xe2, 0xbb, 0x96, 0xa5, 0x1e, 0x4d, 0xbf, 0xff, 0x7c, 0x30, 0x8e, 0x4a,
        0x4a, 0xac, 0x65, 0xb8, 0x71, 0xfc, 0xca, 0x6c, 0xd7, 0xa4, 0xfb, 0xd2, 0x73, 0xab, 0xf1,
        0x31, 0x2c, 0xd6, 0xc2, 0xa8, 0xc1, 0x75, 0x79, 0xc2, 0x28, 0x6c, 0x89, 0xab, 0xa3, 0x6a,
        0x0a, 0x7c, 0xa9, 0xfc, 0xa6, 0x0e, 0x86, 0x87, 0xec, 0xb1, 0xa4, 0xb8, 0x2e, 0xc4, 0x1e,
        0x35, 0xf7, 0xf5, 0x5c, 0x58, 0x97, 0xe2, 0x38, 0x1d, 0x73, 0xe5, 0xd5, 0x01, 0xf9, 0xc0,
        0xdb, 0xa7, 0x7e, 0xa1, 0xc5, 0xd0, 0xb4, 0xce, 0xef, 0xcd, 0xcc, 0x32, 0x1e, 0xe2, 0xa3,
        0xda, 0xcc, 0x01, 0x98, 0xe1, 0xfc, 0x32, 0x88, 0x7d, 0xf2, 0xee, 0x11, 0x7d, 0xb6, 0xa4,
        0x5a, 0xf2, 0xc4, 0xd2, 0x65, 0xef, 0x05, 0xf9, 0x0b, 0xdb, 0x4f, 0x83, 0xfc, 0x79, 0x70,
        0x18, 0xd8, 0xb7, 0x6b, 0x21, 0xc7, 0xa7, 0xfb, 0xaf, 0x33, 0xea, 0x0d, 0x5d, 0x9c, 0xa0,
        0x46, 0xeb, 0x8d, 0xcf, 0x9c, 0x0b, 0x70, 0x90, 0xc9, 0xcf, 0xbf, 0x53, 0xb9, 0x38, 0xda,
        0x83, 0x31, 0x8f, 0x8d, 0x73, 0xea, 0xe8, 0x32, 0x3a, 0xdd, 0x40, 0x4b, 0x0b, 0xb5, 0x19,
        0x07, 0xe1, 0xfa, 0xb6, 0x1a, 0xdc, 0x7e, 0x33, 0x07, 0x17, 0xf4, 0x83, 0xb8, 0x33, 0xdb,
        0x69, 0x32, 0xaf, 0xbb, 0x1e, 0xe4, 0x9c, 0x33, 0x3b, 0x69, 0x49, 0x9f, 0xaa, 0x6f, 0xe3,
        0x80, 0x51, 0xce, 0xf1, 0x45, 0x51, 0x4c, 0x5b, 0xfe, 0xbd, 0x79, 0xa3, 0x97, 0xf0, 0x78,
        0x17, 0x46, 0xac, 0xf1, 0x20, 0xda, 0xac, 0xe3, 0x71, 0x4d, 0xcf, 0x67, 0xb0, 0x97, 0x83,
        0xe7, 0x03, 0x47, 0xa2, 0x23, 0x02, 0x95, 0x3b, 0x77, 0xad, 0xba, 0x1c, 0xb6, 0x4e, 0x06,
        0xe6, 0x40, 0xed, 0xb3, 0x24, 0x3b, 0xf6, 0xd2, 0xb9, 0x78, 0x7b, 0x5f, 0x9d, 0x26, 0x58,
        0xf6, 0x3f, 0x36, 0x81, 0xea, 0x98, 0x76, 0x65, 0x8e, 0xee, 0x10, 0x7f, 0xbf, 0xbd, 0x2d,
        0x70, 0xa7, 0x0f, 0x3c, 0x9a, 0x59, 0x7e, 0x95, 0x90, 0x0d, 0x0d, 0xcb, 0x89, 0xf9, 0xf7,
        0x59, 0x6d, 0x0e, 0x52, 0x3f, 0x0d, 0x90, 0x4b, 0xd2, 0x7a, 0x72, 0x75, 0x61, 0xe4, 0xe8,
        0x99, 0x44, 0x1d, 0xaa, 0x86, 0xa7, 0x23, 0xbf, 0x40, 0x3f, 0xd1, 0x5e, 0x87, 0x33, 0x7d,
        0x0d, 0x03, 0x2d, 0x20, 0xd5, 0xb4, 0x9a, 0xb9, 0x6a, 0x39, 0xd5, 0xee, 0xc7, 0x5c, 0xf4,
        0x5a, 0xf7, 0xd3, 0x96, 0xf0, 0x9f, 0x5c, 0xd2, 0x51, 0x86, 0x25, 0x9b, 0xff, 0x1b, 0x67,
        0xdc, 0xc3, 0x3d, 0x8e, 0x05, 0x6c, 0x95, 0x95, 0x7b, 0x33, 0xcb, 0x03, 0x31, 0x88, 0x75,
        0x0e, 0x28, 0x31, 0x2b, 0x60, 0x41, 0xad, 0x17, 0x43, 0xea, 0xf8, 0x23, 0xde, 0x56, 0x57,
        0x43, 0x19, 0x71, 0x32, 0xab, 0x92, 0x59, 0x87, 0xfd, 0x4d, 0xb1, 0x42, 0x25, 0x53, 0x7f,
        0xef, 0x2d, 0x39, 0xef, 0xbb, 0xa9, 0xd8, 0xab, 0x6b, 0x52, 0x89, 0xca, 0xc6, 0xbc, 0x2a,
        0x90, 0x6c, 0x2f, 0xcf, 0x66, 0xf7, 0xbf, 0x3c, 0x71, 0xbe, 0xae, 0x2b, 0xdc, 0xee, 0xbb,
        0x27, 0x91, 0xfd, 0x43, 0x02, 0xfa, 0xc5, 0x66, 0x30, 0xa2, 0x35, 0x24, 0x3d, 0xa8, 0xf8,
        0x8c, 0xe7, 0x7b, 0x88, 0xbe, 0xc1, 0xac, 0x37, 0xb9, 0x3a, 0x71, 0x62, 0x3d, 0x58, 0xdf,
        0x8c, 0x20, 0x74, 0xd7, 0xb2, 0xf6, 0x87, 0x89, 0xda, 0xfa, 0xa7, 0x14, 0xf5, 0xf8, 0x96,
        0x86, 0x42, 0xa1, 0xb5, 0x8f, 0xb0, 0x2c, 0x99, 0xb0, 0x1f, 0x11, 0x65, 0x0d, 0x80, 0x7c,
        0x1a, 0x6e, 0x39, 0xbb, 0xe7, 0xcf, 0x22, 0xb7, 0x64, 0x05, 0x05, 0xa9, 0xb9, 0x7a, 0x25,
        0x3c, 0x7a, 0x32, 0xfb, 0xfd, 0x2c, 0x1a, 0x6a, 0x60, 0x00, 0x68, 0xcf, 0xa2, 0xb3, 0xab,
        0x7e, 0x9f, 0x31, 0x20, 0xd6, 0x53, 0x33, 0x44, 0xc1, 0x9c, 0xad, 0x82,
    ];

    assert_eq!(expected_public_key, resp.public_key)
}

// RNG that only allows a single call, which returns the fixed seed.
// This is needed to test with the fips204 crate.
struct SeedOnlyRng {
    seed: [u8; 32],
    called: bool,
}

impl SeedOnlyRng {
    pub(crate) fn new(seed: [u8; 32]) -> Self {
        Self {
            seed,
            called: false,
        }
    }
}

impl RngCore for SeedOnlyRng {
    fn next_u32(&mut self) -> u32 {
        unimplemented!()
    }

    fn next_u64(&mut self) -> u64 {
        unimplemented!()
    }

    fn fill_bytes(&mut self, out: &mut [u8]) {
        if self.called {
            panic!("Can only call fill_bytes once");
        }
        assert_eq!(out.len(), 32);
        out.copy_from_slice(&self.seed[..32]);
        self.called = true;
    }

    fn try_fill_bytes(&mut self, out: &mut [u8]) -> Result<(), rand::Error> {
        self.fill_bytes(out);
        Ok(())
    }
}

impl CryptoRng for SeedOnlyRng {}

#[test]
fn test_mldsa_sign_verify() {
    let mut model = run_rt_test(RuntimeTestArgs::default());

    model.step_until(|m| {
        m.soc_ifc().cptra_boot_status().read() == u32::from(RtBootStatus::RtReadyForCommands)
    });

    let seed_bytes: [u8; 32] = [
        0x63, 0x1a, 0xfc, 0x2a, 0x36, 0xa5, 0x7e, 0x1d, 0x09, 0x0d, 0xad, 0xc2, 0x79, 0x1d, 0x48,
        0x6d, 0x72, 0xc6, 0x9a, 0x9a, 0xab, 0xf9, 0x79, 0x90, 0xc5, 0x73, 0x21, 0x48, 0x46, 0xfe,
        0x5b, 0x64,
    ];
    let mut rng = SeedOnlyRng::new(seed_bytes);
    let (_, privkey) = ml_dsa_87::try_keygen_with_rng(&mut rng).unwrap();
    let cmk = import_key(&mut model, &seed_bytes, CmKeyUsage::Mldsa);

    let seed_rng_bytes = [1u8; 32];
    let mut seeded_rng = StdRng::from_seed(seed_rng_bytes);

    for _ in 0..25 {
        let len = seeded_rng.gen_range(0..MAX_CMB_DATA_SIZE);
        let mut data = vec![0u8; len];
        seeded_rng.fill_bytes(&mut data);

        let mut req = CmMldsaSignReq {
            cmk: cmk.clone(),
            message_size: len as u32,
            ..Default::default()
        };
        req.message[..data.len()].copy_from_slice(&data);
        let mut req = MailboxReq::CmMldsaSign(req);
        req.populate_chksum().unwrap();
        let resp_bytes = model
            .mailbox_execute(req.cmd_code().into(), req.as_bytes().unwrap())
            .unwrap()
            .expect("Should have gotten a response");
        let resp = CmMldsaSignResp::ref_from_bytes(resp_bytes.as_slice()).unwrap();
        assert_eq!(
            resp.hdr.fips_status,
            MailboxRespHeader::FIPS_STATUS_APPROVED
        );

        let sign_seed = [0u8; 32];
        let signature = privkey.try_sign_with_seed(&sign_seed, &data, &[]).unwrap();

        assert_eq!(&resp.signature[..signature.len()], &signature);

        let mut req = CmMldsaVerifyReq {
            cmk: cmk.clone(),
            signature: resp.signature,
            message_size: len as u32,
            ..Default::default()
        };
        req.message[..data.len()].copy_from_slice(&data);
        // modify the message to test failure
        req.message[seeded_rng.gen_range(0..len)] ^= seeded_rng.gen_range(1..255);
        let mut req = MailboxReq::CmMldsaVerify(req);
        req.populate_chksum().unwrap();
        let err = model
            .mailbox_execute(req.cmd_code().into(), req.as_bytes().unwrap())
            .expect_err("Should have failed");
        assert_error(
            &mut model,
            caliptra_drivers::CaliptraError::RUNTIME_MAILBOX_SIGNATURE_MISMATCH,
            err,
        );

        // now check with the correct message
        let mut req = CmMldsaVerifyReq {
            cmk: cmk.clone(),
            signature: resp.signature,
            message_size: len as u32,
            ..Default::default()
        };
        req.message[..data.len()].copy_from_slice(&data);
        let mut req = MailboxReq::CmMldsaVerify(req);
        req.populate_chksum().unwrap();
        let resp_bytes = model
            .mailbox_execute(req.cmd_code().into(), req.as_bytes().unwrap())
            .expect("Should have succeeded")
            .unwrap();
        let resp = MailboxRespHeader::ref_from_bytes(resp_bytes.as_slice()).unwrap();
        assert_eq!(resp.fips_status, MailboxRespHeader::FIPS_STATUS_APPROVED);
    }
}

#[test]
fn test_ecdsa_public_key() {
    let mut model = run_rt_test(RuntimeTestArgs::default());

    model.step_until(|m| {
        m.soc_ifc().cptra_boot_status().read() == u32::from(RtBootStatus::RtReadyForCommands)
    });

    let seed_bytes = [0u8; 48];
    let cmk = import_key(&mut model, &seed_bytes, CmKeyUsage::Ecdsa);

    let mut req = MailboxReq::CmEcdsaPublicKey(CmEcdsaPublicKeyReq {
        cmk: cmk.clone(),
        ..Default::default()
    });
    req.populate_chksum().unwrap();
    let resp_bytes = model
        .mailbox_execute(req.cmd_code().into(), req.as_bytes().unwrap())
        .unwrap()
        .expect("Should have gotten a response");
    let resp = CmEcdsaPublicKeyResp::ref_from_bytes(resp_bytes.as_slice()).unwrap();
    assert_eq!(
        resp.hdr.fips_status,
        MailboxRespHeader::FIPS_STATUS_APPROVED
    );

    let expected_pub_key_x: [u8; 48] = [
        0xd7, 0xdd, 0x94, 0xe0, 0xbf, 0xfc, 0x4c, 0xad, 0xe9, 0x90, 0x2b, 0x7f, 0xdb, 0x15, 0x42,
        0x60, 0xd5, 0xec, 0x5d, 0xfd, 0x57, 0x95, 0xe, 0x83, 0x59, 0x1, 0x5a, 0x30, 0x2c, 0x8b,
        0xf7, 0xbb, 0xa7, 0xe5, 0xf6, 0xdf, 0xfc, 0x16, 0x85, 0x16, 0x2b, 0xdd, 0x35, 0xf9, 0xf5,
        0xc1, 0xb0, 0xff,
    ];

    let expected_pub_key_y: [u8; 48] = [
        0xbb, 0x9c, 0x3a, 0x2f, 0x6, 0x1e, 0x8d, 0x70, 0x14, 0x27, 0x8d, 0xd5, 0x1e, 0x66, 0xa9,
        0x18, 0xa6, 0xb6, 0xf9, 0xf1, 0xc1, 0x93, 0x73, 0x12, 0xd4, 0xe7, 0xa9, 0x21, 0xb1, 0x8e,
        0xf0, 0xf4, 0x1f, 0xdd, 0x40, 0x1d, 0x9e, 0x77, 0x18, 0x50, 0x9f, 0x87, 0x31, 0xe9, 0xee,
        0xc9, 0xc3, 0x1d,
    ];

    assert_eq!(expected_pub_key_x, resp.public_key_x);
    assert_eq!(expected_pub_key_y, resp.public_key_y);
}

fn rustcrypto_ecdsa_sign(priv_key: &[u8; 48], hash: &[u8; 48]) -> ([u8; 48], [u8; 48]) {
    let signing_key = SigningKey::from_slice(priv_key).unwrap();
    let ecc_sig: Signature = signing_key.sign_prehash(hash).unwrap();
    let ecc_sig = ecc_sig.to_vec();
    let r = ecc_sig[..48].try_into().unwrap();
    let s = ecc_sig[48..].try_into().unwrap();
    (r, s)
}

#[test]
fn test_ecdsa_sign_verify() {
    let mut model = run_rt_test(RuntimeTestArgs::default());

    model.step_until(|m| {
        m.soc_ifc().cptra_boot_status().read() == u32::from(RtBootStatus::RtReadyForCommands)
    });

    let seed_bytes = [0u8; 48];
    let cmk = import_key(&mut model, &seed_bytes, CmKeyUsage::Ecdsa);

    let seed_rng_bytes = [1u8; 32];
    let mut seeded_rng = StdRng::from_seed(seed_rng_bytes);

    let privkey: [u8; 48] = [
        0xfe, 0xee, 0xf5, 0x54, 0x4a, 0x76, 0x56, 0x49, 0x90, 0x12, 0x8a, 0xd1, 0x89, 0xe8, 0x73,
        0xf2, 0x1f, 0xd, 0xfd, 0x5a, 0xd7, 0xe2, 0xfa, 0x86, 0x11, 0x27, 0xee, 0x6e, 0x39, 0x4c,
        0xa7, 0x84, 0x87, 0x1c, 0x1a, 0xec, 0x3, 0x2c, 0x7a, 0x8b, 0x10, 0xb9, 0x3e, 0xe, 0xab,
        0x89, 0x46, 0xd6,
    ];

    for _ in 0..25 {
        let len = seeded_rng.gen_range(0..MAX_CMB_DATA_SIZE);
        let mut data = vec![0u8; len];
        seeded_rng.fill_bytes(&mut data);

        let mut req = CmEcdsaSignReq {
            cmk: cmk.clone(),
            message_size: len as u32,
            ..Default::default()
        };
        req.message[..data.len()].copy_from_slice(&data);
        let mut req = MailboxReq::CmEcdsaSign(req);
        req.populate_chksum().unwrap();
        let resp_bytes = model
            .mailbox_execute(req.cmd_code().into(), req.as_bytes().unwrap())
            .unwrap()
            .expect("Should have gotten a response");
        let resp = CmEcdsaSignResp::ref_from_bytes(resp_bytes.as_slice()).unwrap();
        assert_eq!(
            resp.hdr.fips_status,
            MailboxRespHeader::FIPS_STATUS_APPROVED
        );

        let mut hasher = Sha384::new();
        hasher.update(&data);
        let hash = hasher.finalize();

        let signature = rustcrypto_ecdsa_sign(&privkey, &hash.into());

        assert_eq!(resp.signature_r, signature.0);
        assert_eq!(resp.signature_s, signature.1);

        let mut req = CmEcdsaVerifyReq {
            cmk: cmk.clone(),
            signature_r: resp.signature_r,
            signature_s: resp.signature_s,
            message_size: len as u32,
            ..Default::default()
        };
        req.message[..data.len()].copy_from_slice(&data);
        // modify the message to test failure
        req.message[seeded_rng.gen_range(0..len)] ^= seeded_rng.gen_range(1..255);
        let mut req = MailboxReq::CmEcdsaVerify(req);
        req.populate_chksum().unwrap();
        let err = model
            .mailbox_execute(req.cmd_code().into(), req.as_bytes().unwrap())
            .expect_err("Should have failed");
        assert_error(
            &mut model,
            caliptra_drivers::CaliptraError::RUNTIME_MAILBOX_SIGNATURE_MISMATCH,
            err,
        );

        // now check with the correct message
        let mut req = CmEcdsaVerifyReq {
            cmk: cmk.clone(),
            signature_r: resp.signature_r,
            signature_s: resp.signature_s,
            message_size: len as u32,
            ..Default::default()
        };
        req.message[..data.len()].copy_from_slice(&data);
        let mut req = MailboxReq::CmEcdsaVerify(req);
        req.populate_chksum().unwrap();
        let resp_bytes = model
            .mailbox_execute(req.cmd_code().into(), req.as_bytes().unwrap())
            .expect("Should have succeeded")
            .unwrap();
        let resp = MailboxRespHeader::ref_from_bytes(resp_bytes.as_slice()).unwrap();
        assert_eq!(resp.fips_status, MailboxRespHeader::FIPS_STATUS_APPROVED);
    }
}

#[test]
fn test_derive_stable_key_from_rom() {
    for &subsystem_mode in &HW_MODEL_MODES_SUBSYSTEM {
        const HMAC_HEADER_SIZE: usize = size_of::<MailboxRespHeaderVarSize>();

        // derive a stable key from ROM
        let (mut model, fw_image) = start_rt_test_pqc_model(
            RuntimeTestArgs {
                stop_at_rom: true,
                subsystem_mode,
                ..Default::default()
            },
            FwVerificationPqcKeyType::LMS,
        );
        // skip this test if the model doesn't support this mode
        if subsystem_mode != model.subsystem_mode() {
            continue;
        }
        model.step_until(|m| m.ready_for_fw());

        let mut derive_request = MailboxReq::CmDeriveStableKey(CmDeriveStableKeyReq {
            key_type: CmStableKeyType::IDevId.into(),
            ..Default::default()
        });

        derive_request.populate_chksum().unwrap();
        let response = model
            .mailbox_execute(
                CommandId::CM_DERIVE_STABLE_KEY.into(),
                derive_request.as_bytes().unwrap(),
            )
            .unwrap()
            .unwrap();

        let resp = CmDeriveStableKeyResp::ref_from_bytes(response.as_bytes()).unwrap();
        assert_eq!(
            resp.hdr.fips_status,
            MailboxRespHeader::FIPS_STATUS_APPROVED
        );
        let rom_stable_cmk = resp.cmk.clone();

        let mut hmac_request = CmHmacReq {
            cmk: rom_stable_cmk.clone(),
            hash_algorithm: CmHashAlgorithm::Sha384.into(),
            data_size: 9,
            ..Default::default()
        };
        hmac_request.data[..9].copy_from_slice(b"test data");
        let mut request = MailboxReq::CmHmac(hmac_request);
        request.populate_chksum().unwrap();
        let resp_bytes = model
            .mailbox_execute(CommandId::CM_HMAC.into(), request.as_bytes().unwrap())
            .unwrap()
            .unwrap();

        let mut resp = CmHmacResp {
            hdr: MailboxRespHeaderVarSize::read_from_bytes(&resp_bytes[..HMAC_HEADER_SIZE])
                .unwrap(),
            ..Default::default()
        };
        assert_eq!(
            resp.hdr.hdr.fips_status,
            MailboxRespHeader::FIPS_STATUS_APPROVED
        );
        let len = resp.hdr.data_len as usize;
        assert!(len < MAX_CMB_DATA_SIZE);
        resp.mac[..len].copy_from_slice(&resp_bytes[HMAC_HEADER_SIZE..HMAC_HEADER_SIZE + len]);

        let rom_hmac: [u8; 48] = resp.mac[..resp.hdr.data_len as usize].try_into().unwrap();

        // now step until runtime
        crate::common::test_upload_firmware(&mut model, &fw_image, FwVerificationPqcKeyType::LMS);

        model.step_until(|m| {
            m.soc_ifc().cptra_boot_status().read() == u32::from(RtBootStatus::RtReadyForCommands)
        });

        // use the ROM key to compute the HMAC and make sure it matches the ROM HMAC
        let resp_bytes = model
            .mailbox_execute(CommandId::CM_HMAC.into(), request.as_bytes().unwrap())
            .unwrap()
            .unwrap();
        let mut resp = CmHmacResp {
            hdr: MailboxRespHeaderVarSize::read_from_bytes(&resp_bytes[..HMAC_HEADER_SIZE])
                .unwrap(),
            ..Default::default()
        };
        assert_eq!(
            resp.hdr.hdr.fips_status,
            MailboxRespHeader::FIPS_STATUS_APPROVED
        );
        let len = resp.hdr.data_len as usize;
        assert!(len < MAX_CMB_DATA_SIZE);
        resp.mac[..len].copy_from_slice(&resp_bytes[HMAC_HEADER_SIZE..HMAC_HEADER_SIZE + len]);

        let fw_hmac_rom_cmk: [u8; 48] = resp.mac[..resp.hdr.data_len as usize].try_into().unwrap();
        assert_eq!(rom_hmac, fw_hmac_rom_cmk);

        // re-derive the same stable key in runtime
        let mut derive_request = MailboxReq::CmDeriveStableKey(CmDeriveStableKeyReq {
            key_type: CmStableKeyType::IDevId.into(),
            ..Default::default()
        });

        derive_request.populate_chksum().unwrap();
        let response = model
            .mailbox_execute(
                CommandId::CM_DERIVE_STABLE_KEY.into(),
                derive_request.as_bytes().unwrap(),
            )
            .unwrap()
            .unwrap();

        let resp = CmDeriveStableKeyResp::ref_from_bytes(response.as_bytes()).unwrap();
        assert_eq!(
            resp.hdr.fips_status,
            MailboxRespHeader::FIPS_STATUS_APPROVED
        );
        let fw_stable_cmk = resp.cmk.clone();

        // compute the HMAC with the runtime derived key and make sure it matches the ROM HMAC
        let mut hmac_request = CmHmacReq {
            cmk: fw_stable_cmk,
            hash_algorithm: CmHashAlgorithm::Sha384.into(),
            data_size: 9,
            ..Default::default()
        };
        hmac_request.data[..9].copy_from_slice(b"test data");
        let mut request = MailboxReq::CmHmac(hmac_request);
        request.populate_chksum().unwrap();
        let resp_bytes = model
            .mailbox_execute(CommandId::CM_HMAC.into(), request.as_bytes().unwrap())
            .unwrap()
            .unwrap();

        let mut resp = CmHmacResp {
            hdr: MailboxRespHeaderVarSize::read_from_bytes(&resp_bytes[..HMAC_HEADER_SIZE])
                .unwrap(),
            ..Default::default()
        };
        assert_eq!(
            resp.hdr.hdr.fips_status,
            MailboxRespHeader::FIPS_STATUS_APPROVED
        );
        let len = resp.hdr.data_len as usize;
        assert!(len < MAX_CMB_DATA_SIZE);
        resp.mac[..len].copy_from_slice(&resp_bytes[HMAC_HEADER_SIZE..HMAC_HEADER_SIZE + len]);

        let fw_hmac_fw_cmk: [u8; 48] = resp.mac[..resp.hdr.data_len as usize].try_into().unwrap();

        assert_eq!(rom_hmac, fw_hmac_fw_cmk);
    }
}

fn derive_stable_key(model: &mut DefaultHwModel, usage: CmKeyUsage, key_size: Option<u32>) -> Cmk {
    let mut derive_request = MailboxReq::CmDeriveStableKey(CmDeriveStableKeyReq {
        key_type: CmStableKeyType::IDevId.into(),
        ..Default::default()
    });

    derive_request.populate_chksum().unwrap();
    let response = model
        .mailbox_execute(
            CommandId::CM_DERIVE_STABLE_KEY.into(),
            derive_request.as_bytes().unwrap(),
        )
        .unwrap()
        .unwrap();

    let resp = CmDeriveStableKeyResp::ref_from_bytes(response.as_bytes()).unwrap();
    assert_eq!(
        resp.hdr.fips_status,
        MailboxRespHeader::FIPS_STATUS_APPROVED
    );

    let key_size = key_size.unwrap_or(match usage {
        CmKeyUsage::Aes => 32,
        CmKeyUsage::Hmac => 64,
        CmKeyUsage::Ecdsa => 48,
        CmKeyUsage::Mldsa => 32,
        _ => panic!("Unsupported key usage for stable key derivation"),
    });
    let cm_hmac_kdf = CmHmacKdfCounterReq {
        kin: resp.cmk.clone(),
        hash_algorithm: if key_size == 64 {
            CmHashAlgorithm::Sha512.into()
        } else {
            CmHashAlgorithm::Sha384.into()
        },
        key_usage: usage.into(),
        key_size,
        label_size: 0,
        ..Default::default()
    };
    let mut cm_hmac_kdf = MailboxReq::CmHmacKdfCounter(cm_hmac_kdf);
    cm_hmac_kdf.populate_chksum().unwrap();

    let response = model
        .mailbox_execute(
            CommandId::CM_HMAC_KDF_COUNTER.into(),
            cm_hmac_kdf.as_bytes().unwrap(),
        )
        .unwrap()
        .unwrap();

    let response = CmHmacKdfCounterResp::ref_from_bytes(response.as_bytes()).unwrap();
    assert_eq!(
        resp.hdr.fips_status,
        MailboxRespHeader::FIPS_STATUS_APPROVED
    );
    response.kout.clone()
}

#[test]
fn test_stable_key_aes_gcm_fips_invalid() {
    for &subsystem_mode in &HW_MODEL_MODES_SUBSYSTEM {
        let mut model = run_rt_test(RuntimeTestArgs {
            subsystem_mode,
            ..Default::default()
        });
        if subsystem_mode != model.subsystem_mode() {
            continue;
        }
        model.step_until(|m| {
            m.soc_ifc().cptra_boot_status().read() == u32::from(RtBootStatus::RtReadyForCommands)
        });

<<<<<<< HEAD
    assert_eq!(rom_hmac, fw_hmac_fw_cmk);
}

#[test]
fn test_import_warm_reset() {
    let mut model = run_rt_test(RuntimeTestArgs::default());

    model.step_until(|m| {
        m.soc_ifc().cptra_boot_status().read() == u32::from(RtBootStatus::RtReadyForCommands)
    });

    // check too large of an input
    let mut cm_import_cmd = MailboxReq::CmImport(CmImportReq {
        hdr: MailboxReqHeader { chksum: 0 },
        key_usage: CmKeyUsage::Aes.into(),
        input_size: 1000,
        input: [0xaa; 64],
    });
    assert_eq!(
        cm_import_cmd.populate_chksum().unwrap_err(),
        caliptra_drivers::CaliptraError::RUNTIME_MAILBOX_API_REQUEST_DATA_LEN_TOO_LARGE
    );

    // wrong size
    let mut cm_import_cmd = MailboxReq::CmImport(CmImportReq {
        hdr: MailboxReqHeader { chksum: 0 },
        key_usage: CmKeyUsage::Aes.into(),
        input_size: 64,
        input: [0xaa; 64],
    });
    cm_import_cmd.populate_chksum().unwrap();
    let resp = model
        .mailbox_execute(
            u32::from(CommandId::CM_IMPORT),
            cm_import_cmd.as_bytes().unwrap(),
        )
        .unwrap_err();
    assert_error(
        &mut model,
        caliptra_drivers::CaliptraError::RUNTIME_CMB_INVALID_KEY_USAGE_AND_SIZE,
        resp,
    );

    // AES key import
    let mut cm_import_cmd = MailboxReq::CmImport(CmImportReq {
        hdr: MailboxReqHeader { chksum: 0 },
        key_usage: CmKeyUsage::Aes.into(),
        input_size: 32,
        input: [0xaa; 64],
    });
    cm_import_cmd.populate_chksum().unwrap();

    let resp = model
        .mailbox_execute(
            u32::from(CommandId::CM_IMPORT),
            cm_import_cmd.as_bytes().unwrap(),
        )
        .unwrap()
        .expect("We should have received a response");

    let cm_import_resp = CmImportResp::ref_from_bytes(resp.as_slice()).unwrap();
    let cmk = cm_import_resp.cmk.as_bytes();
    assert_eq!(CMK_SIZE_BYTES, cmk.len());
    assert!(!cmk.iter().all(|&x| x == 0));

    let payload = MailboxReqHeader {
        chksum: caliptra_common::checksum::calc_checksum(u32::from(CommandId::CM_STATUS), &[]),
    };
    let status_resp = model
        .mailbox_execute(u32::from(CommandId::CM_STATUS), payload.as_bytes())
        .unwrap()
        .expect("We should have received a response");

    let cm_resp = CmStatusResp::ref_from_bytes(status_resp.as_slice()).unwrap();
    assert_eq!(cm_resp.used_usage_storage, 1);
    assert_eq!(cm_resp.total_usage_storage, 256);

    // Perform warm reset
    model.warm_reset_flow(&Fuses::default());

    model.step_until(|m| {
        m.soc_ifc().cptra_boot_status().read() == u32::from(RtBootStatus::RtReadyForCommands)
    });

    // AES key import
    let mut cm_import_cmd = MailboxReq::CmImport(CmImportReq {
        hdr: MailboxReqHeader { chksum: 0 },
        key_usage: CmKeyUsage::Aes.into(),
        input_size: 32,
        input: [0xaa; 64],
    });
    cm_import_cmd.populate_chksum().unwrap();

    let resp = model
        .mailbox_execute(
            u32::from(CommandId::CM_IMPORT),
            cm_import_cmd.as_bytes().unwrap(),
        )
        .unwrap()
        .expect("We should have received a response");

    let cm_import_resp = CmImportResp::ref_from_bytes(resp.as_slice()).unwrap();
    let cmk = cm_import_resp.cmk.as_bytes();
    assert_eq!(CMK_SIZE_BYTES, cmk.len());
    assert!(!cmk.iter().all(|&x| x == 0));

    let payload = MailboxReqHeader {
        chksum: caliptra_common::checksum::calc_checksum(u32::from(CommandId::CM_STATUS), &[]),
    };
    let status_resp = model
        .mailbox_execute(u32::from(CommandId::CM_STATUS), payload.as_bytes())
        .unwrap()
        .expect("We should have received a response");

    let cm_resp = CmStatusResp::ref_from_bytes(status_resp.as_slice()).unwrap();
    assert_eq!(cm_resp.used_usage_storage, 1);
    assert_eq!(cm_resp.total_usage_storage, 256);
}

#[test]
fn test_delete_warm_reset() {
    let mut model = run_rt_test(RuntimeTestArgs::default());

    model.step_until(|m| {
        m.soc_ifc().cptra_boot_status().read() == u32::from(RtBootStatus::RtReadyForCommands)
    });

    let cmk = import_key(&mut model, &[0xaa; 32], CmKeyUsage::Aes);
    let status_resp = status(&mut model);
    assert_eq!(status_resp.used_usage_storage, 1);
    assert_eq!(status_resp.total_usage_storage, 256);

    delete_key(&mut model, &cmk);

    let status_resp = status(&mut model);
    assert_eq!(status_resp.used_usage_storage, 0);
    assert_eq!(status_resp.total_usage_storage, 256);

    // Perform warm reset
    model.warm_reset_flow(&Fuses::default());

    model.step_until(|m| {
        m.soc_ifc().cptra_boot_status().read() == u32::from(RtBootStatus::RtReadyForCommands)
    });

    let cmk = import_key(&mut model, &[0xaa; 32], CmKeyUsage::Aes);
    let status_resp = status(&mut model);
    assert_eq!(status_resp.used_usage_storage, 1);
    assert_eq!(status_resp.total_usage_storage, 256);

    delete_key(&mut model, &cmk);

    let status_resp = status(&mut model);
    assert_eq!(status_resp.used_usage_storage, 0);
    assert_eq!(status_resp.total_usage_storage, 256);
}

#[test]
fn test_clear_warm_reset() {
    let mut model = run_rt_test(RuntimeTestArgs::default());

    model.step_until(|m| {
        m.soc_ifc().cptra_boot_status().read() == u32::from(RtBootStatus::RtReadyForCommands)
    });

    let mut req = MailboxReq::CmClear(MailboxReqHeader::default());
    req.populate_chksum().unwrap();
    let req = req.as_bytes().unwrap();

    let raw_key = [0xaa; 32];
    let mut keys = VecDeque::new();
    for _ in 0..256 {
        let cmk = import_key(&mut model, &raw_key, CmKeyUsage::Aes);
        keys.push_back(cmk);
    }

    let status_resp = status(&mut model);
    assert_eq!(status_resp.used_usage_storage, 256);
    assert_eq!(status_resp.total_usage_storage, 256);

    model
        .mailbox_execute(u32::from(CommandId::CM_CLEAR), req)
        .unwrap()
        .expect("We should have received a response");

    let status_resp = status(&mut model);
    assert_eq!(status_resp.used_usage_storage, 0);
    assert_eq!(status_resp.total_usage_storage, 256);

    // Perform warm reset
    model.warm_reset_flow(&Fuses::default());

    model.step_until(|m| {
        m.soc_ifc().cptra_boot_status().read() == u32::from(RtBootStatus::RtReadyForCommands)
    });

    let raw_key = [0xaa; 32];
    let mut keys = VecDeque::new();
    for _ in 0..256 {
        let cmk = import_key(&mut model, &raw_key, CmKeyUsage::Aes);
        keys.push_back(cmk);
    }

    let status_resp = status(&mut model);
    assert_eq!(status_resp.used_usage_storage, 256);
    assert_eq!(status_resp.total_usage_storage, 256);

    model
        .mailbox_execute(u32::from(CommandId::CM_CLEAR), req)
        .unwrap()
        .expect("We should have received a response");

    let status_resp = status(&mut model);
    assert_eq!(status_resp.used_usage_storage, 0);
    assert_eq!(status_resp.total_usage_storage, 256);
}

#[test]
fn test_status_warm_reset() {
    let mut model = run_rt_test(RuntimeTestArgs::default());

    model.step_until(|m| {
        m.soc_ifc().cptra_boot_status().read() == u32::from(RtBootStatus::RtReadyForCommands)
    });

    let payload = MailboxReqHeader {
        chksum: caliptra_common::checksum::calc_checksum(u32::from(CommandId::CM_STATUS), &[]),
    };

    let resp = model
        .mailbox_execute(u32::from(CommandId::CM_STATUS), payload.as_bytes())
        .unwrap()
        .expect("We should have received a response");

    let cm_resp = CmStatusResp::ref_from_bytes(resp.as_slice()).unwrap();
    assert_eq!(cm_resp.used_usage_storage, 0);
    assert_eq!(cm_resp.total_usage_storage, 256);

    // Perform warm reset
    model.warm_reset_flow(&Fuses::default());

    model.step_until(|m| {
        m.soc_ifc().cptra_boot_status().read() == u32::from(RtBootStatus::RtReadyForCommands)
    });

    let resp = model
        .mailbox_execute(u32::from(CommandId::CM_STATUS), payload.as_bytes())
        .unwrap()
        .expect("We should have received a response");

    let cm_resp = CmStatusResp::ref_from_bytes(resp.as_slice()).unwrap();
    assert_eq!(cm_resp.used_usage_storage, 0);
    assert_eq!(cm_resp.total_usage_storage, 256);
}

#[test]
fn test_sha384_simple_warm_reset() {
    let mut model = run_rt_test(RuntimeTestArgs::default());

    model.step_until(|m| {
        m.soc_ifc().cptra_boot_status().read() == u32::from(RtBootStatus::RtReadyForCommands)
    });

    let input_data = "a".repeat(129);
    let input_data = input_data.as_bytes();

    // Simple case
    let mut req = CmShaInitReq {
        hash_algorithm: 1, // SHA384
        input_size: input_data.len() as u32,
        ..Default::default()
    };
    req.input[..input_data.len()].copy_from_slice(input_data);

    let mut init = MailboxReq::CmShaInit(req);
    init.populate_chksum().unwrap();
    let resp_bytes = model
        .mailbox_execute(u32::from(CommandId::CM_SHA_INIT), init.as_bytes().unwrap())
        .unwrap()
        .expect("Should have gotten a context");
    let resp = CmShaInitResp::ref_from_bytes(resp_bytes.as_slice()).unwrap();

    let req = CmShaFinalReq {
        context: resp.context,
        ..Default::default()
    };

    let mut fin = MailboxReq::CmShaFinal(req);
    fin.populate_chksum().unwrap();
    let resp_bytes = model
        .mailbox_execute(u32::from(CommandId::CM_SHA_FINAL), fin.as_bytes().unwrap())
        .unwrap()
        .expect("Should have gotten a context");

    let mut expected_resp = CmShaFinalResp::default();
    expected_resp.hdr.data_len = 48;

    let mut hasher = Sha384::new();
    hasher.update(input_data);
    let expected_hash = hasher.finalize();
    expected_resp.hash[..48].copy_from_slice(expected_hash.as_bytes());
    populate_checksum(expected_resp.as_bytes_partial_mut().unwrap());
    let expected_bytes = expected_resp.as_bytes_partial().unwrap();
    assert_eq!(expected_bytes, resp_bytes);

    // Perform warm reset
    model.warm_reset_flow(&Fuses::default());

    model.step_until(|m| {
        m.soc_ifc().cptra_boot_status().read() == u32::from(RtBootStatus::RtReadyForCommands)
    });

    // Simple case
    let mut req = CmShaInitReq {
        hash_algorithm: 1, // SHA384
        input_size: input_data.len() as u32,
        ..Default::default()
    };
    req.input[..input_data.len()].copy_from_slice(input_data);

    let mut init = MailboxReq::CmShaInit(req);
    init.populate_chksum().unwrap();
    let resp_bytes = model
        .mailbox_execute(u32::from(CommandId::CM_SHA_INIT), init.as_bytes().unwrap())
        .unwrap()
        .expect("Should have gotten a context");
    let resp = CmShaInitResp::ref_from_bytes(resp_bytes.as_slice()).unwrap();

    let req = CmShaFinalReq {
        context: resp.context,
        ..Default::default()
    };

    let mut fin = MailboxReq::CmShaFinal(req);
    fin.populate_chksum().unwrap();
    let resp_bytes = model
        .mailbox_execute(u32::from(CommandId::CM_SHA_FINAL), fin.as_bytes().unwrap())
        .unwrap()
        .expect("Should have gotten a context");

    let mut expected_resp = CmShaFinalResp::default();
    expected_resp.hdr.data_len = 48;

    let mut hasher = Sha384::new();
    hasher.update(input_data);
    let expected_hash = hasher.finalize();
    expected_resp.hash[..48].copy_from_slice(expected_hash.as_bytes());
    populate_checksum(expected_resp.as_bytes_partial_mut().unwrap());
    let expected_bytes = expected_resp.as_bytes_partial().unwrap();
    assert_eq!(expected_bytes, resp_bytes);
}

#[test]
fn test_sha_many_warm_reset() {
    let mut model = run_rt_test(RuntimeTestArgs::default());

    model.step_until(|m| {
        m.soc_ifc().cptra_boot_status().read() == u32::from(RtBootStatus::RtReadyForCommands)
    });

    // check sha384 and sha512
    for sha in [1, 2] {
        // 467 is a prime so should exercise different edge cases in sizes but not take too long
        for i in (0..MAX_CMB_DATA_SIZE * 4).step_by(467) {
            let input_str = "a".repeat(i);
            let input_copy = input_str.clone();
            let original_input_data = input_copy.as_bytes();
            let mut input_data = input_str.as_bytes().to_vec();
            let mut input_data = input_data.as_mut_slice();

            let process = input_data.len().min(MAX_CMB_DATA_SIZE);

            let mut req: CmShaInitReq = CmShaInitReq {
                hash_algorithm: sha,
                input_size: process as u32,
                ..Default::default()
            };
            req.input[..process].copy_from_slice(&input_data[..process]);
            input_data = &mut input_data[process..];

            let mut init = MailboxReq::CmShaInit(req);
            init.populate_chksum().unwrap();
            let resp_bytes = model
                .mailbox_execute(u32::from(CommandId::CM_SHA_INIT), init.as_bytes().unwrap())
                .unwrap()
                .expect("Should have gotten a context");
            let mut resp = CmShaInitResp::ref_from_bytes(resp_bytes.as_slice()).unwrap();
            let mut resp_bytes: Vec<u8>;

            while input_data.len() > MAX_CMB_DATA_SIZE {
                let mut req = CmShaUpdateReq {
                    input_size: MAX_CMB_DATA_SIZE as u32,
                    context: resp.context,
                    ..Default::default()
                };
                req.input.copy_from_slice(&input_data[..MAX_CMB_DATA_SIZE]);

                let mut update = MailboxReq::CmShaUpdate(req);
                update.populate_chksum().unwrap();
                resp_bytes = model
                    .mailbox_execute(
                        u32::from(CommandId::CM_SHA_UPDATE),
                        update.as_bytes().unwrap(),
                    )
                    .unwrap()
                    .expect("Should have gotten a context");

                resp = CmShaInitResp::ref_from_bytes(resp_bytes.as_slice()).unwrap();
                input_data = &mut input_data[MAX_CMB_DATA_SIZE..];
            }

            let mut req = CmShaFinalReq {
                input_size: input_data.len() as u32,
                context: resp.context,
                ..Default::default()
            };
            req.input[..input_data.len()].copy_from_slice(input_data);

            let mut fin = MailboxReq::CmShaFinal(req);
            fin.populate_chksum().unwrap();
            let resp_bytes = model
                .mailbox_execute(u32::from(CommandId::CM_SHA_FINAL), fin.as_bytes().unwrap())
                .unwrap()
                .expect("Should have gotten a context");

            let mut expected_resp = CmShaFinalResp::default();
            if sha == 1 {
                let mut hasher = Sha384::new();
                hasher.update(original_input_data);
                let expected_hash = hasher.finalize();
                expected_resp.hash[..48].copy_from_slice(expected_hash.as_bytes());
                expected_resp.hdr.data_len = 48;
            } else {
                let mut hasher = Sha512::new();
                hasher.update(original_input_data);
                let expected_hash = hasher.finalize();
                expected_resp.hash.copy_from_slice(expected_hash.as_bytes());
                expected_resp.hdr.data_len = 64;
            };
            populate_checksum(expected_resp.as_bytes_partial_mut().unwrap());
            let expected_bytes = expected_resp.as_bytes_partial().unwrap();
            assert_eq!(expected_bytes, resp_bytes);
        }
    }

    // Perform warm reset
    model.warm_reset_flow(&Fuses::default());

    model.step_until(|m| {
        m.soc_ifc().cptra_boot_status().read() == u32::from(RtBootStatus::RtReadyForCommands)
    });

    // check sha384 and sha512
    for sha in [1, 2] {
        // 467 is a prime so should exercise different edge cases in sizes but not take too long
        for i in (0..MAX_CMB_DATA_SIZE * 4).step_by(467) {
            let input_str = "a".repeat(i);
            let input_copy = input_str.clone();
            let original_input_data = input_copy.as_bytes();
            let mut input_data = input_str.as_bytes().to_vec();
            let mut input_data = input_data.as_mut_slice();

            let process = input_data.len().min(MAX_CMB_DATA_SIZE);

            let mut req: CmShaInitReq = CmShaInitReq {
                hash_algorithm: sha,
                input_size: process as u32,
                ..Default::default()
            };
            req.input[..process].copy_from_slice(&input_data[..process]);
            input_data = &mut input_data[process..];

            let mut init = MailboxReq::CmShaInit(req);
            init.populate_chksum().unwrap();
            let resp_bytes = model
                .mailbox_execute(u32::from(CommandId::CM_SHA_INIT), init.as_bytes().unwrap())
                .unwrap()
                .expect("Should have gotten a context");
            let mut resp = CmShaInitResp::ref_from_bytes(resp_bytes.as_slice()).unwrap();
            let mut resp_bytes: Vec<u8>;

            while input_data.len() > MAX_CMB_DATA_SIZE {
                let mut req = CmShaUpdateReq {
                    input_size: MAX_CMB_DATA_SIZE as u32,
                    context: resp.context,
                    ..Default::default()
                };
                req.input.copy_from_slice(&input_data[..MAX_CMB_DATA_SIZE]);

                let mut update = MailboxReq::CmShaUpdate(req);
                update.populate_chksum().unwrap();
                resp_bytes = model
                    .mailbox_execute(
                        u32::from(CommandId::CM_SHA_UPDATE),
                        update.as_bytes().unwrap(),
                    )
                    .unwrap()
                    .expect("Should have gotten a context");

                resp = CmShaInitResp::ref_from_bytes(resp_bytes.as_slice()).unwrap();
                input_data = &mut input_data[MAX_CMB_DATA_SIZE..];
            }

            let mut req = CmShaFinalReq {
                input_size: input_data.len() as u32,
                context: resp.context,
                ..Default::default()
            };
            req.input[..input_data.len()].copy_from_slice(input_data);

            let mut fin = MailboxReq::CmShaFinal(req);
            fin.populate_chksum().unwrap();
            let resp_bytes = model
                .mailbox_execute(u32::from(CommandId::CM_SHA_FINAL), fin.as_bytes().unwrap())
                .unwrap()
                .expect("Should have gotten a context");

            let mut expected_resp = CmShaFinalResp::default();
            if sha == 1 {
                let mut hasher = Sha384::new();
                hasher.update(original_input_data);
                let expected_hash = hasher.finalize();
                expected_resp.hash[..48].copy_from_slice(expected_hash.as_bytes());
                expected_resp.hdr.data_len = 48;
            } else {
                let mut hasher = Sha512::new();
                hasher.update(original_input_data);
                let expected_hash = hasher.finalize();
                expected_resp.hash.copy_from_slice(expected_hash.as_bytes());
                expected_resp.hdr.data_len = 64;
            };
            populate_checksum(expected_resp.as_bytes_partial_mut().unwrap());
            let expected_bytes = expected_resp.as_bytes_partial().unwrap();
            assert_eq!(expected_bytes, resp_bytes);
        }
    }
}

#[test]
fn test_random_generate_warm_reset() {
    let mut model = run_rt_test(RuntimeTestArgs::default());

    model.step_until(|m| {
        m.soc_ifc().cptra_boot_status().read() == u32::from(RtBootStatus::RtReadyForCommands)
    });

    // check too large of an input
    let mut cm_random_generate = MailboxReq::CmRandomGenerate(CmRandomGenerateReq {
        hdr: MailboxReqHeader::default(),
        size: u32::MAX,
    });
    cm_random_generate.populate_chksum().unwrap();

    let err = model
        .mailbox_execute(
            u32::from(CommandId::CM_RANDOM_GENERATE),
            cm_random_generate.as_bytes().unwrap(),
        )
        .unwrap_err();
    assert_error(
        &mut model,
        caliptra_drivers::CaliptraError::RUNTIME_MAILBOX_INVALID_PARAMS,
        err,
    );

    // 0 bytes
    let mut cm_random_generate = MailboxReq::CmRandomGenerate(CmRandomGenerateReq {
        hdr: MailboxReqHeader::default(),
        size: 0,
    });
    cm_random_generate.populate_chksum().unwrap();

    let resp_bytes = model
        .mailbox_execute(
            u32::from(CommandId::CM_RANDOM_GENERATE),
            cm_random_generate.as_bytes().unwrap(),
        )
        .unwrap()
        .expect("We should have received a response");

    let mut resp = CmRandomGenerateResp::default();
    const VAR_HEADER_SIZE: usize = size_of::<MailboxRespHeaderVarSize>();
    resp.hdr = MailboxRespHeaderVarSize::read_from_bytes(&resp_bytes[..VAR_HEADER_SIZE]).unwrap();
    assert_eq!(resp.hdr.data_len, 0);
    assert!(resp_bytes[VAR_HEADER_SIZE..].iter().all(|&x| x == 0));

    // 1 byte
    let mut cm_random_generate = MailboxReq::CmRandomGenerate(CmRandomGenerateReq {
        hdr: MailboxReqHeader::default(),
        size: 1,
    });
    cm_random_generate.populate_chksum().unwrap();

    let resp_bytes = model
        .mailbox_execute(
            u32::from(CommandId::CM_RANDOM_GENERATE),
            cm_random_generate.as_bytes().unwrap(),
        )
        .unwrap()
        .expect("We should have received a response");

    let mut resp = CmRandomGenerateResp {
        hdr: MailboxRespHeaderVarSize::read_from_bytes(&resp_bytes[..VAR_HEADER_SIZE]).unwrap(),
        ..Default::default()
    };
    let len = resp.hdr.data_len as usize;
    assert_eq!(len, 1);
    resp.data[..len].copy_from_slice(&resp_bytes[VAR_HEADER_SIZE..VAR_HEADER_SIZE + len]);
    // We can't check if it is non-zero because it will randomly be 0 sometimes.

    for req_len in [47usize, 48, 1044] {
        let mut cm_random_generate = MailboxReq::CmRandomGenerate(CmRandomGenerateReq {
            hdr: MailboxReqHeader::default(),
            size: req_len as u32,
        });
        cm_random_generate.populate_chksum().unwrap();

        let resp_bytes = model
            .mailbox_execute(
                u32::from(CommandId::CM_RANDOM_GENERATE),
                cm_random_generate.as_bytes().unwrap(),
            )
            .unwrap()
            .expect("We should have received a response");

        let mut resp = CmRandomGenerateResp {
            hdr: MailboxRespHeaderVarSize::read_from_bytes(&resp_bytes[..VAR_HEADER_SIZE]).unwrap(),
            ..Default::default()
        };
        let len = resp.hdr.data_len as usize;
        assert_eq!(len, req_len);
        resp.data[..len].copy_from_slice(&resp_bytes[VAR_HEADER_SIZE..VAR_HEADER_SIZE + len]);
        assert!(
            resp.data[..len]
                .iter()
                .copied()
                .reduce(|a, b| (a | b))
                .unwrap()
                != 0
        );
    }

    // Perform warm reset
    model.warm_reset_flow(&Fuses::default());

    model.step_until(|m| {
        m.soc_ifc().cptra_boot_status().read() == u32::from(RtBootStatus::RtReadyForCommands)
    });

    // check too large of an input
    let mut cm_random_generate = MailboxReq::CmRandomGenerate(CmRandomGenerateReq {
        hdr: MailboxReqHeader::default(),
        size: u32::MAX,
    });
    cm_random_generate.populate_chksum().unwrap();

    let err = model
        .mailbox_execute(
            u32::from(CommandId::CM_RANDOM_GENERATE),
            cm_random_generate.as_bytes().unwrap(),
        )
        .unwrap_err();
    assert_error(
        &mut model,
        caliptra_drivers::CaliptraError::RUNTIME_MAILBOX_INVALID_PARAMS,
        err,
    );

    // 0 bytes
    let mut cm_random_generate = MailboxReq::CmRandomGenerate(CmRandomGenerateReq {
        hdr: MailboxReqHeader::default(),
        size: 0,
    });
    cm_random_generate.populate_chksum().unwrap();

    let resp_bytes = model
        .mailbox_execute(
            u32::from(CommandId::CM_RANDOM_GENERATE),
            cm_random_generate.as_bytes().unwrap(),
        )
        .unwrap()
        .expect("We should have received a response");

    let resp = CmRandomGenerateResp {
        hdr: MailboxRespHeaderVarSize::read_from_bytes(&resp_bytes[..VAR_HEADER_SIZE]).unwrap(),
        ..Default::default()
    };
    assert_eq!(resp.hdr.data_len, 0);
    assert!(resp_bytes[VAR_HEADER_SIZE..].iter().all(|&x| x == 0));

    // 1 byte
    let mut cm_random_generate = MailboxReq::CmRandomGenerate(CmRandomGenerateReq {
        hdr: MailboxReqHeader::default(),
        size: 1,
    });
    cm_random_generate.populate_chksum().unwrap();

    let resp_bytes = model
        .mailbox_execute(
            u32::from(CommandId::CM_RANDOM_GENERATE),
            cm_random_generate.as_bytes().unwrap(),
        )
        .unwrap()
        .expect("We should have received a response");

    let mut resp = CmRandomGenerateResp {
        hdr: MailboxRespHeaderVarSize::read_from_bytes(&resp_bytes[..VAR_HEADER_SIZE]).unwrap(),
        ..Default::default()
    };
    let len = resp.hdr.data_len as usize;
    assert_eq!(len, 1);
    resp.data[..len].copy_from_slice(&resp_bytes[VAR_HEADER_SIZE..VAR_HEADER_SIZE + len]);
    // We can't check if it is non-zero because it will randomly be 0 sometimes.

    for req_len in [47usize, 48, 1044] {
        let mut cm_random_generate = MailboxReq::CmRandomGenerate(CmRandomGenerateReq {
            hdr: MailboxReqHeader::default(),
            size: req_len as u32,
        });
        cm_random_generate.populate_chksum().unwrap();

        let resp_bytes = model
            .mailbox_execute(
                u32::from(CommandId::CM_RANDOM_GENERATE),
                cm_random_generate.as_bytes().unwrap(),
            )
            .unwrap()
            .expect("We should have received a response");

        let mut resp = CmRandomGenerateResp {
            hdr: MailboxRespHeaderVarSize::read_from_bytes(&resp_bytes[..VAR_HEADER_SIZE]).unwrap(),
            ..Default::default()
        };
        let len = resp.hdr.data_len as usize;
        assert_eq!(len, req_len);
        resp.data[..len].copy_from_slice(&resp_bytes[VAR_HEADER_SIZE..VAR_HEADER_SIZE + len]);
        assert!(
            resp.data[..len]
                .iter()
                .copied()
                .reduce(|a, b| (a | b))
                .unwrap()
                != 0
        );
    }
}

#[test]
fn test_random_stir_itrng_warm_reset() {
    let rom = caliptra_builder::rom_for_fw_integration_tests().unwrap();
    let mut model = run_rt_test(RuntimeTestArgs {
        init_params: Some(InitParams {
            rom: &rom,
            trng_mode: Some(TrngMode::Internal),
            ..Default::default()
        }),
        ..Default::default()
    });

    model.step_until(|m| {
        m.soc_ifc().cptra_boot_status().read() == u32::from(RtBootStatus::RtReadyForCommands)
    });

    // check too large of an input
    let mut cm_random_stir = MailboxReq::CmRandomStir(CmRandomStirReq {
        hdr: MailboxReqHeader::default(),
        input_size: u32::MAX,
        ..Default::default()
    });
    assert_eq!(
        cm_random_stir.populate_chksum().unwrap_err(),
        caliptra_drivers::CaliptraError::RUNTIME_MAILBOX_API_REQUEST_DATA_LEN_TOO_LARGE
    );

    // 0 bytes
    let mut cm_random_stir = MailboxReq::CmRandomStir(CmRandomStirReq {
        hdr: MailboxReqHeader::default(),
        input_size: 0,
        ..Default::default()
    });
    cm_random_stir.populate_chksum().unwrap();

    let resp_bytes = model
        .mailbox_execute(
            u32::from(CommandId::CM_RANDOM_STIR),
            cm_random_stir.as_bytes().unwrap(),
        )
        .unwrap()
        .expect("We should have received a response");

    // There's nothing we can really check other than success.
    let _ =
        MailboxRespHeader::read_from_bytes(&resp_bytes[..size_of::<MailboxRespHeader>()]).unwrap();

    // 1 byte
    let mut cm_random_stir = MailboxReq::CmRandomStir(CmRandomStirReq {
        hdr: MailboxReqHeader::default(),
        input_size: 1,
        input: [0xff; MAX_CMB_DATA_SIZE],
    });
    cm_random_stir.populate_chksum().unwrap();

    let resp_bytes = model
        .mailbox_execute(
            u32::from(CommandId::CM_RANDOM_STIR),
            cm_random_stir.as_bytes().unwrap(),
        )
        .unwrap()
        .expect("We should have received a response");

    // There's nothing we can really check other than success.
    let _ =
        MailboxRespHeader::read_from_bytes(&resp_bytes[..size_of::<MailboxRespHeader>()]).unwrap();

    for req_len in [47usize, 48, 1044] {
        let mut cm_random_stir = MailboxReq::CmRandomStir(CmRandomStirReq {
            hdr: MailboxReqHeader::default(),
            input_size: req_len as u32,
            input: [0xff; MAX_CMB_DATA_SIZE],
        });
        cm_random_stir.populate_chksum().unwrap();

        let resp_bytes = model
            .mailbox_execute(
                u32::from(CommandId::CM_RANDOM_STIR),
                cm_random_stir.as_bytes().unwrap(),
            )
            .unwrap()
            .expect("We should have received a response");

        // There's nothing we can really check other than success.
        let _ = MailboxRespHeader::read_from_bytes(&resp_bytes[..size_of::<MailboxRespHeader>()])
            .unwrap();
    }

    // Perform warm reset
    model.warm_reset_flow(&Fuses::default());

    model.step_until(|m| {
        m.soc_ifc().cptra_boot_status().read() == u32::from(RtBootStatus::RtReadyForCommands)
    });

    // check too large of an input
    let mut cm_random_stir = MailboxReq::CmRandomStir(CmRandomStirReq {
        hdr: MailboxReqHeader::default(),
        input_size: u32::MAX,
        ..Default::default()
    });
    assert_eq!(
        cm_random_stir.populate_chksum().unwrap_err(),
        caliptra_drivers::CaliptraError::RUNTIME_MAILBOX_API_REQUEST_DATA_LEN_TOO_LARGE
    );

    // 0 bytes
    let mut cm_random_stir = MailboxReq::CmRandomStir(CmRandomStirReq {
        hdr: MailboxReqHeader::default(),
        input_size: 0,
        ..Default::default()
    });
    cm_random_stir.populate_chksum().unwrap();

    let resp_bytes = model
        .mailbox_execute(
            u32::from(CommandId::CM_RANDOM_STIR),
            cm_random_stir.as_bytes().unwrap(),
        )
        .unwrap()
        .expect("We should have received a response");

    // There's nothing we can really check other than success.
    let _ =
        MailboxRespHeader::read_from_bytes(&resp_bytes[..size_of::<MailboxRespHeader>()]).unwrap();

    // 1 byte
    let mut cm_random_stir = MailboxReq::CmRandomStir(CmRandomStirReq {
        hdr: MailboxReqHeader::default(),
        input_size: 1,
        input: [0xff; MAX_CMB_DATA_SIZE],
    });
    cm_random_stir.populate_chksum().unwrap();

    let resp_bytes = model
        .mailbox_execute(
            u32::from(CommandId::CM_RANDOM_STIR),
            cm_random_stir.as_bytes().unwrap(),
        )
        .unwrap()
        .expect("We should have received a response");

    // There's nothing we can really check other than success.
    let _ =
        MailboxRespHeader::read_from_bytes(&resp_bytes[..size_of::<MailboxRespHeader>()]).unwrap();

    for req_len in [47usize, 48, 1044] {
        let mut cm_random_stir = MailboxReq::CmRandomStir(CmRandomStirReq {
            hdr: MailboxReqHeader::default(),
            input_size: req_len as u32,
            input: [0xff; MAX_CMB_DATA_SIZE],
        });
        cm_random_stir.populate_chksum().unwrap();

        let resp_bytes = model
            .mailbox_execute(
                u32::from(CommandId::CM_RANDOM_STIR),
                cm_random_stir.as_bytes().unwrap(),
            )
            .unwrap()
            .expect("We should have received a response");

        // There's nothing we can really check other than success.
        let _ = MailboxRespHeader::read_from_bytes(&resp_bytes[..size_of::<MailboxRespHeader>()])
            .unwrap();
    }
}

#[test]
fn test_aes_cbc_random_encrypt_decrypt_warm_reset() {
    let seed_bytes = [1u8; 32];
    let mut seeded_rng = StdRng::from_seed(seed_bytes);

    let mut model = run_rt_test(RuntimeTestArgs::default());

    model.step_until(|m| {
        m.soc_ifc().cptra_boot_status().read() == u32::from(RtBootStatus::RtReadyForCommands)
    });

    const KEYS: usize = 16;
    let mut keys = vec![];
    let mut cmks = vec![];
    for _ in 0..KEYS {
        let mut key = [0u8; 32];
        seeded_rng.fill_bytes(&mut key);
        keys.push(key);
        cmks.push(import_key(&mut model, &key, CmKeyUsage::Aes));
    }

    for _ in 0..100 {
        let key_idx = seeded_rng.gen_range(0..KEYS);
        let len = seeded_rng
            .gen_range(0..MAX_CMB_DATA_SIZE * 3)
            .next_multiple_of(AES_BLOCK_SIZE_BYTES);
        let mut plaintext = vec![0u8; len];
        seeded_rng.fill_bytes(&mut plaintext);

        let (iv, ciphertext) = mailbox_aes_encrypt(
            &mut model,
            &cmks[key_idx],
            &plaintext,
            MAX_CMB_DATA_SIZE,
            CmAesMode::Cbc,
        );
        let rciphertext = rustcrypto_cbc_encrypt(&keys[key_idx], &iv, &plaintext);
        assert_eq!(ciphertext, rciphertext);
        let dplaintext = mailbox_aes_decrypt(
            &mut model,
            &cmks[key_idx],
            &iv,
            &ciphertext,
            MAX_CMB_DATA_SIZE,
            CmAesMode::Cbc,
        );
        assert_eq!(dplaintext, plaintext);
    }

    // Perform warm reset
    model.warm_reset_flow(&Fuses::default());

    model.step_until(|m| {
        m.soc_ifc().cptra_boot_status().read() == u32::from(RtBootStatus::RtReadyForCommands)
    });

    let mut keys = vec![];
    let mut cmks = vec![];
    for _ in 0..KEYS {
        let mut key = [0u8; 32];
        seeded_rng.fill_bytes(&mut key);
        keys.push(key);
        cmks.push(import_key(&mut model, &key, CmKeyUsage::Aes));
    }

    for _ in 0..100 {
        let key_idx = seeded_rng.gen_range(0..KEYS);
        let len = seeded_rng
            .gen_range(0..MAX_CMB_DATA_SIZE * 3)
            .next_multiple_of(AES_BLOCK_SIZE_BYTES);
        let mut plaintext = vec![0u8; len];
        seeded_rng.fill_bytes(&mut plaintext);

        let (iv, ciphertext) = mailbox_aes_encrypt(
            &mut model,
            &cmks[key_idx],
            &plaintext,
            MAX_CMB_DATA_SIZE,
            CmAesMode::Cbc,
        );
        let rciphertext = rustcrypto_cbc_encrypt(&keys[key_idx], &iv, &plaintext);
        assert_eq!(ciphertext, rciphertext);
        let dplaintext = mailbox_aes_decrypt(
            &mut model,
            &cmks[key_idx],
            &iv,
            &ciphertext,
            MAX_CMB_DATA_SIZE,
            CmAesMode::Cbc,
        );
        assert_eq!(dplaintext, plaintext);
    }
}

#[test]
fn test_aes_gcm_random_encrypt_decrypt_warm_reset() {
    let seed_bytes = [1u8; 32];
    let mut seeded_rng = StdRng::from_seed(seed_bytes);

    let mut model = run_rt_test(RuntimeTestArgs::default());

    model.step_until(|m| {
        m.soc_ifc().cptra_boot_status().read() == u32::from(RtBootStatus::RtReadyForCommands)
    });

    const KEYS: usize = 16;
    let mut keys = vec![];
    let mut cmks = vec![];
    for _ in 0..KEYS {
        let mut key = [0u8; 32];
        seeded_rng.fill_bytes(&mut key);
        keys.push(key);
        cmks.push(import_key(&mut model, &key, CmKeyUsage::Aes));
    }

    for _ in 0..100 {
        let key_idx = seeded_rng.gen_range(0..KEYS);
        let len = seeded_rng.gen_range(0..MAX_CMB_DATA_SIZE * 3);
        let mut plaintext = vec![0u8; len];
        seeded_rng.fill_bytes(&mut plaintext);

        let aad_len = seeded_rng.gen_range(0..MAX_CMB_DATA_SIZE);
        let mut aad = vec![0u8; aad_len];
        seeded_rng.fill_bytes(&mut aad);

        let (iv, tag, ciphertext) = mailbox_gcm_encrypt(
            &mut model,
            &cmks[key_idx],
            &aad,
            &plaintext,
            MAX_CMB_DATA_SIZE,
        );
        let (rtag, rciphertext) = rustcrypto_gcm_encrypt(&keys[key_idx], &iv, &aad, &plaintext);
        assert_eq!(ciphertext, rciphertext);
        assert_eq!(tag, rtag);
        let (dtag, dplaintext) = mailbox_gcm_decrypt(
            &mut model,
            &cmks[key_idx],
            &iv,
            &aad,
            &ciphertext,
            &tag,
            MAX_CMB_DATA_SIZE,
        );
        assert_eq!(dplaintext, plaintext);
        assert!(dtag);
    }

    // Perform warm reset
    model.warm_reset_flow(&Fuses::default());

    model.step_until(|m| {
        m.soc_ifc().cptra_boot_status().read() == u32::from(RtBootStatus::RtReadyForCommands)
    });

    let mut keys = vec![];
    let mut cmks = vec![];
    for _ in 0..KEYS {
        let mut key = [0u8; 32];
        seeded_rng.fill_bytes(&mut key);
        keys.push(key);
        cmks.push(import_key(&mut model, &key, CmKeyUsage::Aes));
    }

    for _ in 0..100 {
        let key_idx = seeded_rng.gen_range(0..KEYS);
        let len = seeded_rng.gen_range(0..MAX_CMB_DATA_SIZE * 3);
        let mut plaintext = vec![0u8; len];
        seeded_rng.fill_bytes(&mut plaintext);

        let aad_len = seeded_rng.gen_range(0..MAX_CMB_DATA_SIZE);
        let mut aad = vec![0u8; aad_len];
        seeded_rng.fill_bytes(&mut aad);

        let (iv, tag, ciphertext) = mailbox_gcm_encrypt(
            &mut model,
            &cmks[key_idx],
            &aad,
            &plaintext,
            MAX_CMB_DATA_SIZE,
        );
        let (rtag, rciphertext) = rustcrypto_gcm_encrypt(&keys[key_idx], &iv, &aad, &plaintext);
        assert_eq!(ciphertext, rciphertext);
        assert_eq!(tag, rtag);
        let (dtag, dplaintext) = mailbox_gcm_decrypt(
            &mut model,
            &cmks[key_idx],
            &iv,
            &aad,
            &ciphertext,
            &tag,
            MAX_CMB_DATA_SIZE,
        );
        assert_eq!(dplaintext, plaintext);
        assert!(dtag);
    }
}

#[test]
fn test_ecdh_warm_reset() {
    let mut model = run_rt_test(RuntimeTestArgs::default());

    model.step_until(|m| {
        m.soc_ifc().cptra_boot_status().read() == u32::from(RtBootStatus::RtReadyForCommands)
    });

    let mut req = MailboxReq::CmEcdhGenerate(CmEcdhGenerateReq::default());
    req.populate_chksum().unwrap();
    let resp_bytes = model
        .mailbox_execute(req.cmd_code().into(), req.as_bytes().unwrap())
        .unwrap()
        .expect("Should have gotten a response");
    let resp = CmEcdhGenerateResp::ref_from_bytes(resp_bytes.as_slice()).unwrap();

    // Calculate our side of the exchange and the shared secret.
    // Based on the flow in https://wiki.openssl.org/index.php/Elliptic_Curve_Diffie_Hellman.
    let mut bn_ctx = openssl::bn::BigNumContext::new().unwrap();
    let curve = openssl::ec::EcGroup::from_curve_name(openssl::nid::Nid::SECP384R1).unwrap();
    let mut a_exchange_data = vec![4];
    a_exchange_data.extend_from_slice(&resp.exchange_data);
    let a_public_point =
        openssl::ec::EcPoint::from_bytes(&curve, &a_exchange_data, &mut bn_ctx).unwrap();
    let a_key = openssl::ec::EcKey::from_public_key(&curve, &a_public_point).unwrap();

    let b_key = openssl::ec::EcKey::generate(&curve).unwrap();
    let b_exchange_data = &b_key
        .public_key()
        .to_bytes(
            &curve,
            openssl::ec::PointConversionForm::UNCOMPRESSED,
            &mut bn_ctx,
        )
        .unwrap()[1..];
    let a_pkey = openssl::pkey::PKey::from_ec_key(a_key).unwrap();
    let b_pkey = openssl::pkey::PKey::from_ec_key(b_key).unwrap();
    let mut deriver = openssl::derive::Deriver::new(&b_pkey).unwrap();
    deriver.set_peer(&a_pkey).unwrap();
    let shared_secret = deriver.derive_to_vec().unwrap();

    // calculate the shared secret using the cryptographic mailbox
    let mut send_exchange_data = [0u8; CMB_ECDH_EXCHANGE_DATA_MAX_SIZE];
    send_exchange_data[..b_exchange_data.len()].copy_from_slice(b_exchange_data);
    let req = CmEcdhFinishReq {
        context: resp.context,
        key_usage: CmKeyUsage::Aes.into(),
        incoming_exchange_data: send_exchange_data,
        ..Default::default()
    };
    let mut fin = MailboxReq::CmEcdhFinish(req);
    fin.populate_chksum().unwrap();
    let resp_bytes = model
        .mailbox_execute(fin.cmd_code().into(), fin.as_bytes().unwrap())
        .unwrap()
        .expect("Should have gotten a response");

    let resp = CmEcdhFinishResp::ref_from_bytes(resp_bytes.as_slice()).unwrap();
    let cmk = &resp.output;

    // use the CMK shared secret to AES encrypt a known plaintext.
    let plaintext = [0u8; 16];
    let (iv, tag, ciphertext) =
        mailbox_gcm_encrypt(&mut model, cmk, &[], &plaintext, MAX_CMB_DATA_SIZE);
    // encrypt with RustCrypto and check if everything matches
    let (rtag, rciphertext) = rustcrypto_gcm_encrypt(&shared_secret[..32], &iv, &[], &plaintext);

    // check that ciphertext and tags match, meaning the shared secret is the same on both sides
    assert_eq!(ciphertext, rciphertext);
    assert_eq!(tag, rtag);

    // Perform warm reset
    model.warm_reset_flow(&Fuses::default());

    model.step_until(|m| {
        m.soc_ifc().cptra_boot_status().read() == u32::from(RtBootStatus::RtReadyForCommands)
    });

    let mut req = MailboxReq::CmEcdhGenerate(CmEcdhGenerateReq::default());
    req.populate_chksum().unwrap();
    let resp_bytes = model
        .mailbox_execute(req.cmd_code().into(), req.as_bytes().unwrap())
        .unwrap()
        .expect("Should have gotten a response");
    let resp = CmEcdhGenerateResp::ref_from_bytes(resp_bytes.as_slice()).unwrap();

    // Calculate our side of the exchange and the shared secret.
    // Based on the flow in https://wiki.openssl.org/index.php/Elliptic_Curve_Diffie_Hellman.
    let mut bn_ctx = openssl::bn::BigNumContext::new().unwrap();
    let curve = openssl::ec::EcGroup::from_curve_name(openssl::nid::Nid::SECP384R1).unwrap();
    let mut a_exchange_data = vec![4];
    a_exchange_data.extend_from_slice(&resp.exchange_data);
    let a_public_point =
        openssl::ec::EcPoint::from_bytes(&curve, &a_exchange_data, &mut bn_ctx).unwrap();
    let a_key = openssl::ec::EcKey::from_public_key(&curve, &a_public_point).unwrap();

    let b_key = openssl::ec::EcKey::generate(&curve).unwrap();
    let b_exchange_data = &b_key
        .public_key()
        .to_bytes(
            &curve,
            openssl::ec::PointConversionForm::UNCOMPRESSED,
            &mut bn_ctx,
        )
        .unwrap()[1..];
    let a_pkey = openssl::pkey::PKey::from_ec_key(a_key).unwrap();
    let b_pkey = openssl::pkey::PKey::from_ec_key(b_key).unwrap();
    let mut deriver = openssl::derive::Deriver::new(&b_pkey).unwrap();
    deriver.set_peer(&a_pkey).unwrap();
    let shared_secret = deriver.derive_to_vec().unwrap();

    // calculate the shared secret using the cryptographic mailbox
    let mut send_exchange_data = [0u8; CMB_ECDH_EXCHANGE_DATA_MAX_SIZE];
    send_exchange_data[..b_exchange_data.len()].copy_from_slice(b_exchange_data);
    let req = CmEcdhFinishReq {
        context: resp.context,
        key_usage: CmKeyUsage::Aes.into(),
        incoming_exchange_data: send_exchange_data,
        ..Default::default()
    };
    let mut fin = MailboxReq::CmEcdhFinish(req);
    fin.populate_chksum().unwrap();
    let resp_bytes = model
        .mailbox_execute(fin.cmd_code().into(), fin.as_bytes().unwrap())
        .unwrap()
        .expect("Should have gotten a response");

    let resp = CmEcdhFinishResp::ref_from_bytes(resp_bytes.as_slice()).unwrap();
    let cmk = &resp.output;

    // use the CMK shared secret to AES encrypt a known plaintext.
    let plaintext = [0u8; 16];
    let (iv, tag, ciphertext) =
        mailbox_gcm_encrypt(&mut model, cmk, &[], &plaintext, MAX_CMB_DATA_SIZE);
    // encrypt with RustCrypto and check if everything matches
    let (rtag, rciphertext) = rustcrypto_gcm_encrypt(&shared_secret[..32], &iv, &[], &plaintext);

    // check that ciphertext and tags match, meaning the shared secret is the same on both sides
    assert_eq!(ciphertext, rciphertext);
    assert_eq!(tag, rtag);
}

#[test]
fn test_hmac_random_warm_reset() {
    let seed_bytes = [1u8; 32];
    let mut seeded_rng = StdRng::from_seed(seed_bytes);

    for size in [48, 64] {
        let hash_algorithm = if size == 48 {
            CmHashAlgorithm::Sha384
        } else {
            CmHashAlgorithm::Sha512
        };
        let mut model = run_rt_test(RuntimeTestArgs::default());
        model.step_until(|m| {
            m.soc_ifc().cptra_boot_status().read() == u32::from(RtBootStatus::RtReadyForCommands)
        });
        const KEYS: usize = 16;
        let mut keys = vec![];
        let mut cmks = vec![];
        for _ in 0..KEYS {
            let mut key = vec![0u8; size];
            seeded_rng.fill_bytes(&mut key);
            cmks.push(import_key(&mut model, &key, CmKeyUsage::Hmac));
            keys.push(key);
        }

        for _ in 0..100 {
            let key_idx = seeded_rng.gen_range(0..KEYS);
            let len = seeded_rng.gen_range(0..MAX_CMB_DATA_SIZE);
            let mut data = vec![0u8; len];
            seeded_rng.fill_bytes(&mut data);

            let mut cm_hmac = CmHmacReq {
                cmk: cmks[key_idx].clone(),
                hash_algorithm: hash_algorithm.into(),
                data_size: len as u32,
                ..Default::default()
            };
            cm_hmac.data[..len].copy_from_slice(&data);
            let mut cm_hmac = MailboxReq::CmHmac(cm_hmac);
            cm_hmac.populate_chksum().unwrap();

            let resp_bytes = model
                .mailbox_execute(u32::from(CommandId::CM_HMAC), cm_hmac.as_bytes().unwrap())
                .expect("Should have succeeded")
                .unwrap();
            const HMAC_HEADER_SIZE: usize = size_of::<MailboxRespHeaderVarSize>();
            let mut resp = CmHmacResp {
                hdr: MailboxRespHeaderVarSize::read_from_bytes(&resp_bytes[..HMAC_HEADER_SIZE])
                    .unwrap(),
                ..Default::default()
            };
            let len = resp.hdr.data_len as usize;
            assert!(len < MAX_CMB_DATA_SIZE);
            resp.mac[..len].copy_from_slice(&resp_bytes[HMAC_HEADER_SIZE..HMAC_HEADER_SIZE + len]);

            assert_eq!(len, resp.hdr.data_len as usize);
            let expected_hmac = rustcrypto_hmac(hash_algorithm, &keys[key_idx], &data);
            assert_eq!(resp.mac[..len], expected_hmac);
        }

        // Perform warm reset
        model.warm_reset_flow(&Fuses::default());

        model.step_until(|m| {
            m.soc_ifc().cptra_boot_status().read() == u32::from(RtBootStatus::RtReadyForCommands)
        });

        let mut keys = vec![];
        let mut cmks = vec![];
        for _ in 0..KEYS {
            let mut key = vec![0u8; size];
            seeded_rng.fill_bytes(&mut key);
            cmks.push(import_key(&mut model, &key, CmKeyUsage::Hmac));
            keys.push(key);
        }

        for _ in 0..100 {
            let key_idx = seeded_rng.gen_range(0..KEYS);
            let len = seeded_rng.gen_range(0..MAX_CMB_DATA_SIZE);
            let mut data = vec![0u8; len];
            seeded_rng.fill_bytes(&mut data);

            let mut cm_hmac = CmHmacReq {
                cmk: cmks[key_idx].clone(),
                hash_algorithm: hash_algorithm.into(),
                data_size: len as u32,
                ..Default::default()
            };
            cm_hmac.data[..len].copy_from_slice(&data);
            let mut cm_hmac = MailboxReq::CmHmac(cm_hmac);
            cm_hmac.populate_chksum().unwrap();

            let resp_bytes = model
                .mailbox_execute(u32::from(CommandId::CM_HMAC), cm_hmac.as_bytes().unwrap())
                .expect("Should have succeeded")
                .unwrap();
            const HMAC_HEADER_SIZE: usize = size_of::<MailboxRespHeaderVarSize>();
            let mut resp = CmHmacResp {
                hdr: MailboxRespHeaderVarSize::read_from_bytes(&resp_bytes[..HMAC_HEADER_SIZE])
                    .unwrap(),
                ..Default::default()
            };
            let len = resp.hdr.data_len as usize;
            assert!(len < MAX_CMB_DATA_SIZE);
            resp.mac[..len].copy_from_slice(&resp_bytes[HMAC_HEADER_SIZE..HMAC_HEADER_SIZE + len]);

            assert_eq!(len, resp.hdr.data_len as usize);
            let expected_hmac = rustcrypto_hmac(hash_algorithm, &keys[key_idx], &data);
            assert_eq!(resp.mac[..len], expected_hmac);
        }
=======
        let key = derive_stable_key(&mut model, CmKeyUsage::Aes, None);
        let expected_fips_status = MailboxRespHeader::FIPS_STATUS_APPROVED;
        let (iv, tag, ciphertext) = mailbox_gcm_encrypt(
            &mut model,
            &key,
            &[],
            &[0u8; MAX_CMB_DATA_SIZE * 4],
            MAX_CMB_DATA_SIZE,
            expected_fips_status,
        );
        mailbox_gcm_decrypt(
            &mut model,
            &key,
            &iv,
            &[],
            &ciphertext,
            &tag,
            MAX_CMB_DATA_SIZE,
            expected_fips_status,
        );
    }
}

#[test]
fn test_stable_key_ecdsa_sign_verify_fips_status() {
    for &subsystem_mode in &HW_MODEL_MODES_SUBSYSTEM {
        let mut model = run_rt_test(RuntimeTestArgs {
            subsystem_mode,
            ..Default::default()
        });
        if subsystem_mode != model.subsystem_mode() {
            continue;
        }
        model.step_until(|m| {
            m.soc_ifc().cptra_boot_status().read() == u32::from(RtBootStatus::RtReadyForCommands)
        });
        let cmk = derive_stable_key(&mut model, CmKeyUsage::Ecdsa, None);
        let expected_fips_status = MailboxRespHeader::FIPS_STATUS_APPROVED;
        let req = CmEcdsaSignReq {
            cmk: cmk.clone(),
            message_size: 48,
            ..Default::default()
        };
        let mut req = MailboxReq::CmEcdsaSign(req);
        req.populate_chksum().unwrap();
        let resp_bytes = model
            .mailbox_execute(req.cmd_code().into(), req.as_bytes().unwrap())
            .unwrap()
            .expect("Should have gotten a response");
        let resp = CmEcdsaSignResp::ref_from_bytes(resp_bytes.as_slice()).unwrap();
        assert_eq!(resp.hdr.fips_status, expected_fips_status);
        let req = CmEcdsaVerifyReq {
            cmk: cmk.clone(),
            signature_r: resp.signature_r,
            signature_s: resp.signature_s,
            message_size: 48,
            ..Default::default()
        };
        let mut req = MailboxReq::CmEcdsaVerify(req);
        req.populate_chksum().unwrap();
        let resp_bytes = model
            .mailbox_execute(req.cmd_code().into(), req.as_bytes().unwrap())
            .expect("Should have succeeded")
            .unwrap();
        let resp = MailboxRespHeader::ref_from_bytes(resp_bytes.as_slice()).unwrap();
        assert_eq!(resp.fips_status, expected_fips_status);
    }
}

#[test]
fn test_stable_key_ecdsa_public_key_fips_status() {
    for &subsystem_mode in &HW_MODEL_MODES_SUBSYSTEM {
        let mut model = run_rt_test(RuntimeTestArgs {
            subsystem_mode,
            ..Default::default()
        });
        if subsystem_mode != model.subsystem_mode() {
            continue;
        }
        model.step_until(|m| {
            m.soc_ifc().cptra_boot_status().read() == u32::from(RtBootStatus::RtReadyForCommands)
        });
        let cmk = derive_stable_key(&mut model, CmKeyUsage::Ecdsa, None);
        let expected_fips_status = MailboxRespHeader::FIPS_STATUS_APPROVED;
        let mut req = MailboxReq::CmEcdsaPublicKey(CmEcdsaPublicKeyReq {
            cmk: cmk.clone(),
            ..Default::default()
        });
        req.populate_chksum().unwrap();
        let resp_bytes = model
            .mailbox_execute(req.cmd_code().into(), req.as_bytes().unwrap())
            .unwrap()
            .expect("Should have gotten a response");
        let resp = CmEcdsaPublicKeyResp::ref_from_bytes(resp_bytes.as_slice()).unwrap();
        assert_eq!(resp.hdr.fips_status, expected_fips_status);
>>>>>>> 470170c8
    }
}

#[test]
<<<<<<< HEAD
fn test_hmac_kdf_counter_random_warm_reset() {
    let seed_bytes = [1u8; 32];
    let mut seeded_rng = StdRng::from_seed(seed_bytes);

    for size in [48, 64] {
        let hash_algorithm = if size == 48 {
            CmHashAlgorithm::Sha384
        } else {
            CmHashAlgorithm::Sha512
        };
        let mut model = run_rt_test(RuntimeTestArgs::default());
        model.step_until(|m| {
            m.soc_ifc().cptra_boot_status().read() == u32::from(RtBootStatus::RtReadyForCommands)
        });
        const KEYS: usize = 16;
        let mut keys = vec![];
        let mut cmks = vec![];
        for _ in 0..KEYS {
            let mut key = vec![0u8; size];
            seeded_rng.fill_bytes(&mut key);
            cmks.push(import_key(&mut model, &key, CmKeyUsage::Hmac));
            keys.push(key);
        }

        for _ in 0..100 {
            let key_idx = seeded_rng.gen_range(0..KEYS);
            let len = seeded_rng.gen_range(0..MAX_CMB_DATA_SIZE);
            let mut data = vec![0u8; len];
            seeded_rng.fill_bytes(&mut data);

            let mut cm_hmac_kdf = CmHmacKdfCounterReq {
                kin: cmks[key_idx].clone(),
                hash_algorithm: hash_algorithm.into(),
                key_usage: CmKeyUsage::Aes.into(),
                key_size: 32,
                label_size: len as u32,
                ..Default::default()
            };
            cm_hmac_kdf.label[..len].copy_from_slice(&data);
            let mut cm_hmac_kdf = MailboxReq::CmHmacKdfCounter(cm_hmac_kdf);
            cm_hmac_kdf.populate_chksum().unwrap();

            let resp_bytes = model
                .mailbox_execute(
                    u32::from(CommandId::CM_HMAC_KDF_COUNTER),
                    cm_hmac_kdf.as_bytes().unwrap(),
                )
                .expect("Should have succeeded")
                .unwrap();
            let resp = CmHmacKdfCounterResp::ref_from_bytes(resp_bytes.as_slice())
                .expect("Response should be correct size");

            let cmk = &resp.kout;

            let key = rustcrypto_hmac_hkdf_counter(hash_algorithm, &keys[key_idx], &data);

            // use the CMK shared secret to AES encrypt a known plaintext.
            let plaintext = [0u8; 16];
            let (iv, tag, ciphertext) =
                mailbox_gcm_encrypt(&mut model, cmk, &[], &plaintext, MAX_CMB_DATA_SIZE);
            // encrypt with RustCrypto and check if everything matches
            let (rtag, rciphertext) = rustcrypto_gcm_encrypt(&key[..32], &iv, &[], &plaintext);

            // check that ciphertext and tags match, meaning the shared secret is the same on both sides
            assert_eq!(ciphertext, rciphertext);
            assert_eq!(tag, rtag);
        }

        // Perform warm reset
        model.warm_reset_flow(&Fuses::default());

        model.step_until(|m| {
            m.soc_ifc().cptra_boot_status().read() == u32::from(RtBootStatus::RtReadyForCommands)
        });
        let mut keys = vec![];
        let mut cmks = vec![];
        for _ in 0..KEYS {
            let mut key = vec![0u8; size];
            seeded_rng.fill_bytes(&mut key);
            cmks.push(import_key(&mut model, &key, CmKeyUsage::Hmac));
            keys.push(key);
        }

        for _ in 0..100 {
            let key_idx = seeded_rng.gen_range(0..KEYS);
            let len = seeded_rng.gen_range(0..MAX_CMB_DATA_SIZE);
            let mut data = vec![0u8; len];
            seeded_rng.fill_bytes(&mut data);

            let mut cm_hmac_kdf = CmHmacKdfCounterReq {
                kin: cmks[key_idx].clone(),
                hash_algorithm: hash_algorithm.into(),
                key_usage: CmKeyUsage::Aes.into(),
                key_size: 32,
                label_size: len as u32,
                ..Default::default()
            };
            cm_hmac_kdf.label[..len].copy_from_slice(&data);
            let mut cm_hmac_kdf = MailboxReq::CmHmacKdfCounter(cm_hmac_kdf);
            cm_hmac_kdf.populate_chksum().unwrap();

            let resp_bytes = model
                .mailbox_execute(
                    u32::from(CommandId::CM_HMAC_KDF_COUNTER),
                    cm_hmac_kdf.as_bytes().unwrap(),
                )
                .expect("Should have succeeded")
                .unwrap();
            let resp = CmHmacKdfCounterResp::ref_from_bytes(resp_bytes.as_slice())
                .expect("Response should be correct size");

            let cmk = &resp.kout;

            let key = rustcrypto_hmac_hkdf_counter(hash_algorithm, &keys[key_idx], &data);

            // use the CMK shared secret to AES encrypt a known plaintext.
            let plaintext = [0u8; 16];
            let (iv, tag, ciphertext) =
                mailbox_gcm_encrypt(&mut model, cmk, &[], &plaintext, MAX_CMB_DATA_SIZE);
            // encrypt with RustCrypto and check if everything matches
            let (rtag, rciphertext) = rustcrypto_gcm_encrypt(&key[..32], &iv, &[], &plaintext);

            // check that ciphertext and tags match, meaning the shared secret is the same on both sides
            assert_eq!(ciphertext, rciphertext);
            assert_eq!(tag, rtag);
        }
=======
fn test_stable_key_mldsa_sign_verify_fips_status() {
    for &subsystem_mode in &HW_MODEL_MODES_SUBSYSTEM {
        let mut model = run_rt_test(RuntimeTestArgs {
            subsystem_mode,
            ..Default::default()
        });
        if subsystem_mode != model.subsystem_mode() {
            continue;
        }
        model.step_until(|m| {
            m.soc_ifc().cptra_boot_status().read() == u32::from(RtBootStatus::RtReadyForCommands)
        });
        let cmk = derive_stable_key(&mut model, CmKeyUsage::Mldsa, None);
        let expected_fips_status = MailboxRespHeader::FIPS_STATUS_APPROVED;

        let req = CmMldsaSignReq {
            cmk: cmk.clone(),
            message_size: 48,
            ..Default::default()
        };
        let mut req = MailboxReq::CmMldsaSign(req);
        req.populate_chksum().unwrap();
        let resp_bytes = model
            .mailbox_execute(req.cmd_code().into(), req.as_bytes().unwrap())
            .unwrap()
            .expect("Should have gotten a response");
        let resp = CmMldsaSignResp::ref_from_bytes(resp_bytes.as_slice()).unwrap();
        assert_eq!(resp.hdr.fips_status, expected_fips_status);

        let req = CmMldsaVerifyReq {
            cmk: cmk.clone(),
            signature: resp.signature,
            message_size: 48,
            ..Default::default()
        };
        let mut req = MailboxReq::CmMldsaVerify(req);
        req.populate_chksum().unwrap();
        let resp_bytes = model
            .mailbox_execute(req.cmd_code().into(), req.as_bytes().unwrap())
            .expect("Should have succeeded")
            .unwrap();
        let resp = MailboxRespHeader::ref_from_bytes(resp_bytes.as_slice()).unwrap();
        assert_eq!(resp.fips_status, expected_fips_status);
    }
}

#[test]
fn test_stable_key_mldsa_public_key_fips_status() {
    for &subsystem_mode in &HW_MODEL_MODES_SUBSYSTEM {
        let mut model = run_rt_test(RuntimeTestArgs {
            subsystem_mode,
            ..Default::default()
        });
        if subsystem_mode != model.subsystem_mode() {
            continue;
        }
        model.step_until(|m| {
            m.soc_ifc().cptra_boot_status().read() == u32::from(RtBootStatus::RtReadyForCommands)
        });
        let cmk = derive_stable_key(&mut model, CmKeyUsage::Mldsa, None);
        let expected_fips_status = MailboxRespHeader::FIPS_STATUS_APPROVED;

        let mut req = MailboxReq::CmMldsaPublicKey(CmMldsaPublicKeyReq {
            cmk: cmk.clone(),
            ..Default::default()
        });
        req.populate_chksum().unwrap();
        let resp_bytes = model
            .mailbox_execute(req.cmd_code().into(), req.as_bytes().unwrap())
            .unwrap()
            .expect("Should have gotten a response");
        let resp = CmMldsaPublicKeyResp::ref_from_bytes(resp_bytes.as_slice()).unwrap();
        assert_eq!(resp.hdr.fips_status, expected_fips_status);
>>>>>>> 470170c8
    }
}

#[test]
<<<<<<< HEAD
fn test_hkdf_random_warm_reset() {
    let seed_bytes = [1u8; 32];
    let mut seeded_rng = StdRng::from_seed(seed_bytes);

=======
fn test_stable_key_hkdf_fips_status() {
>>>>>>> 470170c8
    for size in [48, 64] {
        let hash_algorithm = if size == 48 {
            CmHashAlgorithm::Sha384
        } else {
            CmHashAlgorithm::Sha512
        };
<<<<<<< HEAD
        let mut model = run_rt_test(RuntimeTestArgs::default());
        model.step_until(|m| {
            m.soc_ifc().cptra_boot_status().read() == u32::from(RtBootStatus::RtReadyForCommands)
        });
        const KEYS: usize = 16;
        let mut keys = vec![];
        let mut cmks = vec![];
        for _ in 0..KEYS {
            let mut key = vec![0u8; size];
            seeded_rng.fill_bytes(&mut key);
            cmks.push(import_key(&mut model, &key, CmKeyUsage::Hmac));
            keys.push(key);
        }

        for _ in 0..25 {
            let key_idx = seeded_rng.gen_range(0..KEYS);
            let salt_len = seeded_rng.gen_range(0..size);
            let mut salt = [0u8; 64];
            seeded_rng.fill_bytes(&mut salt[..salt_len]);

            let salt_cmk = import_key(&mut model, &salt[..size], CmKeyUsage::Hmac);

            let mut cm_hkdf_extract = MailboxReq::CmHkdfExtract(CmHkdfExtractReq {
                ikm: cmks[key_idx].clone(),
=======

        for &subsystem_mode in &HW_MODEL_MODES_SUBSYSTEM {
            let mut model = run_rt_test(RuntimeTestArgs {
                subsystem_mode,
                ..Default::default()
            });
            if subsystem_mode != model.subsystem_mode() {
                continue;
            }
            model.step_until(|m| {
                m.soc_ifc().cptra_boot_status().read()
                    == u32::from(RtBootStatus::RtReadyForCommands)
            });
            let cmk = derive_stable_key(&mut model, CmKeyUsage::Hmac, Some(size));
            let expected_fips_status = MailboxRespHeader::FIPS_STATUS_APPROVED;

            let salt_cmk = import_key(&mut model, &[0; 64], CmKeyUsage::Hmac);

            let mut cm_hkdf_extract = MailboxReq::CmHkdfExtract(CmHkdfExtractReq {
                ikm: cmk.clone(),
>>>>>>> 470170c8
                hash_algorithm: hash_algorithm.into(),
                salt: salt_cmk,
                ..Default::default()
            });
            cm_hkdf_extract.populate_chksum().unwrap();

            let resp_bytes = model
                .mailbox_execute(
                    u32::from(CommandId::CM_HKDF_EXTRACT),
                    cm_hkdf_extract.as_bytes().unwrap(),
                )
                .expect("Should have succeeded")
                .unwrap();
            let resp = CmHkdfExtractResp::ref_from_bytes(resp_bytes.as_slice())
                .expect("Response should be correct size");
<<<<<<< HEAD

            let len = seeded_rng.gen_range(0..MAX_CMB_DATA_SIZE);
            let mut info = vec![0u8; len];
            seeded_rng.fill_bytes(&mut info);

            let mut cm_hkdf_expand = CmHkdfExpandReq {
                prk: resp.prk.clone(),
                hash_algorithm: hash_algorithm.into(),
                key_usage: CmKeyUsage::Aes.into(),
                key_size: 32,
                info_size: len as u32,
                ..Default::default()
            };
            cm_hkdf_expand.info[..len].copy_from_slice(&info);
=======
            assert_eq!(resp.hdr.fips_status, expected_fips_status);

            let cm_hkdf_expand = CmHkdfExpandReq {
                prk: resp.prk.clone(),
                hash_algorithm: hash_algorithm.into(),
                key_usage: CmKeyUsage::Mldsa.into(),
                key_size: 32,
                info_size: 0,
                ..Default::default()
            };
>>>>>>> 470170c8
            let mut cm_hkdf_expand = MailboxReq::CmHkdfExpand(cm_hkdf_expand);
            cm_hkdf_expand.populate_chksum().unwrap();

            let resp_bytes = model
                .mailbox_execute(
                    u32::from(CommandId::CM_HKDF_EXPAND),
                    cm_hkdf_expand.as_bytes().unwrap(),
                )
                .expect("Should have succeeded")
                .unwrap();
            let resp = CmHkdfExpandResp::ref_from_bytes(resp_bytes.as_slice())
                .expect("Response should be correct size");
<<<<<<< HEAD

            let cmk = &resp.okm;
            let key = rustcrypto_hkdf(hash_algorithm, &keys[key_idx], &salt[..salt_len], &info);

            // use the CMK shared secret to AES encrypt a known plaintext.
            let plaintext = [0u8; 16];
            let (iv, tag, ciphertext) =
                mailbox_gcm_encrypt(&mut model, cmk, &[], &plaintext, MAX_CMB_DATA_SIZE);
            // encrypt with RustCrypto and check if everything matches
            let (rtag, rciphertext) = rustcrypto_gcm_encrypt(&key[..32], &iv, &[], &plaintext);

            // check that ciphertext and tags match, meaning the shared secret is the same on both sides
            assert_eq!(ciphertext, rciphertext);
            assert_eq!(tag, rtag);
        }

        // Perform warm reset
        model.warm_reset_flow(&Fuses::default());

        model.step_until(|m| {
            m.soc_ifc().cptra_boot_status().read() == u32::from(RtBootStatus::RtReadyForCommands)
        });

        let mut keys = vec![];
        let mut cmks = vec![];
        for _ in 0..KEYS {
            let mut key = vec![0u8; size];
            seeded_rng.fill_bytes(&mut key);
            cmks.push(import_key(&mut model, &key, CmKeyUsage::Hmac));
            keys.push(key);
        }

        for _ in 0..25 {
            let key_idx = seeded_rng.gen_range(0..KEYS);
            let salt_len = seeded_rng.gen_range(0..size);
            let mut salt = [0u8; 64];
            seeded_rng.fill_bytes(&mut salt[..salt_len]);

            let salt_cmk = import_key(&mut model, &salt[..size], CmKeyUsage::Hmac);

            let mut cm_hkdf_extract = MailboxReq::CmHkdfExtract(CmHkdfExtractReq {
                ikm: cmks[key_idx].clone(),
                hash_algorithm: hash_algorithm.into(),
                salt: salt_cmk,
                ..Default::default()
            });
            cm_hkdf_extract.populate_chksum().unwrap();

            let resp_bytes = model
                .mailbox_execute(
                    u32::from(CommandId::CM_HKDF_EXTRACT),
                    cm_hkdf_extract.as_bytes().unwrap(),
                )
                .expect("Should have succeeded")
                .unwrap();
            let resp = CmHkdfExtractResp::ref_from_bytes(resp_bytes.as_slice())
                .expect("Response should be correct size");

            let len = seeded_rng.gen_range(0..MAX_CMB_DATA_SIZE);
            let mut info = vec![0u8; len];
            seeded_rng.fill_bytes(&mut info);

            let mut cm_hkdf_expand = CmHkdfExpandReq {
                prk: resp.prk.clone(),
                hash_algorithm: hash_algorithm.into(),
                key_usage: CmKeyUsage::Aes.into(),
                key_size: 32,
                info_size: len as u32,
                ..Default::default()
            };
            cm_hkdf_expand.info[..len].copy_from_slice(&info);
            let mut cm_hkdf_expand = MailboxReq::CmHkdfExpand(cm_hkdf_expand);
            cm_hkdf_expand.populate_chksum().unwrap();

            let resp_bytes = model
                .mailbox_execute(
                    u32::from(CommandId::CM_HKDF_EXPAND),
                    cm_hkdf_expand.as_bytes().unwrap(),
                )
                .expect("Should have succeeded")
                .unwrap();
            let resp = CmHkdfExpandResp::ref_from_bytes(resp_bytes.as_slice())
                .expect("Response should be correct size");

            let cmk = &resp.okm;
            let key = rustcrypto_hkdf(hash_algorithm, &keys[key_idx], &salt[..salt_len], &info);

            // use the CMK shared secret to AES encrypt a known plaintext.
            let plaintext = [0u8; 16];
            let (iv, tag, ciphertext) =
                mailbox_gcm_encrypt(&mut model, cmk, &[], &plaintext, MAX_CMB_DATA_SIZE);
            // encrypt with RustCrypto and check if everything matches
            let (rtag, rciphertext) = rustcrypto_gcm_encrypt(&key[..32], &iv, &[], &plaintext);

            // check that ciphertext and tags match, meaning the shared secret is the same on both sides
            assert_eq!(ciphertext, rciphertext);
            assert_eq!(tag, rtag);
        }
=======
            assert_eq!(resp.hdr.fips_status, expected_fips_status);
        }
    }
}

#[test]
fn test_stable_key_hmac_fips_status() {
    for size in [48, 64] {
        let hash_algorithm = if size == 48 {
            CmHashAlgorithm::Sha384
        } else {
            CmHashAlgorithm::Sha512
        };
        for &subsystem_mode in &HW_MODEL_MODES_SUBSYSTEM {
            let mut model = run_rt_test(RuntimeTestArgs {
                subsystem_mode,
                ..Default::default()
            });
            if subsystem_mode != model.subsystem_mode() {
                continue;
            }
            model.step_until(|m| {
                m.soc_ifc().cptra_boot_status().read()
                    == u32::from(RtBootStatus::RtReadyForCommands)
            });
            let cmk = derive_stable_key(&mut model, CmKeyUsage::Hmac, Some(size));
            let expected_fips_status = MailboxRespHeader::FIPS_STATUS_APPROVED;

            let cm_hmac = CmHmacReq {
                cmk,
                hash_algorithm: hash_algorithm.into(),
                data_size: 0,
                ..Default::default()
            };
            let mut cm_hmac = MailboxReq::CmHmac(cm_hmac);
            cm_hmac.populate_chksum().unwrap();

            let resp_bytes = model
                .mailbox_execute(u32::from(CommandId::CM_HMAC), cm_hmac.as_bytes().unwrap())
                .expect("Should have succeeded")
                .unwrap();
            const HMAC_HEADER_SIZE: usize = size_of::<MailboxRespHeaderVarSize>();
            let resp = CmHmacResp {
                hdr: MailboxRespHeaderVarSize::read_from_bytes(&resp_bytes[..HMAC_HEADER_SIZE])
                    .unwrap(),
                ..Default::default()
            };
            assert_eq!(resp.hdr.hdr.fips_status, expected_fips_status);
        }
    }
}

#[test]
fn test_stable_key_aes_gcm_spdm_fips_status() {
    // TODO: add subsystem mode for emulator
    for &subsystem_mode in &HW_MODEL_MODES_SUBSYSTEM {
        let mut model = run_rt_test(RuntimeTestArgs {
            subsystem_mode,
            ..Default::default()
        });
        if subsystem_mode != model.subsystem_mode() {
            continue;
        }
        model.step_until(|m| {
            m.soc_ifc().cptra_boot_status().read() == u32::from(RtBootStatus::RtReadyForCommands)
        });
        let cmk = derive_stable_key(&mut model, CmKeyUsage::Hmac, None);
        let expected_fips_status = MailboxRespHeader::FIPS_STATUS_APPROVED;

        let (tag, ciphertext) = mailbox_spdm_gcm_encrypt(
            &mut model,
            &cmk,
            &[],
            &[1, 2, 3, 4],
            0x11,
            1,
            false,
            expected_fips_status,
        );

        mailbox_spdm_gcm_decrypt(
            &mut model,
            &cmk,
            &[],
            &ciphertext,
            &tag,
            0x11,
            1,
            false,
            expected_fips_status,
        );
    }
}

#[test]
fn test_stable_key_aes_ctr_fips_status() {
    for &subsystem_mode in &HW_MODEL_MODES_SUBSYSTEM {
        let mut model = run_rt_test(RuntimeTestArgs {
            subsystem_mode,
            ..Default::default()
        });
        if subsystem_mode != model.subsystem_mode() {
            continue;
        }
        model.step_until(|m| {
            m.soc_ifc().cptra_boot_status().read() == u32::from(RtBootStatus::RtReadyForCommands)
        });
        let cmk = derive_stable_key(&mut model, CmKeyUsage::Aes, None);
        let expected_fips_status = MailboxRespHeader::FIPS_STATUS_APPROVED;

        let (iv, ciphertext) = mailbox_aes_encrypt(
            &mut model,
            &cmk,
            &[0; 64],
            16,
            CmAesMode::Ctr,
            expected_fips_status,
        );
        mailbox_aes_decrypt(
            &mut model,
            &cmk,
            &iv,
            &ciphertext,
            1,
            CmAesMode::Ctr,
            expected_fips_status,
        );
    }
}

// Random encrypt and decrypt CBC stress test.
#[test]
fn test_stable_key_aes_cbc_fips_status() {
    for &subsystem_mode in &HW_MODEL_MODES_SUBSYSTEM {
        let mut model = run_rt_test(RuntimeTestArgs {
            subsystem_mode,
            ..Default::default()
        });
        if subsystem_mode != model.subsystem_mode() {
            continue;
        }
        model.step_until(|m| {
            m.soc_ifc().cptra_boot_status().read() == u32::from(RtBootStatus::RtReadyForCommands)
        });
        let cmk = derive_stable_key(&mut model, CmKeyUsage::Aes, None);
        let expected_fips_status = MailboxRespHeader::FIPS_STATUS_APPROVED;

        let (iv, ciphertext) = mailbox_aes_encrypt(
            &mut model,
            &cmk,
            &[0; 64],
            16,
            CmAesMode::Cbc,
            expected_fips_status,
        );
        mailbox_aes_decrypt(
            &mut model,
            &cmk,
            &iv,
            &ciphertext,
            16,
            CmAesMode::Cbc,
            expected_fips_status,
        );
>>>>>>> 470170c8
    }
}<|MERGE_RESOLUTION|>--- conflicted
+++ resolved
@@ -28,11 +28,7 @@
 };
 use caliptra_api::SocManager;
 use caliptra_drivers::AES_BLOCK_SIZE_BYTES;
-<<<<<<< HEAD
-use caliptra_hw_model::{DefaultHwModel, Fuses, HwModel, InitParams, TrngMode};
-=======
-use caliptra_hw_model::{DefaultHwModel, HwModel, InitParams, SubsystemInitParams, TrngMode};
->>>>>>> 470170c8
+use caliptra_hw_model::{DefaultHwModel, Fuses, HwModel, InitParams, SubsystemInitParams, TrngMode};
 use caliptra_image_types::FwVerificationPqcKeyType;
 use caliptra_runtime::RtBootStatus;
 use cbc::cipher::BlockEncryptMut;
@@ -3142,1373 +3138,6 @@
             m.soc_ifc().cptra_boot_status().read() == u32::from(RtBootStatus::RtReadyForCommands)
         });
 
-<<<<<<< HEAD
-    assert_eq!(rom_hmac, fw_hmac_fw_cmk);
-}
-
-#[test]
-fn test_import_warm_reset() {
-    let mut model = run_rt_test(RuntimeTestArgs::default());
-
-    model.step_until(|m| {
-        m.soc_ifc().cptra_boot_status().read() == u32::from(RtBootStatus::RtReadyForCommands)
-    });
-
-    // check too large of an input
-    let mut cm_import_cmd = MailboxReq::CmImport(CmImportReq {
-        hdr: MailboxReqHeader { chksum: 0 },
-        key_usage: CmKeyUsage::Aes.into(),
-        input_size: 1000,
-        input: [0xaa; 64],
-    });
-    assert_eq!(
-        cm_import_cmd.populate_chksum().unwrap_err(),
-        caliptra_drivers::CaliptraError::RUNTIME_MAILBOX_API_REQUEST_DATA_LEN_TOO_LARGE
-    );
-
-    // wrong size
-    let mut cm_import_cmd = MailboxReq::CmImport(CmImportReq {
-        hdr: MailboxReqHeader { chksum: 0 },
-        key_usage: CmKeyUsage::Aes.into(),
-        input_size: 64,
-        input: [0xaa; 64],
-    });
-    cm_import_cmd.populate_chksum().unwrap();
-    let resp = model
-        .mailbox_execute(
-            u32::from(CommandId::CM_IMPORT),
-            cm_import_cmd.as_bytes().unwrap(),
-        )
-        .unwrap_err();
-    assert_error(
-        &mut model,
-        caliptra_drivers::CaliptraError::RUNTIME_CMB_INVALID_KEY_USAGE_AND_SIZE,
-        resp,
-    );
-
-    // AES key import
-    let mut cm_import_cmd = MailboxReq::CmImport(CmImportReq {
-        hdr: MailboxReqHeader { chksum: 0 },
-        key_usage: CmKeyUsage::Aes.into(),
-        input_size: 32,
-        input: [0xaa; 64],
-    });
-    cm_import_cmd.populate_chksum().unwrap();
-
-    let resp = model
-        .mailbox_execute(
-            u32::from(CommandId::CM_IMPORT),
-            cm_import_cmd.as_bytes().unwrap(),
-        )
-        .unwrap()
-        .expect("We should have received a response");
-
-    let cm_import_resp = CmImportResp::ref_from_bytes(resp.as_slice()).unwrap();
-    let cmk = cm_import_resp.cmk.as_bytes();
-    assert_eq!(CMK_SIZE_BYTES, cmk.len());
-    assert!(!cmk.iter().all(|&x| x == 0));
-
-    let payload = MailboxReqHeader {
-        chksum: caliptra_common::checksum::calc_checksum(u32::from(CommandId::CM_STATUS), &[]),
-    };
-    let status_resp = model
-        .mailbox_execute(u32::from(CommandId::CM_STATUS), payload.as_bytes())
-        .unwrap()
-        .expect("We should have received a response");
-
-    let cm_resp = CmStatusResp::ref_from_bytes(status_resp.as_slice()).unwrap();
-    assert_eq!(cm_resp.used_usage_storage, 1);
-    assert_eq!(cm_resp.total_usage_storage, 256);
-
-    // Perform warm reset
-    model.warm_reset_flow(&Fuses::default());
-
-    model.step_until(|m| {
-        m.soc_ifc().cptra_boot_status().read() == u32::from(RtBootStatus::RtReadyForCommands)
-    });
-
-    // AES key import
-    let mut cm_import_cmd = MailboxReq::CmImport(CmImportReq {
-        hdr: MailboxReqHeader { chksum: 0 },
-        key_usage: CmKeyUsage::Aes.into(),
-        input_size: 32,
-        input: [0xaa; 64],
-    });
-    cm_import_cmd.populate_chksum().unwrap();
-
-    let resp = model
-        .mailbox_execute(
-            u32::from(CommandId::CM_IMPORT),
-            cm_import_cmd.as_bytes().unwrap(),
-        )
-        .unwrap()
-        .expect("We should have received a response");
-
-    let cm_import_resp = CmImportResp::ref_from_bytes(resp.as_slice()).unwrap();
-    let cmk = cm_import_resp.cmk.as_bytes();
-    assert_eq!(CMK_SIZE_BYTES, cmk.len());
-    assert!(!cmk.iter().all(|&x| x == 0));
-
-    let payload = MailboxReqHeader {
-        chksum: caliptra_common::checksum::calc_checksum(u32::from(CommandId::CM_STATUS), &[]),
-    };
-    let status_resp = model
-        .mailbox_execute(u32::from(CommandId::CM_STATUS), payload.as_bytes())
-        .unwrap()
-        .expect("We should have received a response");
-
-    let cm_resp = CmStatusResp::ref_from_bytes(status_resp.as_slice()).unwrap();
-    assert_eq!(cm_resp.used_usage_storage, 1);
-    assert_eq!(cm_resp.total_usage_storage, 256);
-}
-
-#[test]
-fn test_delete_warm_reset() {
-    let mut model = run_rt_test(RuntimeTestArgs::default());
-
-    model.step_until(|m| {
-        m.soc_ifc().cptra_boot_status().read() == u32::from(RtBootStatus::RtReadyForCommands)
-    });
-
-    let cmk = import_key(&mut model, &[0xaa; 32], CmKeyUsage::Aes);
-    let status_resp = status(&mut model);
-    assert_eq!(status_resp.used_usage_storage, 1);
-    assert_eq!(status_resp.total_usage_storage, 256);
-
-    delete_key(&mut model, &cmk);
-
-    let status_resp = status(&mut model);
-    assert_eq!(status_resp.used_usage_storage, 0);
-    assert_eq!(status_resp.total_usage_storage, 256);
-
-    // Perform warm reset
-    model.warm_reset_flow(&Fuses::default());
-
-    model.step_until(|m| {
-        m.soc_ifc().cptra_boot_status().read() == u32::from(RtBootStatus::RtReadyForCommands)
-    });
-
-    let cmk = import_key(&mut model, &[0xaa; 32], CmKeyUsage::Aes);
-    let status_resp = status(&mut model);
-    assert_eq!(status_resp.used_usage_storage, 1);
-    assert_eq!(status_resp.total_usage_storage, 256);
-
-    delete_key(&mut model, &cmk);
-
-    let status_resp = status(&mut model);
-    assert_eq!(status_resp.used_usage_storage, 0);
-    assert_eq!(status_resp.total_usage_storage, 256);
-}
-
-#[test]
-fn test_clear_warm_reset() {
-    let mut model = run_rt_test(RuntimeTestArgs::default());
-
-    model.step_until(|m| {
-        m.soc_ifc().cptra_boot_status().read() == u32::from(RtBootStatus::RtReadyForCommands)
-    });
-
-    let mut req = MailboxReq::CmClear(MailboxReqHeader::default());
-    req.populate_chksum().unwrap();
-    let req = req.as_bytes().unwrap();
-
-    let raw_key = [0xaa; 32];
-    let mut keys = VecDeque::new();
-    for _ in 0..256 {
-        let cmk = import_key(&mut model, &raw_key, CmKeyUsage::Aes);
-        keys.push_back(cmk);
-    }
-
-    let status_resp = status(&mut model);
-    assert_eq!(status_resp.used_usage_storage, 256);
-    assert_eq!(status_resp.total_usage_storage, 256);
-
-    model
-        .mailbox_execute(u32::from(CommandId::CM_CLEAR), req)
-        .unwrap()
-        .expect("We should have received a response");
-
-    let status_resp = status(&mut model);
-    assert_eq!(status_resp.used_usage_storage, 0);
-    assert_eq!(status_resp.total_usage_storage, 256);
-
-    // Perform warm reset
-    model.warm_reset_flow(&Fuses::default());
-
-    model.step_until(|m| {
-        m.soc_ifc().cptra_boot_status().read() == u32::from(RtBootStatus::RtReadyForCommands)
-    });
-
-    let raw_key = [0xaa; 32];
-    let mut keys = VecDeque::new();
-    for _ in 0..256 {
-        let cmk = import_key(&mut model, &raw_key, CmKeyUsage::Aes);
-        keys.push_back(cmk);
-    }
-
-    let status_resp = status(&mut model);
-    assert_eq!(status_resp.used_usage_storage, 256);
-    assert_eq!(status_resp.total_usage_storage, 256);
-
-    model
-        .mailbox_execute(u32::from(CommandId::CM_CLEAR), req)
-        .unwrap()
-        .expect("We should have received a response");
-
-    let status_resp = status(&mut model);
-    assert_eq!(status_resp.used_usage_storage, 0);
-    assert_eq!(status_resp.total_usage_storage, 256);
-}
-
-#[test]
-fn test_status_warm_reset() {
-    let mut model = run_rt_test(RuntimeTestArgs::default());
-
-    model.step_until(|m| {
-        m.soc_ifc().cptra_boot_status().read() == u32::from(RtBootStatus::RtReadyForCommands)
-    });
-
-    let payload = MailboxReqHeader {
-        chksum: caliptra_common::checksum::calc_checksum(u32::from(CommandId::CM_STATUS), &[]),
-    };
-
-    let resp = model
-        .mailbox_execute(u32::from(CommandId::CM_STATUS), payload.as_bytes())
-        .unwrap()
-        .expect("We should have received a response");
-
-    let cm_resp = CmStatusResp::ref_from_bytes(resp.as_slice()).unwrap();
-    assert_eq!(cm_resp.used_usage_storage, 0);
-    assert_eq!(cm_resp.total_usage_storage, 256);
-
-    // Perform warm reset
-    model.warm_reset_flow(&Fuses::default());
-
-    model.step_until(|m| {
-        m.soc_ifc().cptra_boot_status().read() == u32::from(RtBootStatus::RtReadyForCommands)
-    });
-
-    let resp = model
-        .mailbox_execute(u32::from(CommandId::CM_STATUS), payload.as_bytes())
-        .unwrap()
-        .expect("We should have received a response");
-
-    let cm_resp = CmStatusResp::ref_from_bytes(resp.as_slice()).unwrap();
-    assert_eq!(cm_resp.used_usage_storage, 0);
-    assert_eq!(cm_resp.total_usage_storage, 256);
-}
-
-#[test]
-fn test_sha384_simple_warm_reset() {
-    let mut model = run_rt_test(RuntimeTestArgs::default());
-
-    model.step_until(|m| {
-        m.soc_ifc().cptra_boot_status().read() == u32::from(RtBootStatus::RtReadyForCommands)
-    });
-
-    let input_data = "a".repeat(129);
-    let input_data = input_data.as_bytes();
-
-    // Simple case
-    let mut req = CmShaInitReq {
-        hash_algorithm: 1, // SHA384
-        input_size: input_data.len() as u32,
-        ..Default::default()
-    };
-    req.input[..input_data.len()].copy_from_slice(input_data);
-
-    let mut init = MailboxReq::CmShaInit(req);
-    init.populate_chksum().unwrap();
-    let resp_bytes = model
-        .mailbox_execute(u32::from(CommandId::CM_SHA_INIT), init.as_bytes().unwrap())
-        .unwrap()
-        .expect("Should have gotten a context");
-    let resp = CmShaInitResp::ref_from_bytes(resp_bytes.as_slice()).unwrap();
-
-    let req = CmShaFinalReq {
-        context: resp.context,
-        ..Default::default()
-    };
-
-    let mut fin = MailboxReq::CmShaFinal(req);
-    fin.populate_chksum().unwrap();
-    let resp_bytes = model
-        .mailbox_execute(u32::from(CommandId::CM_SHA_FINAL), fin.as_bytes().unwrap())
-        .unwrap()
-        .expect("Should have gotten a context");
-
-    let mut expected_resp = CmShaFinalResp::default();
-    expected_resp.hdr.data_len = 48;
-
-    let mut hasher = Sha384::new();
-    hasher.update(input_data);
-    let expected_hash = hasher.finalize();
-    expected_resp.hash[..48].copy_from_slice(expected_hash.as_bytes());
-    populate_checksum(expected_resp.as_bytes_partial_mut().unwrap());
-    let expected_bytes = expected_resp.as_bytes_partial().unwrap();
-    assert_eq!(expected_bytes, resp_bytes);
-
-    // Perform warm reset
-    model.warm_reset_flow(&Fuses::default());
-
-    model.step_until(|m| {
-        m.soc_ifc().cptra_boot_status().read() == u32::from(RtBootStatus::RtReadyForCommands)
-    });
-
-    // Simple case
-    let mut req = CmShaInitReq {
-        hash_algorithm: 1, // SHA384
-        input_size: input_data.len() as u32,
-        ..Default::default()
-    };
-    req.input[..input_data.len()].copy_from_slice(input_data);
-
-    let mut init = MailboxReq::CmShaInit(req);
-    init.populate_chksum().unwrap();
-    let resp_bytes = model
-        .mailbox_execute(u32::from(CommandId::CM_SHA_INIT), init.as_bytes().unwrap())
-        .unwrap()
-        .expect("Should have gotten a context");
-    let resp = CmShaInitResp::ref_from_bytes(resp_bytes.as_slice()).unwrap();
-
-    let req = CmShaFinalReq {
-        context: resp.context,
-        ..Default::default()
-    };
-
-    let mut fin = MailboxReq::CmShaFinal(req);
-    fin.populate_chksum().unwrap();
-    let resp_bytes = model
-        .mailbox_execute(u32::from(CommandId::CM_SHA_FINAL), fin.as_bytes().unwrap())
-        .unwrap()
-        .expect("Should have gotten a context");
-
-    let mut expected_resp = CmShaFinalResp::default();
-    expected_resp.hdr.data_len = 48;
-
-    let mut hasher = Sha384::new();
-    hasher.update(input_data);
-    let expected_hash = hasher.finalize();
-    expected_resp.hash[..48].copy_from_slice(expected_hash.as_bytes());
-    populate_checksum(expected_resp.as_bytes_partial_mut().unwrap());
-    let expected_bytes = expected_resp.as_bytes_partial().unwrap();
-    assert_eq!(expected_bytes, resp_bytes);
-}
-
-#[test]
-fn test_sha_many_warm_reset() {
-    let mut model = run_rt_test(RuntimeTestArgs::default());
-
-    model.step_until(|m| {
-        m.soc_ifc().cptra_boot_status().read() == u32::from(RtBootStatus::RtReadyForCommands)
-    });
-
-    // check sha384 and sha512
-    for sha in [1, 2] {
-        // 467 is a prime so should exercise different edge cases in sizes but not take too long
-        for i in (0..MAX_CMB_DATA_SIZE * 4).step_by(467) {
-            let input_str = "a".repeat(i);
-            let input_copy = input_str.clone();
-            let original_input_data = input_copy.as_bytes();
-            let mut input_data = input_str.as_bytes().to_vec();
-            let mut input_data = input_data.as_mut_slice();
-
-            let process = input_data.len().min(MAX_CMB_DATA_SIZE);
-
-            let mut req: CmShaInitReq = CmShaInitReq {
-                hash_algorithm: sha,
-                input_size: process as u32,
-                ..Default::default()
-            };
-            req.input[..process].copy_from_slice(&input_data[..process]);
-            input_data = &mut input_data[process..];
-
-            let mut init = MailboxReq::CmShaInit(req);
-            init.populate_chksum().unwrap();
-            let resp_bytes = model
-                .mailbox_execute(u32::from(CommandId::CM_SHA_INIT), init.as_bytes().unwrap())
-                .unwrap()
-                .expect("Should have gotten a context");
-            let mut resp = CmShaInitResp::ref_from_bytes(resp_bytes.as_slice()).unwrap();
-            let mut resp_bytes: Vec<u8>;
-
-            while input_data.len() > MAX_CMB_DATA_SIZE {
-                let mut req = CmShaUpdateReq {
-                    input_size: MAX_CMB_DATA_SIZE as u32,
-                    context: resp.context,
-                    ..Default::default()
-                };
-                req.input.copy_from_slice(&input_data[..MAX_CMB_DATA_SIZE]);
-
-                let mut update = MailboxReq::CmShaUpdate(req);
-                update.populate_chksum().unwrap();
-                resp_bytes = model
-                    .mailbox_execute(
-                        u32::from(CommandId::CM_SHA_UPDATE),
-                        update.as_bytes().unwrap(),
-                    )
-                    .unwrap()
-                    .expect("Should have gotten a context");
-
-                resp = CmShaInitResp::ref_from_bytes(resp_bytes.as_slice()).unwrap();
-                input_data = &mut input_data[MAX_CMB_DATA_SIZE..];
-            }
-
-            let mut req = CmShaFinalReq {
-                input_size: input_data.len() as u32,
-                context: resp.context,
-                ..Default::default()
-            };
-            req.input[..input_data.len()].copy_from_slice(input_data);
-
-            let mut fin = MailboxReq::CmShaFinal(req);
-            fin.populate_chksum().unwrap();
-            let resp_bytes = model
-                .mailbox_execute(u32::from(CommandId::CM_SHA_FINAL), fin.as_bytes().unwrap())
-                .unwrap()
-                .expect("Should have gotten a context");
-
-            let mut expected_resp = CmShaFinalResp::default();
-            if sha == 1 {
-                let mut hasher = Sha384::new();
-                hasher.update(original_input_data);
-                let expected_hash = hasher.finalize();
-                expected_resp.hash[..48].copy_from_slice(expected_hash.as_bytes());
-                expected_resp.hdr.data_len = 48;
-            } else {
-                let mut hasher = Sha512::new();
-                hasher.update(original_input_data);
-                let expected_hash = hasher.finalize();
-                expected_resp.hash.copy_from_slice(expected_hash.as_bytes());
-                expected_resp.hdr.data_len = 64;
-            };
-            populate_checksum(expected_resp.as_bytes_partial_mut().unwrap());
-            let expected_bytes = expected_resp.as_bytes_partial().unwrap();
-            assert_eq!(expected_bytes, resp_bytes);
-        }
-    }
-
-    // Perform warm reset
-    model.warm_reset_flow(&Fuses::default());
-
-    model.step_until(|m| {
-        m.soc_ifc().cptra_boot_status().read() == u32::from(RtBootStatus::RtReadyForCommands)
-    });
-
-    // check sha384 and sha512
-    for sha in [1, 2] {
-        // 467 is a prime so should exercise different edge cases in sizes but not take too long
-        for i in (0..MAX_CMB_DATA_SIZE * 4).step_by(467) {
-            let input_str = "a".repeat(i);
-            let input_copy = input_str.clone();
-            let original_input_data = input_copy.as_bytes();
-            let mut input_data = input_str.as_bytes().to_vec();
-            let mut input_data = input_data.as_mut_slice();
-
-            let process = input_data.len().min(MAX_CMB_DATA_SIZE);
-
-            let mut req: CmShaInitReq = CmShaInitReq {
-                hash_algorithm: sha,
-                input_size: process as u32,
-                ..Default::default()
-            };
-            req.input[..process].copy_from_slice(&input_data[..process]);
-            input_data = &mut input_data[process..];
-
-            let mut init = MailboxReq::CmShaInit(req);
-            init.populate_chksum().unwrap();
-            let resp_bytes = model
-                .mailbox_execute(u32::from(CommandId::CM_SHA_INIT), init.as_bytes().unwrap())
-                .unwrap()
-                .expect("Should have gotten a context");
-            let mut resp = CmShaInitResp::ref_from_bytes(resp_bytes.as_slice()).unwrap();
-            let mut resp_bytes: Vec<u8>;
-
-            while input_data.len() > MAX_CMB_DATA_SIZE {
-                let mut req = CmShaUpdateReq {
-                    input_size: MAX_CMB_DATA_SIZE as u32,
-                    context: resp.context,
-                    ..Default::default()
-                };
-                req.input.copy_from_slice(&input_data[..MAX_CMB_DATA_SIZE]);
-
-                let mut update = MailboxReq::CmShaUpdate(req);
-                update.populate_chksum().unwrap();
-                resp_bytes = model
-                    .mailbox_execute(
-                        u32::from(CommandId::CM_SHA_UPDATE),
-                        update.as_bytes().unwrap(),
-                    )
-                    .unwrap()
-                    .expect("Should have gotten a context");
-
-                resp = CmShaInitResp::ref_from_bytes(resp_bytes.as_slice()).unwrap();
-                input_data = &mut input_data[MAX_CMB_DATA_SIZE..];
-            }
-
-            let mut req = CmShaFinalReq {
-                input_size: input_data.len() as u32,
-                context: resp.context,
-                ..Default::default()
-            };
-            req.input[..input_data.len()].copy_from_slice(input_data);
-
-            let mut fin = MailboxReq::CmShaFinal(req);
-            fin.populate_chksum().unwrap();
-            let resp_bytes = model
-                .mailbox_execute(u32::from(CommandId::CM_SHA_FINAL), fin.as_bytes().unwrap())
-                .unwrap()
-                .expect("Should have gotten a context");
-
-            let mut expected_resp = CmShaFinalResp::default();
-            if sha == 1 {
-                let mut hasher = Sha384::new();
-                hasher.update(original_input_data);
-                let expected_hash = hasher.finalize();
-                expected_resp.hash[..48].copy_from_slice(expected_hash.as_bytes());
-                expected_resp.hdr.data_len = 48;
-            } else {
-                let mut hasher = Sha512::new();
-                hasher.update(original_input_data);
-                let expected_hash = hasher.finalize();
-                expected_resp.hash.copy_from_slice(expected_hash.as_bytes());
-                expected_resp.hdr.data_len = 64;
-            };
-            populate_checksum(expected_resp.as_bytes_partial_mut().unwrap());
-            let expected_bytes = expected_resp.as_bytes_partial().unwrap();
-            assert_eq!(expected_bytes, resp_bytes);
-        }
-    }
-}
-
-#[test]
-fn test_random_generate_warm_reset() {
-    let mut model = run_rt_test(RuntimeTestArgs::default());
-
-    model.step_until(|m| {
-        m.soc_ifc().cptra_boot_status().read() == u32::from(RtBootStatus::RtReadyForCommands)
-    });
-
-    // check too large of an input
-    let mut cm_random_generate = MailboxReq::CmRandomGenerate(CmRandomGenerateReq {
-        hdr: MailboxReqHeader::default(),
-        size: u32::MAX,
-    });
-    cm_random_generate.populate_chksum().unwrap();
-
-    let err = model
-        .mailbox_execute(
-            u32::from(CommandId::CM_RANDOM_GENERATE),
-            cm_random_generate.as_bytes().unwrap(),
-        )
-        .unwrap_err();
-    assert_error(
-        &mut model,
-        caliptra_drivers::CaliptraError::RUNTIME_MAILBOX_INVALID_PARAMS,
-        err,
-    );
-
-    // 0 bytes
-    let mut cm_random_generate = MailboxReq::CmRandomGenerate(CmRandomGenerateReq {
-        hdr: MailboxReqHeader::default(),
-        size: 0,
-    });
-    cm_random_generate.populate_chksum().unwrap();
-
-    let resp_bytes = model
-        .mailbox_execute(
-            u32::from(CommandId::CM_RANDOM_GENERATE),
-            cm_random_generate.as_bytes().unwrap(),
-        )
-        .unwrap()
-        .expect("We should have received a response");
-
-    let mut resp = CmRandomGenerateResp::default();
-    const VAR_HEADER_SIZE: usize = size_of::<MailboxRespHeaderVarSize>();
-    resp.hdr = MailboxRespHeaderVarSize::read_from_bytes(&resp_bytes[..VAR_HEADER_SIZE]).unwrap();
-    assert_eq!(resp.hdr.data_len, 0);
-    assert!(resp_bytes[VAR_HEADER_SIZE..].iter().all(|&x| x == 0));
-
-    // 1 byte
-    let mut cm_random_generate = MailboxReq::CmRandomGenerate(CmRandomGenerateReq {
-        hdr: MailboxReqHeader::default(),
-        size: 1,
-    });
-    cm_random_generate.populate_chksum().unwrap();
-
-    let resp_bytes = model
-        .mailbox_execute(
-            u32::from(CommandId::CM_RANDOM_GENERATE),
-            cm_random_generate.as_bytes().unwrap(),
-        )
-        .unwrap()
-        .expect("We should have received a response");
-
-    let mut resp = CmRandomGenerateResp {
-        hdr: MailboxRespHeaderVarSize::read_from_bytes(&resp_bytes[..VAR_HEADER_SIZE]).unwrap(),
-        ..Default::default()
-    };
-    let len = resp.hdr.data_len as usize;
-    assert_eq!(len, 1);
-    resp.data[..len].copy_from_slice(&resp_bytes[VAR_HEADER_SIZE..VAR_HEADER_SIZE + len]);
-    // We can't check if it is non-zero because it will randomly be 0 sometimes.
-
-    for req_len in [47usize, 48, 1044] {
-        let mut cm_random_generate = MailboxReq::CmRandomGenerate(CmRandomGenerateReq {
-            hdr: MailboxReqHeader::default(),
-            size: req_len as u32,
-        });
-        cm_random_generate.populate_chksum().unwrap();
-
-        let resp_bytes = model
-            .mailbox_execute(
-                u32::from(CommandId::CM_RANDOM_GENERATE),
-                cm_random_generate.as_bytes().unwrap(),
-            )
-            .unwrap()
-            .expect("We should have received a response");
-
-        let mut resp = CmRandomGenerateResp {
-            hdr: MailboxRespHeaderVarSize::read_from_bytes(&resp_bytes[..VAR_HEADER_SIZE]).unwrap(),
-            ..Default::default()
-        };
-        let len = resp.hdr.data_len as usize;
-        assert_eq!(len, req_len);
-        resp.data[..len].copy_from_slice(&resp_bytes[VAR_HEADER_SIZE..VAR_HEADER_SIZE + len]);
-        assert!(
-            resp.data[..len]
-                .iter()
-                .copied()
-                .reduce(|a, b| (a | b))
-                .unwrap()
-                != 0
-        );
-    }
-
-    // Perform warm reset
-    model.warm_reset_flow(&Fuses::default());
-
-    model.step_until(|m| {
-        m.soc_ifc().cptra_boot_status().read() == u32::from(RtBootStatus::RtReadyForCommands)
-    });
-
-    // check too large of an input
-    let mut cm_random_generate = MailboxReq::CmRandomGenerate(CmRandomGenerateReq {
-        hdr: MailboxReqHeader::default(),
-        size: u32::MAX,
-    });
-    cm_random_generate.populate_chksum().unwrap();
-
-    let err = model
-        .mailbox_execute(
-            u32::from(CommandId::CM_RANDOM_GENERATE),
-            cm_random_generate.as_bytes().unwrap(),
-        )
-        .unwrap_err();
-    assert_error(
-        &mut model,
-        caliptra_drivers::CaliptraError::RUNTIME_MAILBOX_INVALID_PARAMS,
-        err,
-    );
-
-    // 0 bytes
-    let mut cm_random_generate = MailboxReq::CmRandomGenerate(CmRandomGenerateReq {
-        hdr: MailboxReqHeader::default(),
-        size: 0,
-    });
-    cm_random_generate.populate_chksum().unwrap();
-
-    let resp_bytes = model
-        .mailbox_execute(
-            u32::from(CommandId::CM_RANDOM_GENERATE),
-            cm_random_generate.as_bytes().unwrap(),
-        )
-        .unwrap()
-        .expect("We should have received a response");
-
-    let resp = CmRandomGenerateResp {
-        hdr: MailboxRespHeaderVarSize::read_from_bytes(&resp_bytes[..VAR_HEADER_SIZE]).unwrap(),
-        ..Default::default()
-    };
-    assert_eq!(resp.hdr.data_len, 0);
-    assert!(resp_bytes[VAR_HEADER_SIZE..].iter().all(|&x| x == 0));
-
-    // 1 byte
-    let mut cm_random_generate = MailboxReq::CmRandomGenerate(CmRandomGenerateReq {
-        hdr: MailboxReqHeader::default(),
-        size: 1,
-    });
-    cm_random_generate.populate_chksum().unwrap();
-
-    let resp_bytes = model
-        .mailbox_execute(
-            u32::from(CommandId::CM_RANDOM_GENERATE),
-            cm_random_generate.as_bytes().unwrap(),
-        )
-        .unwrap()
-        .expect("We should have received a response");
-
-    let mut resp = CmRandomGenerateResp {
-        hdr: MailboxRespHeaderVarSize::read_from_bytes(&resp_bytes[..VAR_HEADER_SIZE]).unwrap(),
-        ..Default::default()
-    };
-    let len = resp.hdr.data_len as usize;
-    assert_eq!(len, 1);
-    resp.data[..len].copy_from_slice(&resp_bytes[VAR_HEADER_SIZE..VAR_HEADER_SIZE + len]);
-    // We can't check if it is non-zero because it will randomly be 0 sometimes.
-
-    for req_len in [47usize, 48, 1044] {
-        let mut cm_random_generate = MailboxReq::CmRandomGenerate(CmRandomGenerateReq {
-            hdr: MailboxReqHeader::default(),
-            size: req_len as u32,
-        });
-        cm_random_generate.populate_chksum().unwrap();
-
-        let resp_bytes = model
-            .mailbox_execute(
-                u32::from(CommandId::CM_RANDOM_GENERATE),
-                cm_random_generate.as_bytes().unwrap(),
-            )
-            .unwrap()
-            .expect("We should have received a response");
-
-        let mut resp = CmRandomGenerateResp {
-            hdr: MailboxRespHeaderVarSize::read_from_bytes(&resp_bytes[..VAR_HEADER_SIZE]).unwrap(),
-            ..Default::default()
-        };
-        let len = resp.hdr.data_len as usize;
-        assert_eq!(len, req_len);
-        resp.data[..len].copy_from_slice(&resp_bytes[VAR_HEADER_SIZE..VAR_HEADER_SIZE + len]);
-        assert!(
-            resp.data[..len]
-                .iter()
-                .copied()
-                .reduce(|a, b| (a | b))
-                .unwrap()
-                != 0
-        );
-    }
-}
-
-#[test]
-fn test_random_stir_itrng_warm_reset() {
-    let rom = caliptra_builder::rom_for_fw_integration_tests().unwrap();
-    let mut model = run_rt_test(RuntimeTestArgs {
-        init_params: Some(InitParams {
-            rom: &rom,
-            trng_mode: Some(TrngMode::Internal),
-            ..Default::default()
-        }),
-        ..Default::default()
-    });
-
-    model.step_until(|m| {
-        m.soc_ifc().cptra_boot_status().read() == u32::from(RtBootStatus::RtReadyForCommands)
-    });
-
-    // check too large of an input
-    let mut cm_random_stir = MailboxReq::CmRandomStir(CmRandomStirReq {
-        hdr: MailboxReqHeader::default(),
-        input_size: u32::MAX,
-        ..Default::default()
-    });
-    assert_eq!(
-        cm_random_stir.populate_chksum().unwrap_err(),
-        caliptra_drivers::CaliptraError::RUNTIME_MAILBOX_API_REQUEST_DATA_LEN_TOO_LARGE
-    );
-
-    // 0 bytes
-    let mut cm_random_stir = MailboxReq::CmRandomStir(CmRandomStirReq {
-        hdr: MailboxReqHeader::default(),
-        input_size: 0,
-        ..Default::default()
-    });
-    cm_random_stir.populate_chksum().unwrap();
-
-    let resp_bytes = model
-        .mailbox_execute(
-            u32::from(CommandId::CM_RANDOM_STIR),
-            cm_random_stir.as_bytes().unwrap(),
-        )
-        .unwrap()
-        .expect("We should have received a response");
-
-    // There's nothing we can really check other than success.
-    let _ =
-        MailboxRespHeader::read_from_bytes(&resp_bytes[..size_of::<MailboxRespHeader>()]).unwrap();
-
-    // 1 byte
-    let mut cm_random_stir = MailboxReq::CmRandomStir(CmRandomStirReq {
-        hdr: MailboxReqHeader::default(),
-        input_size: 1,
-        input: [0xff; MAX_CMB_DATA_SIZE],
-    });
-    cm_random_stir.populate_chksum().unwrap();
-
-    let resp_bytes = model
-        .mailbox_execute(
-            u32::from(CommandId::CM_RANDOM_STIR),
-            cm_random_stir.as_bytes().unwrap(),
-        )
-        .unwrap()
-        .expect("We should have received a response");
-
-    // There's nothing we can really check other than success.
-    let _ =
-        MailboxRespHeader::read_from_bytes(&resp_bytes[..size_of::<MailboxRespHeader>()]).unwrap();
-
-    for req_len in [47usize, 48, 1044] {
-        let mut cm_random_stir = MailboxReq::CmRandomStir(CmRandomStirReq {
-            hdr: MailboxReqHeader::default(),
-            input_size: req_len as u32,
-            input: [0xff; MAX_CMB_DATA_SIZE],
-        });
-        cm_random_stir.populate_chksum().unwrap();
-
-        let resp_bytes = model
-            .mailbox_execute(
-                u32::from(CommandId::CM_RANDOM_STIR),
-                cm_random_stir.as_bytes().unwrap(),
-            )
-            .unwrap()
-            .expect("We should have received a response");
-
-        // There's nothing we can really check other than success.
-        let _ = MailboxRespHeader::read_from_bytes(&resp_bytes[..size_of::<MailboxRespHeader>()])
-            .unwrap();
-    }
-
-    // Perform warm reset
-    model.warm_reset_flow(&Fuses::default());
-
-    model.step_until(|m| {
-        m.soc_ifc().cptra_boot_status().read() == u32::from(RtBootStatus::RtReadyForCommands)
-    });
-
-    // check too large of an input
-    let mut cm_random_stir = MailboxReq::CmRandomStir(CmRandomStirReq {
-        hdr: MailboxReqHeader::default(),
-        input_size: u32::MAX,
-        ..Default::default()
-    });
-    assert_eq!(
-        cm_random_stir.populate_chksum().unwrap_err(),
-        caliptra_drivers::CaliptraError::RUNTIME_MAILBOX_API_REQUEST_DATA_LEN_TOO_LARGE
-    );
-
-    // 0 bytes
-    let mut cm_random_stir = MailboxReq::CmRandomStir(CmRandomStirReq {
-        hdr: MailboxReqHeader::default(),
-        input_size: 0,
-        ..Default::default()
-    });
-    cm_random_stir.populate_chksum().unwrap();
-
-    let resp_bytes = model
-        .mailbox_execute(
-            u32::from(CommandId::CM_RANDOM_STIR),
-            cm_random_stir.as_bytes().unwrap(),
-        )
-        .unwrap()
-        .expect("We should have received a response");
-
-    // There's nothing we can really check other than success.
-    let _ =
-        MailboxRespHeader::read_from_bytes(&resp_bytes[..size_of::<MailboxRespHeader>()]).unwrap();
-
-    // 1 byte
-    let mut cm_random_stir = MailboxReq::CmRandomStir(CmRandomStirReq {
-        hdr: MailboxReqHeader::default(),
-        input_size: 1,
-        input: [0xff; MAX_CMB_DATA_SIZE],
-    });
-    cm_random_stir.populate_chksum().unwrap();
-
-    let resp_bytes = model
-        .mailbox_execute(
-            u32::from(CommandId::CM_RANDOM_STIR),
-            cm_random_stir.as_bytes().unwrap(),
-        )
-        .unwrap()
-        .expect("We should have received a response");
-
-    // There's nothing we can really check other than success.
-    let _ =
-        MailboxRespHeader::read_from_bytes(&resp_bytes[..size_of::<MailboxRespHeader>()]).unwrap();
-
-    for req_len in [47usize, 48, 1044] {
-        let mut cm_random_stir = MailboxReq::CmRandomStir(CmRandomStirReq {
-            hdr: MailboxReqHeader::default(),
-            input_size: req_len as u32,
-            input: [0xff; MAX_CMB_DATA_SIZE],
-        });
-        cm_random_stir.populate_chksum().unwrap();
-
-        let resp_bytes = model
-            .mailbox_execute(
-                u32::from(CommandId::CM_RANDOM_STIR),
-                cm_random_stir.as_bytes().unwrap(),
-            )
-            .unwrap()
-            .expect("We should have received a response");
-
-        // There's nothing we can really check other than success.
-        let _ = MailboxRespHeader::read_from_bytes(&resp_bytes[..size_of::<MailboxRespHeader>()])
-            .unwrap();
-    }
-}
-
-#[test]
-fn test_aes_cbc_random_encrypt_decrypt_warm_reset() {
-    let seed_bytes = [1u8; 32];
-    let mut seeded_rng = StdRng::from_seed(seed_bytes);
-
-    let mut model = run_rt_test(RuntimeTestArgs::default());
-
-    model.step_until(|m| {
-        m.soc_ifc().cptra_boot_status().read() == u32::from(RtBootStatus::RtReadyForCommands)
-    });
-
-    const KEYS: usize = 16;
-    let mut keys = vec![];
-    let mut cmks = vec![];
-    for _ in 0..KEYS {
-        let mut key = [0u8; 32];
-        seeded_rng.fill_bytes(&mut key);
-        keys.push(key);
-        cmks.push(import_key(&mut model, &key, CmKeyUsage::Aes));
-    }
-
-    for _ in 0..100 {
-        let key_idx = seeded_rng.gen_range(0..KEYS);
-        let len = seeded_rng
-            .gen_range(0..MAX_CMB_DATA_SIZE * 3)
-            .next_multiple_of(AES_BLOCK_SIZE_BYTES);
-        let mut plaintext = vec![0u8; len];
-        seeded_rng.fill_bytes(&mut plaintext);
-
-        let (iv, ciphertext) = mailbox_aes_encrypt(
-            &mut model,
-            &cmks[key_idx],
-            &plaintext,
-            MAX_CMB_DATA_SIZE,
-            CmAesMode::Cbc,
-        );
-        let rciphertext = rustcrypto_cbc_encrypt(&keys[key_idx], &iv, &plaintext);
-        assert_eq!(ciphertext, rciphertext);
-        let dplaintext = mailbox_aes_decrypt(
-            &mut model,
-            &cmks[key_idx],
-            &iv,
-            &ciphertext,
-            MAX_CMB_DATA_SIZE,
-            CmAesMode::Cbc,
-        );
-        assert_eq!(dplaintext, plaintext);
-    }
-
-    // Perform warm reset
-    model.warm_reset_flow(&Fuses::default());
-
-    model.step_until(|m| {
-        m.soc_ifc().cptra_boot_status().read() == u32::from(RtBootStatus::RtReadyForCommands)
-    });
-
-    let mut keys = vec![];
-    let mut cmks = vec![];
-    for _ in 0..KEYS {
-        let mut key = [0u8; 32];
-        seeded_rng.fill_bytes(&mut key);
-        keys.push(key);
-        cmks.push(import_key(&mut model, &key, CmKeyUsage::Aes));
-    }
-
-    for _ in 0..100 {
-        let key_idx = seeded_rng.gen_range(0..KEYS);
-        let len = seeded_rng
-            .gen_range(0..MAX_CMB_DATA_SIZE * 3)
-            .next_multiple_of(AES_BLOCK_SIZE_BYTES);
-        let mut plaintext = vec![0u8; len];
-        seeded_rng.fill_bytes(&mut plaintext);
-
-        let (iv, ciphertext) = mailbox_aes_encrypt(
-            &mut model,
-            &cmks[key_idx],
-            &plaintext,
-            MAX_CMB_DATA_SIZE,
-            CmAesMode::Cbc,
-        );
-        let rciphertext = rustcrypto_cbc_encrypt(&keys[key_idx], &iv, &plaintext);
-        assert_eq!(ciphertext, rciphertext);
-        let dplaintext = mailbox_aes_decrypt(
-            &mut model,
-            &cmks[key_idx],
-            &iv,
-            &ciphertext,
-            MAX_CMB_DATA_SIZE,
-            CmAesMode::Cbc,
-        );
-        assert_eq!(dplaintext, plaintext);
-    }
-}
-
-#[test]
-fn test_aes_gcm_random_encrypt_decrypt_warm_reset() {
-    let seed_bytes = [1u8; 32];
-    let mut seeded_rng = StdRng::from_seed(seed_bytes);
-
-    let mut model = run_rt_test(RuntimeTestArgs::default());
-
-    model.step_until(|m| {
-        m.soc_ifc().cptra_boot_status().read() == u32::from(RtBootStatus::RtReadyForCommands)
-    });
-
-    const KEYS: usize = 16;
-    let mut keys = vec![];
-    let mut cmks = vec![];
-    for _ in 0..KEYS {
-        let mut key = [0u8; 32];
-        seeded_rng.fill_bytes(&mut key);
-        keys.push(key);
-        cmks.push(import_key(&mut model, &key, CmKeyUsage::Aes));
-    }
-
-    for _ in 0..100 {
-        let key_idx = seeded_rng.gen_range(0..KEYS);
-        let len = seeded_rng.gen_range(0..MAX_CMB_DATA_SIZE * 3);
-        let mut plaintext = vec![0u8; len];
-        seeded_rng.fill_bytes(&mut plaintext);
-
-        let aad_len = seeded_rng.gen_range(0..MAX_CMB_DATA_SIZE);
-        let mut aad = vec![0u8; aad_len];
-        seeded_rng.fill_bytes(&mut aad);
-
-        let (iv, tag, ciphertext) = mailbox_gcm_encrypt(
-            &mut model,
-            &cmks[key_idx],
-            &aad,
-            &plaintext,
-            MAX_CMB_DATA_SIZE,
-        );
-        let (rtag, rciphertext) = rustcrypto_gcm_encrypt(&keys[key_idx], &iv, &aad, &plaintext);
-        assert_eq!(ciphertext, rciphertext);
-        assert_eq!(tag, rtag);
-        let (dtag, dplaintext) = mailbox_gcm_decrypt(
-            &mut model,
-            &cmks[key_idx],
-            &iv,
-            &aad,
-            &ciphertext,
-            &tag,
-            MAX_CMB_DATA_SIZE,
-        );
-        assert_eq!(dplaintext, plaintext);
-        assert!(dtag);
-    }
-
-    // Perform warm reset
-    model.warm_reset_flow(&Fuses::default());
-
-    model.step_until(|m| {
-        m.soc_ifc().cptra_boot_status().read() == u32::from(RtBootStatus::RtReadyForCommands)
-    });
-
-    let mut keys = vec![];
-    let mut cmks = vec![];
-    for _ in 0..KEYS {
-        let mut key = [0u8; 32];
-        seeded_rng.fill_bytes(&mut key);
-        keys.push(key);
-        cmks.push(import_key(&mut model, &key, CmKeyUsage::Aes));
-    }
-
-    for _ in 0..100 {
-        let key_idx = seeded_rng.gen_range(0..KEYS);
-        let len = seeded_rng.gen_range(0..MAX_CMB_DATA_SIZE * 3);
-        let mut plaintext = vec![0u8; len];
-        seeded_rng.fill_bytes(&mut plaintext);
-
-        let aad_len = seeded_rng.gen_range(0..MAX_CMB_DATA_SIZE);
-        let mut aad = vec![0u8; aad_len];
-        seeded_rng.fill_bytes(&mut aad);
-
-        let (iv, tag, ciphertext) = mailbox_gcm_encrypt(
-            &mut model,
-            &cmks[key_idx],
-            &aad,
-            &plaintext,
-            MAX_CMB_DATA_SIZE,
-        );
-        let (rtag, rciphertext) = rustcrypto_gcm_encrypt(&keys[key_idx], &iv, &aad, &plaintext);
-        assert_eq!(ciphertext, rciphertext);
-        assert_eq!(tag, rtag);
-        let (dtag, dplaintext) = mailbox_gcm_decrypt(
-            &mut model,
-            &cmks[key_idx],
-            &iv,
-            &aad,
-            &ciphertext,
-            &tag,
-            MAX_CMB_DATA_SIZE,
-        );
-        assert_eq!(dplaintext, plaintext);
-        assert!(dtag);
-    }
-}
-
-#[test]
-fn test_ecdh_warm_reset() {
-    let mut model = run_rt_test(RuntimeTestArgs::default());
-
-    model.step_until(|m| {
-        m.soc_ifc().cptra_boot_status().read() == u32::from(RtBootStatus::RtReadyForCommands)
-    });
-
-    let mut req = MailboxReq::CmEcdhGenerate(CmEcdhGenerateReq::default());
-    req.populate_chksum().unwrap();
-    let resp_bytes = model
-        .mailbox_execute(req.cmd_code().into(), req.as_bytes().unwrap())
-        .unwrap()
-        .expect("Should have gotten a response");
-    let resp = CmEcdhGenerateResp::ref_from_bytes(resp_bytes.as_slice()).unwrap();
-
-    // Calculate our side of the exchange and the shared secret.
-    // Based on the flow in https://wiki.openssl.org/index.php/Elliptic_Curve_Diffie_Hellman.
-    let mut bn_ctx = openssl::bn::BigNumContext::new().unwrap();
-    let curve = openssl::ec::EcGroup::from_curve_name(openssl::nid::Nid::SECP384R1).unwrap();
-    let mut a_exchange_data = vec![4];
-    a_exchange_data.extend_from_slice(&resp.exchange_data);
-    let a_public_point =
-        openssl::ec::EcPoint::from_bytes(&curve, &a_exchange_data, &mut bn_ctx).unwrap();
-    let a_key = openssl::ec::EcKey::from_public_key(&curve, &a_public_point).unwrap();
-
-    let b_key = openssl::ec::EcKey::generate(&curve).unwrap();
-    let b_exchange_data = &b_key
-        .public_key()
-        .to_bytes(
-            &curve,
-            openssl::ec::PointConversionForm::UNCOMPRESSED,
-            &mut bn_ctx,
-        )
-        .unwrap()[1..];
-    let a_pkey = openssl::pkey::PKey::from_ec_key(a_key).unwrap();
-    let b_pkey = openssl::pkey::PKey::from_ec_key(b_key).unwrap();
-    let mut deriver = openssl::derive::Deriver::new(&b_pkey).unwrap();
-    deriver.set_peer(&a_pkey).unwrap();
-    let shared_secret = deriver.derive_to_vec().unwrap();
-
-    // calculate the shared secret using the cryptographic mailbox
-    let mut send_exchange_data = [0u8; CMB_ECDH_EXCHANGE_DATA_MAX_SIZE];
-    send_exchange_data[..b_exchange_data.len()].copy_from_slice(b_exchange_data);
-    let req = CmEcdhFinishReq {
-        context: resp.context,
-        key_usage: CmKeyUsage::Aes.into(),
-        incoming_exchange_data: send_exchange_data,
-        ..Default::default()
-    };
-    let mut fin = MailboxReq::CmEcdhFinish(req);
-    fin.populate_chksum().unwrap();
-    let resp_bytes = model
-        .mailbox_execute(fin.cmd_code().into(), fin.as_bytes().unwrap())
-        .unwrap()
-        .expect("Should have gotten a response");
-
-    let resp = CmEcdhFinishResp::ref_from_bytes(resp_bytes.as_slice()).unwrap();
-    let cmk = &resp.output;
-
-    // use the CMK shared secret to AES encrypt a known plaintext.
-    let plaintext = [0u8; 16];
-    let (iv, tag, ciphertext) =
-        mailbox_gcm_encrypt(&mut model, cmk, &[], &plaintext, MAX_CMB_DATA_SIZE);
-    // encrypt with RustCrypto and check if everything matches
-    let (rtag, rciphertext) = rustcrypto_gcm_encrypt(&shared_secret[..32], &iv, &[], &plaintext);
-
-    // check that ciphertext and tags match, meaning the shared secret is the same on both sides
-    assert_eq!(ciphertext, rciphertext);
-    assert_eq!(tag, rtag);
-
-    // Perform warm reset
-    model.warm_reset_flow(&Fuses::default());
-
-    model.step_until(|m| {
-        m.soc_ifc().cptra_boot_status().read() == u32::from(RtBootStatus::RtReadyForCommands)
-    });
-
-    let mut req = MailboxReq::CmEcdhGenerate(CmEcdhGenerateReq::default());
-    req.populate_chksum().unwrap();
-    let resp_bytes = model
-        .mailbox_execute(req.cmd_code().into(), req.as_bytes().unwrap())
-        .unwrap()
-        .expect("Should have gotten a response");
-    let resp = CmEcdhGenerateResp::ref_from_bytes(resp_bytes.as_slice()).unwrap();
-
-    // Calculate our side of the exchange and the shared secret.
-    // Based on the flow in https://wiki.openssl.org/index.php/Elliptic_Curve_Diffie_Hellman.
-    let mut bn_ctx = openssl::bn::BigNumContext::new().unwrap();
-    let curve = openssl::ec::EcGroup::from_curve_name(openssl::nid::Nid::SECP384R1).unwrap();
-    let mut a_exchange_data = vec![4];
-    a_exchange_data.extend_from_slice(&resp.exchange_data);
-    let a_public_point =
-        openssl::ec::EcPoint::from_bytes(&curve, &a_exchange_data, &mut bn_ctx).unwrap();
-    let a_key = openssl::ec::EcKey::from_public_key(&curve, &a_public_point).unwrap();
-
-    let b_key = openssl::ec::EcKey::generate(&curve).unwrap();
-    let b_exchange_data = &b_key
-        .public_key()
-        .to_bytes(
-            &curve,
-            openssl::ec::PointConversionForm::UNCOMPRESSED,
-            &mut bn_ctx,
-        )
-        .unwrap()[1..];
-    let a_pkey = openssl::pkey::PKey::from_ec_key(a_key).unwrap();
-    let b_pkey = openssl::pkey::PKey::from_ec_key(b_key).unwrap();
-    let mut deriver = openssl::derive::Deriver::new(&b_pkey).unwrap();
-    deriver.set_peer(&a_pkey).unwrap();
-    let shared_secret = deriver.derive_to_vec().unwrap();
-
-    // calculate the shared secret using the cryptographic mailbox
-    let mut send_exchange_data = [0u8; CMB_ECDH_EXCHANGE_DATA_MAX_SIZE];
-    send_exchange_data[..b_exchange_data.len()].copy_from_slice(b_exchange_data);
-    let req = CmEcdhFinishReq {
-        context: resp.context,
-        key_usage: CmKeyUsage::Aes.into(),
-        incoming_exchange_data: send_exchange_data,
-        ..Default::default()
-    };
-    let mut fin = MailboxReq::CmEcdhFinish(req);
-    fin.populate_chksum().unwrap();
-    let resp_bytes = model
-        .mailbox_execute(fin.cmd_code().into(), fin.as_bytes().unwrap())
-        .unwrap()
-        .expect("Should have gotten a response");
-
-    let resp = CmEcdhFinishResp::ref_from_bytes(resp_bytes.as_slice()).unwrap();
-    let cmk = &resp.output;
-
-    // use the CMK shared secret to AES encrypt a known plaintext.
-    let plaintext = [0u8; 16];
-    let (iv, tag, ciphertext) =
-        mailbox_gcm_encrypt(&mut model, cmk, &[], &plaintext, MAX_CMB_DATA_SIZE);
-    // encrypt with RustCrypto and check if everything matches
-    let (rtag, rciphertext) = rustcrypto_gcm_encrypt(&shared_secret[..32], &iv, &[], &plaintext);
-
-    // check that ciphertext and tags match, meaning the shared secret is the same on both sides
-    assert_eq!(ciphertext, rciphertext);
-    assert_eq!(tag, rtag);
-}
-
-#[test]
-fn test_hmac_random_warm_reset() {
-    let seed_bytes = [1u8; 32];
-    let mut seeded_rng = StdRng::from_seed(seed_bytes);
-
-    for size in [48, 64] {
-        let hash_algorithm = if size == 48 {
-            CmHashAlgorithm::Sha384
-        } else {
-            CmHashAlgorithm::Sha512
-        };
-        let mut model = run_rt_test(RuntimeTestArgs::default());
-        model.step_until(|m| {
-            m.soc_ifc().cptra_boot_status().read() == u32::from(RtBootStatus::RtReadyForCommands)
-        });
-        const KEYS: usize = 16;
-        let mut keys = vec![];
-        let mut cmks = vec![];
-        for _ in 0..KEYS {
-            let mut key = vec![0u8; size];
-            seeded_rng.fill_bytes(&mut key);
-            cmks.push(import_key(&mut model, &key, CmKeyUsage::Hmac));
-            keys.push(key);
-        }
-
-        for _ in 0..100 {
-            let key_idx = seeded_rng.gen_range(0..KEYS);
-            let len = seeded_rng.gen_range(0..MAX_CMB_DATA_SIZE);
-            let mut data = vec![0u8; len];
-            seeded_rng.fill_bytes(&mut data);
-
-            let mut cm_hmac = CmHmacReq {
-                cmk: cmks[key_idx].clone(),
-                hash_algorithm: hash_algorithm.into(),
-                data_size: len as u32,
-                ..Default::default()
-            };
-            cm_hmac.data[..len].copy_from_slice(&data);
-            let mut cm_hmac = MailboxReq::CmHmac(cm_hmac);
-            cm_hmac.populate_chksum().unwrap();
-
-            let resp_bytes = model
-                .mailbox_execute(u32::from(CommandId::CM_HMAC), cm_hmac.as_bytes().unwrap())
-                .expect("Should have succeeded")
-                .unwrap();
-            const HMAC_HEADER_SIZE: usize = size_of::<MailboxRespHeaderVarSize>();
-            let mut resp = CmHmacResp {
-                hdr: MailboxRespHeaderVarSize::read_from_bytes(&resp_bytes[..HMAC_HEADER_SIZE])
-                    .unwrap(),
-                ..Default::default()
-            };
-            let len = resp.hdr.data_len as usize;
-            assert!(len < MAX_CMB_DATA_SIZE);
-            resp.mac[..len].copy_from_slice(&resp_bytes[HMAC_HEADER_SIZE..HMAC_HEADER_SIZE + len]);
-
-            assert_eq!(len, resp.hdr.data_len as usize);
-            let expected_hmac = rustcrypto_hmac(hash_algorithm, &keys[key_idx], &data);
-            assert_eq!(resp.mac[..len], expected_hmac);
-        }
-
-        // Perform warm reset
-        model.warm_reset_flow(&Fuses::default());
-
-        model.step_until(|m| {
-            m.soc_ifc().cptra_boot_status().read() == u32::from(RtBootStatus::RtReadyForCommands)
-        });
-
-        let mut keys = vec![];
-        let mut cmks = vec![];
-        for _ in 0..KEYS {
-            let mut key = vec![0u8; size];
-            seeded_rng.fill_bytes(&mut key);
-            cmks.push(import_key(&mut model, &key, CmKeyUsage::Hmac));
-            keys.push(key);
-        }
-
-        for _ in 0..100 {
-            let key_idx = seeded_rng.gen_range(0..KEYS);
-            let len = seeded_rng.gen_range(0..MAX_CMB_DATA_SIZE);
-            let mut data = vec![0u8; len];
-            seeded_rng.fill_bytes(&mut data);
-
-            let mut cm_hmac = CmHmacReq {
-                cmk: cmks[key_idx].clone(),
-                hash_algorithm: hash_algorithm.into(),
-                data_size: len as u32,
-                ..Default::default()
-            };
-            cm_hmac.data[..len].copy_from_slice(&data);
-            let mut cm_hmac = MailboxReq::CmHmac(cm_hmac);
-            cm_hmac.populate_chksum().unwrap();
-
-            let resp_bytes = model
-                .mailbox_execute(u32::from(CommandId::CM_HMAC), cm_hmac.as_bytes().unwrap())
-                .expect("Should have succeeded")
-                .unwrap();
-            const HMAC_HEADER_SIZE: usize = size_of::<MailboxRespHeaderVarSize>();
-            let mut resp = CmHmacResp {
-                hdr: MailboxRespHeaderVarSize::read_from_bytes(&resp_bytes[..HMAC_HEADER_SIZE])
-                    .unwrap(),
-                ..Default::default()
-            };
-            let len = resp.hdr.data_len as usize;
-            assert!(len < MAX_CMB_DATA_SIZE);
-            resp.mac[..len].copy_from_slice(&resp_bytes[HMAC_HEADER_SIZE..HMAC_HEADER_SIZE + len]);
-
-            assert_eq!(len, resp.hdr.data_len as usize);
-            let expected_hmac = rustcrypto_hmac(hash_algorithm, &keys[key_idx], &data);
-            assert_eq!(resp.mac[..len], expected_hmac);
-        }
-=======
         let key = derive_stable_key(&mut model, CmKeyUsage::Aes, None);
         let expected_fips_status = MailboxRespHeader::FIPS_STATUS_APPROVED;
         let (iv, tag, ciphertext) = mailbox_gcm_encrypt(
@@ -4604,139 +3233,10 @@
             .expect("Should have gotten a response");
         let resp = CmEcdsaPublicKeyResp::ref_from_bytes(resp_bytes.as_slice()).unwrap();
         assert_eq!(resp.hdr.fips_status, expected_fips_status);
->>>>>>> 470170c8
-    }
-}
-
-#[test]
-<<<<<<< HEAD
-fn test_hmac_kdf_counter_random_warm_reset() {
-    let seed_bytes = [1u8; 32];
-    let mut seeded_rng = StdRng::from_seed(seed_bytes);
-
-    for size in [48, 64] {
-        let hash_algorithm = if size == 48 {
-            CmHashAlgorithm::Sha384
-        } else {
-            CmHashAlgorithm::Sha512
-        };
-        let mut model = run_rt_test(RuntimeTestArgs::default());
-        model.step_until(|m| {
-            m.soc_ifc().cptra_boot_status().read() == u32::from(RtBootStatus::RtReadyForCommands)
-        });
-        const KEYS: usize = 16;
-        let mut keys = vec![];
-        let mut cmks = vec![];
-        for _ in 0..KEYS {
-            let mut key = vec![0u8; size];
-            seeded_rng.fill_bytes(&mut key);
-            cmks.push(import_key(&mut model, &key, CmKeyUsage::Hmac));
-            keys.push(key);
-        }
-
-        for _ in 0..100 {
-            let key_idx = seeded_rng.gen_range(0..KEYS);
-            let len = seeded_rng.gen_range(0..MAX_CMB_DATA_SIZE);
-            let mut data = vec![0u8; len];
-            seeded_rng.fill_bytes(&mut data);
-
-            let mut cm_hmac_kdf = CmHmacKdfCounterReq {
-                kin: cmks[key_idx].clone(),
-                hash_algorithm: hash_algorithm.into(),
-                key_usage: CmKeyUsage::Aes.into(),
-                key_size: 32,
-                label_size: len as u32,
-                ..Default::default()
-            };
-            cm_hmac_kdf.label[..len].copy_from_slice(&data);
-            let mut cm_hmac_kdf = MailboxReq::CmHmacKdfCounter(cm_hmac_kdf);
-            cm_hmac_kdf.populate_chksum().unwrap();
-
-            let resp_bytes = model
-                .mailbox_execute(
-                    u32::from(CommandId::CM_HMAC_KDF_COUNTER),
-                    cm_hmac_kdf.as_bytes().unwrap(),
-                )
-                .expect("Should have succeeded")
-                .unwrap();
-            let resp = CmHmacKdfCounterResp::ref_from_bytes(resp_bytes.as_slice())
-                .expect("Response should be correct size");
-
-            let cmk = &resp.kout;
-
-            let key = rustcrypto_hmac_hkdf_counter(hash_algorithm, &keys[key_idx], &data);
-
-            // use the CMK shared secret to AES encrypt a known plaintext.
-            let plaintext = [0u8; 16];
-            let (iv, tag, ciphertext) =
-                mailbox_gcm_encrypt(&mut model, cmk, &[], &plaintext, MAX_CMB_DATA_SIZE);
-            // encrypt with RustCrypto and check if everything matches
-            let (rtag, rciphertext) = rustcrypto_gcm_encrypt(&key[..32], &iv, &[], &plaintext);
-
-            // check that ciphertext and tags match, meaning the shared secret is the same on both sides
-            assert_eq!(ciphertext, rciphertext);
-            assert_eq!(tag, rtag);
-        }
-
-        // Perform warm reset
-        model.warm_reset_flow(&Fuses::default());
-
-        model.step_until(|m| {
-            m.soc_ifc().cptra_boot_status().read() == u32::from(RtBootStatus::RtReadyForCommands)
-        });
-        let mut keys = vec![];
-        let mut cmks = vec![];
-        for _ in 0..KEYS {
-            let mut key = vec![0u8; size];
-            seeded_rng.fill_bytes(&mut key);
-            cmks.push(import_key(&mut model, &key, CmKeyUsage::Hmac));
-            keys.push(key);
-        }
-
-        for _ in 0..100 {
-            let key_idx = seeded_rng.gen_range(0..KEYS);
-            let len = seeded_rng.gen_range(0..MAX_CMB_DATA_SIZE);
-            let mut data = vec![0u8; len];
-            seeded_rng.fill_bytes(&mut data);
-
-            let mut cm_hmac_kdf = CmHmacKdfCounterReq {
-                kin: cmks[key_idx].clone(),
-                hash_algorithm: hash_algorithm.into(),
-                key_usage: CmKeyUsage::Aes.into(),
-                key_size: 32,
-                label_size: len as u32,
-                ..Default::default()
-            };
-            cm_hmac_kdf.label[..len].copy_from_slice(&data);
-            let mut cm_hmac_kdf = MailboxReq::CmHmacKdfCounter(cm_hmac_kdf);
-            cm_hmac_kdf.populate_chksum().unwrap();
-
-            let resp_bytes = model
-                .mailbox_execute(
-                    u32::from(CommandId::CM_HMAC_KDF_COUNTER),
-                    cm_hmac_kdf.as_bytes().unwrap(),
-                )
-                .expect("Should have succeeded")
-                .unwrap();
-            let resp = CmHmacKdfCounterResp::ref_from_bytes(resp_bytes.as_slice())
-                .expect("Response should be correct size");
-
-            let cmk = &resp.kout;
-
-            let key = rustcrypto_hmac_hkdf_counter(hash_algorithm, &keys[key_idx], &data);
-
-            // use the CMK shared secret to AES encrypt a known plaintext.
-            let plaintext = [0u8; 16];
-            let (iv, tag, ciphertext) =
-                mailbox_gcm_encrypt(&mut model, cmk, &[], &plaintext, MAX_CMB_DATA_SIZE);
-            // encrypt with RustCrypto and check if everything matches
-            let (rtag, rciphertext) = rustcrypto_gcm_encrypt(&key[..32], &iv, &[], &plaintext);
-
-            // check that ciphertext and tags match, meaning the shared secret is the same on both sides
-            assert_eq!(ciphertext, rciphertext);
-            assert_eq!(tag, rtag);
-        }
-=======
+    }
+}
+
+#[test]
 fn test_stable_key_mldsa_sign_verify_fips_status() {
     for &subsystem_mode in &HW_MODEL_MODES_SUBSYSTEM {
         let mut model = run_rt_test(RuntimeTestArgs {
@@ -4810,51 +3310,17 @@
             .expect("Should have gotten a response");
         let resp = CmMldsaPublicKeyResp::ref_from_bytes(resp_bytes.as_slice()).unwrap();
         assert_eq!(resp.hdr.fips_status, expected_fips_status);
->>>>>>> 470170c8
-    }
-}
-
-#[test]
-<<<<<<< HEAD
-fn test_hkdf_random_warm_reset() {
-    let seed_bytes = [1u8; 32];
-    let mut seeded_rng = StdRng::from_seed(seed_bytes);
-
-=======
+    }
+}
+
+#[test]
 fn test_stable_key_hkdf_fips_status() {
->>>>>>> 470170c8
     for size in [48, 64] {
         let hash_algorithm = if size == 48 {
             CmHashAlgorithm::Sha384
         } else {
             CmHashAlgorithm::Sha512
         };
-<<<<<<< HEAD
-        let mut model = run_rt_test(RuntimeTestArgs::default());
-        model.step_until(|m| {
-            m.soc_ifc().cptra_boot_status().read() == u32::from(RtBootStatus::RtReadyForCommands)
-        });
-        const KEYS: usize = 16;
-        let mut keys = vec![];
-        let mut cmks = vec![];
-        for _ in 0..KEYS {
-            let mut key = vec![0u8; size];
-            seeded_rng.fill_bytes(&mut key);
-            cmks.push(import_key(&mut model, &key, CmKeyUsage::Hmac));
-            keys.push(key);
-        }
-
-        for _ in 0..25 {
-            let key_idx = seeded_rng.gen_range(0..KEYS);
-            let salt_len = seeded_rng.gen_range(0..size);
-            let mut salt = [0u8; 64];
-            seeded_rng.fill_bytes(&mut salt[..salt_len]);
-
-            let salt_cmk = import_key(&mut model, &salt[..size], CmKeyUsage::Hmac);
-
-            let mut cm_hkdf_extract = MailboxReq::CmHkdfExtract(CmHkdfExtractReq {
-                ikm: cmks[key_idx].clone(),
-=======
 
         for &subsystem_mode in &HW_MODEL_MODES_SUBSYSTEM {
             let mut model = run_rt_test(RuntimeTestArgs {
@@ -4875,7 +3341,6 @@
 
             let mut cm_hkdf_extract = MailboxReq::CmHkdfExtract(CmHkdfExtractReq {
                 ikm: cmk.clone(),
->>>>>>> 470170c8
                 hash_algorithm: hash_algorithm.into(),
                 salt: salt_cmk,
                 ..Default::default()
@@ -4891,22 +3356,6 @@
                 .unwrap();
             let resp = CmHkdfExtractResp::ref_from_bytes(resp_bytes.as_slice())
                 .expect("Response should be correct size");
-<<<<<<< HEAD
-
-            let len = seeded_rng.gen_range(0..MAX_CMB_DATA_SIZE);
-            let mut info = vec![0u8; len];
-            seeded_rng.fill_bytes(&mut info);
-
-            let mut cm_hkdf_expand = CmHkdfExpandReq {
-                prk: resp.prk.clone(),
-                hash_algorithm: hash_algorithm.into(),
-                key_usage: CmKeyUsage::Aes.into(),
-                key_size: 32,
-                info_size: len as u32,
-                ..Default::default()
-            };
-            cm_hkdf_expand.info[..len].copy_from_slice(&info);
-=======
             assert_eq!(resp.hdr.fips_status, expected_fips_status);
 
             let cm_hkdf_expand = CmHkdfExpandReq {
@@ -4917,7 +3366,6 @@
                 info_size: 0,
                 ..Default::default()
             };
->>>>>>> 470170c8
             let mut cm_hkdf_expand = MailboxReq::CmHkdfExpand(cm_hkdf_expand);
             cm_hkdf_expand.populate_chksum().unwrap();
 
@@ -4930,106 +3378,6 @@
                 .unwrap();
             let resp = CmHkdfExpandResp::ref_from_bytes(resp_bytes.as_slice())
                 .expect("Response should be correct size");
-<<<<<<< HEAD
-
-            let cmk = &resp.okm;
-            let key = rustcrypto_hkdf(hash_algorithm, &keys[key_idx], &salt[..salt_len], &info);
-
-            // use the CMK shared secret to AES encrypt a known plaintext.
-            let plaintext = [0u8; 16];
-            let (iv, tag, ciphertext) =
-                mailbox_gcm_encrypt(&mut model, cmk, &[], &plaintext, MAX_CMB_DATA_SIZE);
-            // encrypt with RustCrypto and check if everything matches
-            let (rtag, rciphertext) = rustcrypto_gcm_encrypt(&key[..32], &iv, &[], &plaintext);
-
-            // check that ciphertext and tags match, meaning the shared secret is the same on both sides
-            assert_eq!(ciphertext, rciphertext);
-            assert_eq!(tag, rtag);
-        }
-
-        // Perform warm reset
-        model.warm_reset_flow(&Fuses::default());
-
-        model.step_until(|m| {
-            m.soc_ifc().cptra_boot_status().read() == u32::from(RtBootStatus::RtReadyForCommands)
-        });
-
-        let mut keys = vec![];
-        let mut cmks = vec![];
-        for _ in 0..KEYS {
-            let mut key = vec![0u8; size];
-            seeded_rng.fill_bytes(&mut key);
-            cmks.push(import_key(&mut model, &key, CmKeyUsage::Hmac));
-            keys.push(key);
-        }
-
-        for _ in 0..25 {
-            let key_idx = seeded_rng.gen_range(0..KEYS);
-            let salt_len = seeded_rng.gen_range(0..size);
-            let mut salt = [0u8; 64];
-            seeded_rng.fill_bytes(&mut salt[..salt_len]);
-
-            let salt_cmk = import_key(&mut model, &salt[..size], CmKeyUsage::Hmac);
-
-            let mut cm_hkdf_extract = MailboxReq::CmHkdfExtract(CmHkdfExtractReq {
-                ikm: cmks[key_idx].clone(),
-                hash_algorithm: hash_algorithm.into(),
-                salt: salt_cmk,
-                ..Default::default()
-            });
-            cm_hkdf_extract.populate_chksum().unwrap();
-
-            let resp_bytes = model
-                .mailbox_execute(
-                    u32::from(CommandId::CM_HKDF_EXTRACT),
-                    cm_hkdf_extract.as_bytes().unwrap(),
-                )
-                .expect("Should have succeeded")
-                .unwrap();
-            let resp = CmHkdfExtractResp::ref_from_bytes(resp_bytes.as_slice())
-                .expect("Response should be correct size");
-
-            let len = seeded_rng.gen_range(0..MAX_CMB_DATA_SIZE);
-            let mut info = vec![0u8; len];
-            seeded_rng.fill_bytes(&mut info);
-
-            let mut cm_hkdf_expand = CmHkdfExpandReq {
-                prk: resp.prk.clone(),
-                hash_algorithm: hash_algorithm.into(),
-                key_usage: CmKeyUsage::Aes.into(),
-                key_size: 32,
-                info_size: len as u32,
-                ..Default::default()
-            };
-            cm_hkdf_expand.info[..len].copy_from_slice(&info);
-            let mut cm_hkdf_expand = MailboxReq::CmHkdfExpand(cm_hkdf_expand);
-            cm_hkdf_expand.populate_chksum().unwrap();
-
-            let resp_bytes = model
-                .mailbox_execute(
-                    u32::from(CommandId::CM_HKDF_EXPAND),
-                    cm_hkdf_expand.as_bytes().unwrap(),
-                )
-                .expect("Should have succeeded")
-                .unwrap();
-            let resp = CmHkdfExpandResp::ref_from_bytes(resp_bytes.as_slice())
-                .expect("Response should be correct size");
-
-            let cmk = &resp.okm;
-            let key = rustcrypto_hkdf(hash_algorithm, &keys[key_idx], &salt[..salt_len], &info);
-
-            // use the CMK shared secret to AES encrypt a known plaintext.
-            let plaintext = [0u8; 16];
-            let (iv, tag, ciphertext) =
-                mailbox_gcm_encrypt(&mut model, cmk, &[], &plaintext, MAX_CMB_DATA_SIZE);
-            // encrypt with RustCrypto and check if everything matches
-            let (rtag, rciphertext) = rustcrypto_gcm_encrypt(&key[..32], &iv, &[], &plaintext);
-
-            // check that ciphertext and tags match, meaning the shared secret is the same on both sides
-            assert_eq!(ciphertext, rciphertext);
-            assert_eq!(tag, rtag);
-        }
-=======
             assert_eq!(resp.hdr.fips_status, expected_fips_status);
         }
     }
@@ -5194,6 +3542,1677 @@
             CmAesMode::Cbc,
             expected_fips_status,
         );
->>>>>>> 470170c8
+    }
+}
+
+#[test]
+fn test_import_warm_reset() {
+    let mut model = run_rt_test(RuntimeTestArgs::default());
+
+    model.step_until(|m| {
+        m.soc_ifc().cptra_boot_status().read() == u32::from(RtBootStatus::RtReadyForCommands)
+    });
+
+    // check too large of an input
+    let mut cm_import_cmd = MailboxReq::CmImport(CmImportReq {
+        hdr: MailboxReqHeader { chksum: 0 },
+        key_usage: CmKeyUsage::Aes.into(),
+        input_size: 1000,
+        input: [0xaa; 64],
+    });
+    assert_eq!(
+        cm_import_cmd.populate_chksum().unwrap_err(),
+        caliptra_drivers::CaliptraError::RUNTIME_MAILBOX_API_REQUEST_DATA_LEN_TOO_LARGE
+    );
+
+    // wrong size
+    let mut cm_import_cmd = MailboxReq::CmImport(CmImportReq {
+        hdr: MailboxReqHeader { chksum: 0 },
+        key_usage: CmKeyUsage::Aes.into(),
+        input_size: 64,
+        input: [0xaa; 64],
+    });
+    cm_import_cmd.populate_chksum().unwrap();
+    let resp = model
+        .mailbox_execute(
+            u32::from(CommandId::CM_IMPORT),
+            cm_import_cmd.as_bytes().unwrap(),
+        )
+        .unwrap_err();
+    assert_error(
+        &mut model,
+        caliptra_drivers::CaliptraError::RUNTIME_CMB_INVALID_KEY_USAGE_AND_SIZE,
+        resp,
+    );
+
+    // AES key import
+    let mut cm_import_cmd = MailboxReq::CmImport(CmImportReq {
+        hdr: MailboxReqHeader { chksum: 0 },
+        key_usage: CmKeyUsage::Aes.into(),
+        input_size: 32,
+        input: [0xaa; 64],
+    });
+    cm_import_cmd.populate_chksum().unwrap();
+
+    let resp = model
+        .mailbox_execute(
+            u32::from(CommandId::CM_IMPORT),
+            cm_import_cmd.as_bytes().unwrap(),
+        )
+        .unwrap()
+        .expect("We should have received a response");
+
+    let cm_import_resp = CmImportResp::ref_from_bytes(resp.as_slice()).unwrap();
+    let cmk = cm_import_resp.cmk.as_bytes();
+    assert_eq!(CMK_SIZE_BYTES, cmk.len());
+    assert!(!cmk.iter().all(|&x| x == 0));
+
+    let payload = MailboxReqHeader {
+        chksum: caliptra_common::checksum::calc_checksum(u32::from(CommandId::CM_STATUS), &[]),
+    };
+    let status_resp = model
+        .mailbox_execute(u32::from(CommandId::CM_STATUS), payload.as_bytes())
+        .unwrap()
+        .expect("We should have received a response");
+
+    let cm_resp = CmStatusResp::ref_from_bytes(status_resp.as_slice()).unwrap();
+    assert_eq!(cm_resp.used_usage_storage, 1);
+    assert_eq!(cm_resp.total_usage_storage, 256);
+
+    // Perform warm reset
+    model.warm_reset_flow(&Fuses::default());
+
+    model.step_until(|m| {
+        m.soc_ifc().cptra_boot_status().read() == u32::from(RtBootStatus::RtReadyForCommands)
+    });
+
+    // AES key import
+    let mut cm_import_cmd = MailboxReq::CmImport(CmImportReq {
+        hdr: MailboxReqHeader { chksum: 0 },
+        key_usage: CmKeyUsage::Aes.into(),
+        input_size: 32,
+        input: [0xaa; 64],
+    });
+    cm_import_cmd.populate_chksum().unwrap();
+
+    let resp = model
+        .mailbox_execute(
+            u32::from(CommandId::CM_IMPORT),
+            cm_import_cmd.as_bytes().unwrap(),
+        )
+        .unwrap()
+        .expect("We should have received a response");
+
+    let cm_import_resp = CmImportResp::ref_from_bytes(resp.as_slice()).unwrap();
+    let cmk = cm_import_resp.cmk.as_bytes();
+    assert_eq!(CMK_SIZE_BYTES, cmk.len());
+    assert!(!cmk.iter().all(|&x| x == 0));
+
+    let payload = MailboxReqHeader {
+        chksum: caliptra_common::checksum::calc_checksum(u32::from(CommandId::CM_STATUS), &[]),
+    };
+    let status_resp = model
+        .mailbox_execute(u32::from(CommandId::CM_STATUS), payload.as_bytes())
+        .unwrap()
+        .expect("We should have received a response");
+
+    let cm_resp = CmStatusResp::ref_from_bytes(status_resp.as_slice()).unwrap();
+    assert_eq!(cm_resp.used_usage_storage, 1);
+    assert_eq!(cm_resp.total_usage_storage, 256);
+}
+
+#[test]
+fn test_delete_warm_reset() {
+    let mut model = run_rt_test(RuntimeTestArgs::default());
+
+    model.step_until(|m| {
+        m.soc_ifc().cptra_boot_status().read() == u32::from(RtBootStatus::RtReadyForCommands)
+    });
+
+    let cmk = import_key(&mut model, &[0xaa; 32], CmKeyUsage::Aes);
+    let status_resp = status(&mut model);
+    assert_eq!(status_resp.used_usage_storage, 1);
+    assert_eq!(status_resp.total_usage_storage, 256);
+
+    delete_key(&mut model, &cmk);
+
+    let status_resp = status(&mut model);
+    assert_eq!(status_resp.used_usage_storage, 0);
+    assert_eq!(status_resp.total_usage_storage, 256);
+
+    // Perform warm reset
+    model.warm_reset_flow(&Fuses::default());
+
+    model.step_until(|m| {
+        m.soc_ifc().cptra_boot_status().read() == u32::from(RtBootStatus::RtReadyForCommands)
+    });
+
+    let cmk = import_key(&mut model, &[0xaa; 32], CmKeyUsage::Aes);
+    let status_resp = status(&mut model);
+    assert_eq!(status_resp.used_usage_storage, 1);
+    assert_eq!(status_resp.total_usage_storage, 256);
+
+    delete_key(&mut model, &cmk);
+
+    let status_resp = status(&mut model);
+    assert_eq!(status_resp.used_usage_storage, 0);
+    assert_eq!(status_resp.total_usage_storage, 256);
+}
+
+#[test]
+fn test_clear_warm_reset() {
+    let mut model = run_rt_test(RuntimeTestArgs::default());
+
+    model.step_until(|m| {
+        m.soc_ifc().cptra_boot_status().read() == u32::from(RtBootStatus::RtReadyForCommands)
+    });
+
+    let mut req = MailboxReq::CmClear(MailboxReqHeader::default());
+    req.populate_chksum().unwrap();
+    let req = req.as_bytes().unwrap();
+
+    let raw_key = [0xaa; 32];
+    let mut keys = VecDeque::new();
+    for _ in 0..256 {
+        let cmk = import_key(&mut model, &raw_key, CmKeyUsage::Aes);
+        keys.push_back(cmk);
+    }
+
+    let status_resp = status(&mut model);
+    assert_eq!(status_resp.used_usage_storage, 256);
+    assert_eq!(status_resp.total_usage_storage, 256);
+
+    model
+        .mailbox_execute(u32::from(CommandId::CM_CLEAR), req)
+        .unwrap()
+        .expect("We should have received a response");
+
+    let status_resp = status(&mut model);
+    assert_eq!(status_resp.used_usage_storage, 0);
+    assert_eq!(status_resp.total_usage_storage, 256);
+
+    // Perform warm reset
+    model.warm_reset_flow(&Fuses::default());
+
+    model.step_until(|m| {
+        m.soc_ifc().cptra_boot_status().read() == u32::from(RtBootStatus::RtReadyForCommands)
+    });
+
+    let raw_key = [0xaa; 32];
+    let mut keys = VecDeque::new();
+    for _ in 0..256 {
+        let cmk = import_key(&mut model, &raw_key, CmKeyUsage::Aes);
+        keys.push_back(cmk);
+    }
+
+    let status_resp = status(&mut model);
+    assert_eq!(status_resp.used_usage_storage, 256);
+    assert_eq!(status_resp.total_usage_storage, 256);
+
+    model
+        .mailbox_execute(u32::from(CommandId::CM_CLEAR), req)
+        .unwrap()
+        .expect("We should have received a response");
+
+    let status_resp = status(&mut model);
+    assert_eq!(status_resp.used_usage_storage, 0);
+    assert_eq!(status_resp.total_usage_storage, 256);
+}
+
+#[test]
+fn test_status_warm_reset() {
+    let mut model = run_rt_test(RuntimeTestArgs::default());
+
+    model.step_until(|m| {
+        m.soc_ifc().cptra_boot_status().read() == u32::from(RtBootStatus::RtReadyForCommands)
+    });
+
+    let payload = MailboxReqHeader {
+        chksum: caliptra_common::checksum::calc_checksum(u32::from(CommandId::CM_STATUS), &[]),
+    };
+
+    let resp = model
+        .mailbox_execute(u32::from(CommandId::CM_STATUS), payload.as_bytes())
+        .unwrap()
+        .expect("We should have received a response");
+
+    let cm_resp = CmStatusResp::ref_from_bytes(resp.as_slice()).unwrap();
+    assert_eq!(cm_resp.used_usage_storage, 0);
+    assert_eq!(cm_resp.total_usage_storage, 256);
+
+    // Perform warm reset
+    model.warm_reset_flow(&Fuses::default());
+
+    model.step_until(|m| {
+        m.soc_ifc().cptra_boot_status().read() == u32::from(RtBootStatus::RtReadyForCommands)
+    });
+
+    let resp = model
+        .mailbox_execute(u32::from(CommandId::CM_STATUS), payload.as_bytes())
+        .unwrap()
+        .expect("We should have received a response");
+
+    let cm_resp = CmStatusResp::ref_from_bytes(resp.as_slice()).unwrap();
+    assert_eq!(cm_resp.used_usage_storage, 0);
+    assert_eq!(cm_resp.total_usage_storage, 256);
+}
+
+#[test]
+fn test_sha384_simple_warm_reset() {
+    let mut model = run_rt_test(RuntimeTestArgs::default());
+
+    model.step_until(|m| {
+        m.soc_ifc().cptra_boot_status().read() == u32::from(RtBootStatus::RtReadyForCommands)
+    });
+
+    let input_data = "a".repeat(129);
+    let input_data = input_data.as_bytes();
+
+    // Simple case
+    let mut req = CmShaInitReq {
+        hash_algorithm: 1, // SHA384
+        input_size: input_data.len() as u32,
+        ..Default::default()
+    };
+    req.input[..input_data.len()].copy_from_slice(input_data);
+
+    let mut init = MailboxReq::CmShaInit(req);
+    init.populate_chksum().unwrap();
+    let resp_bytes = model
+        .mailbox_execute(u32::from(CommandId::CM_SHA_INIT), init.as_bytes().unwrap())
+        .unwrap()
+        .expect("Should have gotten a context");
+    let resp = CmShaInitResp::ref_from_bytes(resp_bytes.as_slice()).unwrap();
+
+    let req = CmShaFinalReq {
+        context: resp.context,
+        ..Default::default()
+    };
+
+    let mut fin = MailboxReq::CmShaFinal(req);
+    fin.populate_chksum().unwrap();
+    let resp_bytes = model
+        .mailbox_execute(u32::from(CommandId::CM_SHA_FINAL), fin.as_bytes().unwrap())
+        .unwrap()
+        .expect("Should have gotten a context");
+
+    let mut expected_resp = CmShaFinalResp::default();
+    expected_resp.hdr.data_len = 48;
+
+    let mut hasher = Sha384::new();
+    hasher.update(input_data);
+    let expected_hash = hasher.finalize();
+    expected_resp.hash[..48].copy_from_slice(expected_hash.as_bytes());
+    populate_checksum(expected_resp.as_bytes_partial_mut().unwrap());
+    let expected_bytes = expected_resp.as_bytes_partial().unwrap();
+    assert_eq!(expected_bytes, resp_bytes);
+
+    // Perform warm reset
+    model.warm_reset_flow(&Fuses::default());
+
+    model.step_until(|m| {
+        m.soc_ifc().cptra_boot_status().read() == u32::from(RtBootStatus::RtReadyForCommands)
+    });
+
+    // Simple case
+    let mut req = CmShaInitReq {
+        hash_algorithm: 1, // SHA384
+        input_size: input_data.len() as u32,
+        ..Default::default()
+    };
+    req.input[..input_data.len()].copy_from_slice(input_data);
+
+    let mut init = MailboxReq::CmShaInit(req);
+    init.populate_chksum().unwrap();
+    let resp_bytes = model
+        .mailbox_execute(u32::from(CommandId::CM_SHA_INIT), init.as_bytes().unwrap())
+        .unwrap()
+        .expect("Should have gotten a context");
+    let resp = CmShaInitResp::ref_from_bytes(resp_bytes.as_slice()).unwrap();
+
+    let req = CmShaFinalReq {
+        context: resp.context,
+        ..Default::default()
+    };
+
+    let mut fin = MailboxReq::CmShaFinal(req);
+    fin.populate_chksum().unwrap();
+    let resp_bytes = model
+        .mailbox_execute(u32::from(CommandId::CM_SHA_FINAL), fin.as_bytes().unwrap())
+        .unwrap()
+        .expect("Should have gotten a context");
+
+    let mut expected_resp = CmShaFinalResp::default();
+    expected_resp.hdr.data_len = 48;
+
+    let mut hasher = Sha384::new();
+    hasher.update(input_data);
+    let expected_hash = hasher.finalize();
+    expected_resp.hash[..48].copy_from_slice(expected_hash.as_bytes());
+    populate_checksum(expected_resp.as_bytes_partial_mut().unwrap());
+    let expected_bytes = expected_resp.as_bytes_partial().unwrap();
+    assert_eq!(expected_bytes, resp_bytes);
+}
+
+#[test]
+fn test_sha_many_warm_reset() {
+    let mut model = run_rt_test(RuntimeTestArgs::default());
+
+    model.step_until(|m| {
+        m.soc_ifc().cptra_boot_status().read() == u32::from(RtBootStatus::RtReadyForCommands)
+    });
+
+    // check sha384 and sha512
+    for sha in [1, 2] {
+        // 467 is a prime so should exercise different edge cases in sizes but not take too long
+        for i in (0..MAX_CMB_DATA_SIZE * 4).step_by(467) {
+            let input_str = "a".repeat(i);
+            let input_copy = input_str.clone();
+            let original_input_data = input_copy.as_bytes();
+            let mut input_data = input_str.as_bytes().to_vec();
+            let mut input_data = input_data.as_mut_slice();
+
+            let process = input_data.len().min(MAX_CMB_DATA_SIZE);
+
+            let mut req: CmShaInitReq = CmShaInitReq {
+                hash_algorithm: sha,
+                input_size: process as u32,
+                ..Default::default()
+            };
+            req.input[..process].copy_from_slice(&input_data[..process]);
+            input_data = &mut input_data[process..];
+
+            let mut init = MailboxReq::CmShaInit(req);
+            init.populate_chksum().unwrap();
+            let resp_bytes = model
+                .mailbox_execute(u32::from(CommandId::CM_SHA_INIT), init.as_bytes().unwrap())
+                .unwrap()
+                .expect("Should have gotten a context");
+            let mut resp = CmShaInitResp::ref_from_bytes(resp_bytes.as_slice()).unwrap();
+            let mut resp_bytes: Vec<u8>;
+
+            while input_data.len() > MAX_CMB_DATA_SIZE {
+                let mut req = CmShaUpdateReq {
+                    input_size: MAX_CMB_DATA_SIZE as u32,
+                    context: resp.context,
+                    ..Default::default()
+                };
+                req.input.copy_from_slice(&input_data[..MAX_CMB_DATA_SIZE]);
+
+                let mut update = MailboxReq::CmShaUpdate(req);
+                update.populate_chksum().unwrap();
+                resp_bytes = model
+                    .mailbox_execute(
+                        u32::from(CommandId::CM_SHA_UPDATE),
+                        update.as_bytes().unwrap(),
+                    )
+                    .unwrap()
+                    .expect("Should have gotten a context");
+
+                resp = CmShaInitResp::ref_from_bytes(resp_bytes.as_slice()).unwrap();
+                input_data = &mut input_data[MAX_CMB_DATA_SIZE..];
+            }
+
+            let mut req = CmShaFinalReq {
+                input_size: input_data.len() as u32,
+                context: resp.context,
+                ..Default::default()
+            };
+            req.input[..input_data.len()].copy_from_slice(input_data);
+
+            let mut fin = MailboxReq::CmShaFinal(req);
+            fin.populate_chksum().unwrap();
+            let resp_bytes = model
+                .mailbox_execute(u32::from(CommandId::CM_SHA_FINAL), fin.as_bytes().unwrap())
+                .unwrap()
+                .expect("Should have gotten a context");
+
+            let mut expected_resp = CmShaFinalResp::default();
+            if sha == 1 {
+                let mut hasher = Sha384::new();
+                hasher.update(original_input_data);
+                let expected_hash = hasher.finalize();
+                expected_resp.hash[..48].copy_from_slice(expected_hash.as_bytes());
+                expected_resp.hdr.data_len = 48;
+            } else {
+                let mut hasher = Sha512::new();
+                hasher.update(original_input_data);
+                let expected_hash = hasher.finalize();
+                expected_resp.hash.copy_from_slice(expected_hash.as_bytes());
+                expected_resp.hdr.data_len = 64;
+            };
+            populate_checksum(expected_resp.as_bytes_partial_mut().unwrap());
+            let expected_bytes = expected_resp.as_bytes_partial().unwrap();
+            assert_eq!(expected_bytes, resp_bytes);
+        }
+    }
+
+    // Perform warm reset
+    model.warm_reset_flow(&Fuses::default());
+
+    model.step_until(|m| {
+        m.soc_ifc().cptra_boot_status().read() == u32::from(RtBootStatus::RtReadyForCommands)
+    });
+
+    // check sha384 and sha512
+    for sha in [1, 2] {
+        // 467 is a prime so should exercise different edge cases in sizes but not take too long
+        for i in (0..MAX_CMB_DATA_SIZE * 4).step_by(467) {
+            let input_str = "a".repeat(i);
+            let input_copy = input_str.clone();
+            let original_input_data = input_copy.as_bytes();
+            let mut input_data = input_str.as_bytes().to_vec();
+            let mut input_data = input_data.as_mut_slice();
+
+            let process = input_data.len().min(MAX_CMB_DATA_SIZE);
+
+            let mut req: CmShaInitReq = CmShaInitReq {
+                hash_algorithm: sha,
+                input_size: process as u32,
+                ..Default::default()
+            };
+            req.input[..process].copy_from_slice(&input_data[..process]);
+            input_data = &mut input_data[process..];
+
+            let mut init = MailboxReq::CmShaInit(req);
+            init.populate_chksum().unwrap();
+            let resp_bytes = model
+                .mailbox_execute(u32::from(CommandId::CM_SHA_INIT), init.as_bytes().unwrap())
+                .unwrap()
+                .expect("Should have gotten a context");
+            let mut resp = CmShaInitResp::ref_from_bytes(resp_bytes.as_slice()).unwrap();
+            let mut resp_bytes: Vec<u8>;
+
+            while input_data.len() > MAX_CMB_DATA_SIZE {
+                let mut req = CmShaUpdateReq {
+                    input_size: MAX_CMB_DATA_SIZE as u32,
+                    context: resp.context,
+                    ..Default::default()
+                };
+                req.input.copy_from_slice(&input_data[..MAX_CMB_DATA_SIZE]);
+
+                let mut update = MailboxReq::CmShaUpdate(req);
+                update.populate_chksum().unwrap();
+                resp_bytes = model
+                    .mailbox_execute(
+                        u32::from(CommandId::CM_SHA_UPDATE),
+                        update.as_bytes().unwrap(),
+                    )
+                    .unwrap()
+                    .expect("Should have gotten a context");
+
+                resp = CmShaInitResp::ref_from_bytes(resp_bytes.as_slice()).unwrap();
+                input_data = &mut input_data[MAX_CMB_DATA_SIZE..];
+            }
+
+            let mut req = CmShaFinalReq {
+                input_size: input_data.len() as u32,
+                context: resp.context,
+                ..Default::default()
+            };
+            req.input[..input_data.len()].copy_from_slice(input_data);
+
+            let mut fin = MailboxReq::CmShaFinal(req);
+            fin.populate_chksum().unwrap();
+            let resp_bytes = model
+                .mailbox_execute(u32::from(CommandId::CM_SHA_FINAL), fin.as_bytes().unwrap())
+                .unwrap()
+                .expect("Should have gotten a context");
+
+            let mut expected_resp = CmShaFinalResp::default();
+            if sha == 1 {
+                let mut hasher = Sha384::new();
+                hasher.update(original_input_data);
+                let expected_hash = hasher.finalize();
+                expected_resp.hash[..48].copy_from_slice(expected_hash.as_bytes());
+                expected_resp.hdr.data_len = 48;
+            } else {
+                let mut hasher = Sha512::new();
+                hasher.update(original_input_data);
+                let expected_hash = hasher.finalize();
+                expected_resp.hash.copy_from_slice(expected_hash.as_bytes());
+                expected_resp.hdr.data_len = 64;
+            };
+            populate_checksum(expected_resp.as_bytes_partial_mut().unwrap());
+            let expected_bytes = expected_resp.as_bytes_partial().unwrap();
+            assert_eq!(expected_bytes, resp_bytes);
+        }
+    }
+}
+
+#[test]
+fn test_random_generate_warm_reset() {
+    let mut model = run_rt_test(RuntimeTestArgs::default());
+
+    model.step_until(|m| {
+        m.soc_ifc().cptra_boot_status().read() == u32::from(RtBootStatus::RtReadyForCommands)
+    });
+
+    // check too large of an input
+    let mut cm_random_generate = MailboxReq::CmRandomGenerate(CmRandomGenerateReq {
+        hdr: MailboxReqHeader::default(),
+        size: u32::MAX,
+    });
+    cm_random_generate.populate_chksum().unwrap();
+
+    let err = model
+        .mailbox_execute(
+            u32::from(CommandId::CM_RANDOM_GENERATE),
+            cm_random_generate.as_bytes().unwrap(),
+        )
+        .unwrap_err();
+    assert_error(
+        &mut model,
+        caliptra_drivers::CaliptraError::RUNTIME_MAILBOX_INVALID_PARAMS,
+        err,
+    );
+
+    // 0 bytes
+    let mut cm_random_generate = MailboxReq::CmRandomGenerate(CmRandomGenerateReq {
+        hdr: MailboxReqHeader::default(),
+        size: 0,
+    });
+    cm_random_generate.populate_chksum().unwrap();
+
+    let resp_bytes = model
+        .mailbox_execute(
+            u32::from(CommandId::CM_RANDOM_GENERATE),
+            cm_random_generate.as_bytes().unwrap(),
+        )
+        .unwrap()
+        .expect("We should have received a response");
+
+    let mut resp = CmRandomGenerateResp::default();
+    const VAR_HEADER_SIZE: usize = size_of::<MailboxRespHeaderVarSize>();
+    resp.hdr = MailboxRespHeaderVarSize::read_from_bytes(&resp_bytes[..VAR_HEADER_SIZE]).unwrap();
+    assert_eq!(resp.hdr.data_len, 0);
+    assert!(resp_bytes[VAR_HEADER_SIZE..].iter().all(|&x| x == 0));
+
+    // 1 byte
+    let mut cm_random_generate = MailboxReq::CmRandomGenerate(CmRandomGenerateReq {
+        hdr: MailboxReqHeader::default(),
+        size: 1,
+    });
+    cm_random_generate.populate_chksum().unwrap();
+
+    let resp_bytes = model
+        .mailbox_execute(
+            u32::from(CommandId::CM_RANDOM_GENERATE),
+            cm_random_generate.as_bytes().unwrap(),
+        )
+        .unwrap()
+        .expect("We should have received a response");
+
+    let mut resp = CmRandomGenerateResp {
+        hdr: MailboxRespHeaderVarSize::read_from_bytes(&resp_bytes[..VAR_HEADER_SIZE]).unwrap(),
+        ..Default::default()
+    };
+    let len = resp.hdr.data_len as usize;
+    assert_eq!(len, 1);
+    resp.data[..len].copy_from_slice(&resp_bytes[VAR_HEADER_SIZE..VAR_HEADER_SIZE + len]);
+    // We can't check if it is non-zero because it will randomly be 0 sometimes.
+
+    for req_len in [47usize, 48, 1044] {
+        let mut cm_random_generate = MailboxReq::CmRandomGenerate(CmRandomGenerateReq {
+            hdr: MailboxReqHeader::default(),
+            size: req_len as u32,
+        });
+        cm_random_generate.populate_chksum().unwrap();
+
+        let resp_bytes = model
+            .mailbox_execute(
+                u32::from(CommandId::CM_RANDOM_GENERATE),
+                cm_random_generate.as_bytes().unwrap(),
+            )
+            .unwrap()
+            .expect("We should have received a response");
+
+        let mut resp = CmRandomGenerateResp {
+            hdr: MailboxRespHeaderVarSize::read_from_bytes(&resp_bytes[..VAR_HEADER_SIZE]).unwrap(),
+            ..Default::default()
+        };
+        let len = resp.hdr.data_len as usize;
+        assert_eq!(len, req_len);
+        resp.data[..len].copy_from_slice(&resp_bytes[VAR_HEADER_SIZE..VAR_HEADER_SIZE + len]);
+        assert!(
+            resp.data[..len]
+                .iter()
+                .copied()
+                .reduce(|a, b| (a | b))
+                .unwrap()
+                != 0
+        );
+    }
+
+    // Perform warm reset
+    model.warm_reset_flow(&Fuses::default());
+
+    model.step_until(|m| {
+        m.soc_ifc().cptra_boot_status().read() == u32::from(RtBootStatus::RtReadyForCommands)
+    });
+
+    // check too large of an input
+    let mut cm_random_generate = MailboxReq::CmRandomGenerate(CmRandomGenerateReq {
+        hdr: MailboxReqHeader::default(),
+        size: u32::MAX,
+    });
+    cm_random_generate.populate_chksum().unwrap();
+
+    let err = model
+        .mailbox_execute(
+            u32::from(CommandId::CM_RANDOM_GENERATE),
+            cm_random_generate.as_bytes().unwrap(),
+        )
+        .unwrap_err();
+    assert_error(
+        &mut model,
+        caliptra_drivers::CaliptraError::RUNTIME_MAILBOX_INVALID_PARAMS,
+        err,
+    );
+
+    // 0 bytes
+    let mut cm_random_generate = MailboxReq::CmRandomGenerate(CmRandomGenerateReq {
+        hdr: MailboxReqHeader::default(),
+        size: 0,
+    });
+    cm_random_generate.populate_chksum().unwrap();
+
+    let resp_bytes = model
+        .mailbox_execute(
+            u32::from(CommandId::CM_RANDOM_GENERATE),
+            cm_random_generate.as_bytes().unwrap(),
+        )
+        .unwrap()
+        .expect("We should have received a response");
+
+    let resp = CmRandomGenerateResp {
+        hdr: MailboxRespHeaderVarSize::read_from_bytes(&resp_bytes[..VAR_HEADER_SIZE]).unwrap(),
+        ..Default::default()
+    };
+    assert_eq!(resp.hdr.data_len, 0);
+    assert!(resp_bytes[VAR_HEADER_SIZE..].iter().all(|&x| x == 0));
+
+    // 1 byte
+    let mut cm_random_generate = MailboxReq::CmRandomGenerate(CmRandomGenerateReq {
+        hdr: MailboxReqHeader::default(),
+        size: 1,
+    });
+    cm_random_generate.populate_chksum().unwrap();
+
+    let resp_bytes = model
+        .mailbox_execute(
+            u32::from(CommandId::CM_RANDOM_GENERATE),
+            cm_random_generate.as_bytes().unwrap(),
+        )
+        .unwrap()
+        .expect("We should have received a response");
+
+    let mut resp = CmRandomGenerateResp {
+        hdr: MailboxRespHeaderVarSize::read_from_bytes(&resp_bytes[..VAR_HEADER_SIZE]).unwrap(),
+        ..Default::default()
+    };
+    let len = resp.hdr.data_len as usize;
+    assert_eq!(len, 1);
+    resp.data[..len].copy_from_slice(&resp_bytes[VAR_HEADER_SIZE..VAR_HEADER_SIZE + len]);
+    // We can't check if it is non-zero because it will randomly be 0 sometimes.
+
+    for req_len in [47usize, 48, 1044] {
+        let mut cm_random_generate = MailboxReq::CmRandomGenerate(CmRandomGenerateReq {
+            hdr: MailboxReqHeader::default(),
+            size: req_len as u32,
+        });
+        cm_random_generate.populate_chksum().unwrap();
+
+        let resp_bytes = model
+            .mailbox_execute(
+                u32::from(CommandId::CM_RANDOM_GENERATE),
+                cm_random_generate.as_bytes().unwrap(),
+            )
+            .unwrap()
+            .expect("We should have received a response");
+
+        let mut resp = CmRandomGenerateResp {
+            hdr: MailboxRespHeaderVarSize::read_from_bytes(&resp_bytes[..VAR_HEADER_SIZE]).unwrap(),
+            ..Default::default()
+        };
+        let len = resp.hdr.data_len as usize;
+        assert_eq!(len, req_len);
+        resp.data[..len].copy_from_slice(&resp_bytes[VAR_HEADER_SIZE..VAR_HEADER_SIZE + len]);
+        assert!(
+            resp.data[..len]
+                .iter()
+                .copied()
+                .reduce(|a, b| (a | b))
+                .unwrap()
+                != 0
+        );
+    }
+}
+
+#[test]
+fn test_random_stir_itrng_warm_reset() {
+    let rom = caliptra_builder::rom_for_fw_integration_tests().unwrap();
+    let mut model = run_rt_test(RuntimeTestArgs {
+        init_params: Some(InitParams {
+            rom: &rom,
+            trng_mode: Some(TrngMode::Internal),
+            ..Default::default()
+        }),
+        ..Default::default()
+    });
+
+    model.step_until(|m| {
+        m.soc_ifc().cptra_boot_status().read() == u32::from(RtBootStatus::RtReadyForCommands)
+    });
+
+    // check too large of an input
+    let mut cm_random_stir = MailboxReq::CmRandomStir(CmRandomStirReq {
+        hdr: MailboxReqHeader::default(),
+        input_size: u32::MAX,
+        ..Default::default()
+    });
+    assert_eq!(
+        cm_random_stir.populate_chksum().unwrap_err(),
+        caliptra_drivers::CaliptraError::RUNTIME_MAILBOX_API_REQUEST_DATA_LEN_TOO_LARGE
+    );
+
+    // 0 bytes
+    let mut cm_random_stir = MailboxReq::CmRandomStir(CmRandomStirReq {
+        hdr: MailboxReqHeader::default(),
+        input_size: 0,
+        ..Default::default()
+    });
+    cm_random_stir.populate_chksum().unwrap();
+
+    let resp_bytes = model
+        .mailbox_execute(
+            u32::from(CommandId::CM_RANDOM_STIR),
+            cm_random_stir.as_bytes().unwrap(),
+        )
+        .unwrap()
+        .expect("We should have received a response");
+
+    // There's nothing we can really check other than success.
+    let _ =
+        MailboxRespHeader::read_from_bytes(&resp_bytes[..size_of::<MailboxRespHeader>()]).unwrap();
+
+    // 1 byte
+    let mut cm_random_stir = MailboxReq::CmRandomStir(CmRandomStirReq {
+        hdr: MailboxReqHeader::default(),
+        input_size: 1,
+        input: [0xff; MAX_CMB_DATA_SIZE],
+    });
+    cm_random_stir.populate_chksum().unwrap();
+
+    let resp_bytes = model
+        .mailbox_execute(
+            u32::from(CommandId::CM_RANDOM_STIR),
+            cm_random_stir.as_bytes().unwrap(),
+        )
+        .unwrap()
+        .expect("We should have received a response");
+
+    // There's nothing we can really check other than success.
+    let _ =
+        MailboxRespHeader::read_from_bytes(&resp_bytes[..size_of::<MailboxRespHeader>()]).unwrap();
+
+    for req_len in [47usize, 48, 1044] {
+        let mut cm_random_stir = MailboxReq::CmRandomStir(CmRandomStirReq {
+            hdr: MailboxReqHeader::default(),
+            input_size: req_len as u32,
+            input: [0xff; MAX_CMB_DATA_SIZE],
+        });
+        cm_random_stir.populate_chksum().unwrap();
+
+        let resp_bytes = model
+            .mailbox_execute(
+                u32::from(CommandId::CM_RANDOM_STIR),
+                cm_random_stir.as_bytes().unwrap(),
+            )
+            .unwrap()
+            .expect("We should have received a response");
+
+        // There's nothing we can really check other than success.
+        let _ = MailboxRespHeader::read_from_bytes(&resp_bytes[..size_of::<MailboxRespHeader>()])
+            .unwrap();
+    }
+
+    // Perform warm reset
+    model.warm_reset_flow(&Fuses::default());
+
+    model.step_until(|m| {
+        m.soc_ifc().cptra_boot_status().read() == u32::from(RtBootStatus::RtReadyForCommands)
+    });
+
+    // check too large of an input
+    let mut cm_random_stir = MailboxReq::CmRandomStir(CmRandomStirReq {
+        hdr: MailboxReqHeader::default(),
+        input_size: u32::MAX,
+        ..Default::default()
+    });
+    assert_eq!(
+        cm_random_stir.populate_chksum().unwrap_err(),
+        caliptra_drivers::CaliptraError::RUNTIME_MAILBOX_API_REQUEST_DATA_LEN_TOO_LARGE
+    );
+
+    // 0 bytes
+    let mut cm_random_stir = MailboxReq::CmRandomStir(CmRandomStirReq {
+        hdr: MailboxReqHeader::default(),
+        input_size: 0,
+        ..Default::default()
+    });
+    cm_random_stir.populate_chksum().unwrap();
+
+    let resp_bytes = model
+        .mailbox_execute(
+            u32::from(CommandId::CM_RANDOM_STIR),
+            cm_random_stir.as_bytes().unwrap(),
+        )
+        .unwrap()
+        .expect("We should have received a response");
+
+    // There's nothing we can really check other than success.
+    let _ =
+        MailboxRespHeader::read_from_bytes(&resp_bytes[..size_of::<MailboxRespHeader>()]).unwrap();
+
+    // 1 byte
+    let mut cm_random_stir = MailboxReq::CmRandomStir(CmRandomStirReq {
+        hdr: MailboxReqHeader::default(),
+        input_size: 1,
+        input: [0xff; MAX_CMB_DATA_SIZE],
+    });
+    cm_random_stir.populate_chksum().unwrap();
+
+    let resp_bytes = model
+        .mailbox_execute(
+            u32::from(CommandId::CM_RANDOM_STIR),
+            cm_random_stir.as_bytes().unwrap(),
+        )
+        .unwrap()
+        .expect("We should have received a response");
+
+    // There's nothing we can really check other than success.
+    let _ =
+        MailboxRespHeader::read_from_bytes(&resp_bytes[..size_of::<MailboxRespHeader>()]).unwrap();
+
+    for req_len in [47usize, 48, 1044] {
+        let mut cm_random_stir = MailboxReq::CmRandomStir(CmRandomStirReq {
+            hdr: MailboxReqHeader::default(),
+            input_size: req_len as u32,
+            input: [0xff; MAX_CMB_DATA_SIZE],
+        });
+        cm_random_stir.populate_chksum().unwrap();
+
+        let resp_bytes = model
+            .mailbox_execute(
+                u32::from(CommandId::CM_RANDOM_STIR),
+                cm_random_stir.as_bytes().unwrap(),
+            )
+            .unwrap()
+            .expect("We should have received a response");
+
+        // There's nothing we can really check other than success.
+        let _ = MailboxRespHeader::read_from_bytes(&resp_bytes[..size_of::<MailboxRespHeader>()])
+            .unwrap();
+    }
+}
+
+#[test]
+fn test_aes_cbc_random_encrypt_decrypt_warm_reset() {
+    let seed_bytes = [1u8; 32];
+    let mut seeded_rng = StdRng::from_seed(seed_bytes);
+
+    let mut model = run_rt_test(RuntimeTestArgs::default());
+
+    model.step_until(|m| {
+        m.soc_ifc().cptra_boot_status().read() == u32::from(RtBootStatus::RtReadyForCommands)
+    });
+
+    const KEYS: usize = 16;
+    let mut keys = vec![];
+    let mut cmks = vec![];
+    for _ in 0..KEYS {
+        let mut key = [0u8; 32];
+        seeded_rng.fill_bytes(&mut key);
+        keys.push(key);
+        cmks.push(import_key(&mut model, &key, CmKeyUsage::Aes));
+    }
+
+    for _ in 0..100 {
+        let key_idx = seeded_rng.gen_range(0..KEYS);
+        let len = seeded_rng
+            .gen_range(0..MAX_CMB_DATA_SIZE * 3)
+            .next_multiple_of(AES_BLOCK_SIZE_BYTES);
+        let mut plaintext = vec![0u8; len];
+        seeded_rng.fill_bytes(&mut plaintext);
+
+        let (iv, ciphertext) = mailbox_aes_encrypt(
+            &mut model,
+            &cmks[key_idx],
+            &plaintext,
+            MAX_CMB_DATA_SIZE,
+            CmAesMode::Cbc,
+        );
+        let rciphertext = rustcrypto_cbc_encrypt(&keys[key_idx], &iv, &plaintext);
+        assert_eq!(ciphertext, rciphertext);
+        let dplaintext = mailbox_aes_decrypt(
+            &mut model,
+            &cmks[key_idx],
+            &iv,
+            &ciphertext,
+            MAX_CMB_DATA_SIZE,
+            CmAesMode::Cbc,
+        );
+        assert_eq!(dplaintext, plaintext);
+    }
+
+    // Perform warm reset
+    model.warm_reset_flow(&Fuses::default());
+
+    model.step_until(|m| {
+        m.soc_ifc().cptra_boot_status().read() == u32::from(RtBootStatus::RtReadyForCommands)
+    });
+
+    let mut keys = vec![];
+    let mut cmks = vec![];
+    for _ in 0..KEYS {
+        let mut key = [0u8; 32];
+        seeded_rng.fill_bytes(&mut key);
+        keys.push(key);
+        cmks.push(import_key(&mut model, &key, CmKeyUsage::Aes));
+    }
+
+    for _ in 0..100 {
+        let key_idx = seeded_rng.gen_range(0..KEYS);
+        let len = seeded_rng
+            .gen_range(0..MAX_CMB_DATA_SIZE * 3)
+            .next_multiple_of(AES_BLOCK_SIZE_BYTES);
+        let mut plaintext = vec![0u8; len];
+        seeded_rng.fill_bytes(&mut plaintext);
+
+        let (iv, ciphertext) = mailbox_aes_encrypt(
+            &mut model,
+            &cmks[key_idx],
+            &plaintext,
+            MAX_CMB_DATA_SIZE,
+            CmAesMode::Cbc,
+        );
+        let rciphertext = rustcrypto_cbc_encrypt(&keys[key_idx], &iv, &plaintext);
+        assert_eq!(ciphertext, rciphertext);
+        let dplaintext = mailbox_aes_decrypt(
+            &mut model,
+            &cmks[key_idx],
+            &iv,
+            &ciphertext,
+            MAX_CMB_DATA_SIZE,
+            CmAesMode::Cbc,
+        );
+        assert_eq!(dplaintext, plaintext);
+    }
+}
+
+#[test]
+fn test_aes_gcm_random_encrypt_decrypt_warm_reset() {
+    let seed_bytes = [1u8; 32];
+    let mut seeded_rng = StdRng::from_seed(seed_bytes);
+
+    let mut model = run_rt_test(RuntimeTestArgs::default());
+
+    model.step_until(|m| {
+        m.soc_ifc().cptra_boot_status().read() == u32::from(RtBootStatus::RtReadyForCommands)
+    });
+
+    const KEYS: usize = 16;
+    let mut keys = vec![];
+    let mut cmks = vec![];
+    for _ in 0..KEYS {
+        let mut key = [0u8; 32];
+        seeded_rng.fill_bytes(&mut key);
+        keys.push(key);
+        cmks.push(import_key(&mut model, &key, CmKeyUsage::Aes));
+    }
+
+    for _ in 0..100 {
+        let key_idx = seeded_rng.gen_range(0..KEYS);
+        let len = seeded_rng.gen_range(0..MAX_CMB_DATA_SIZE * 3);
+        let mut plaintext = vec![0u8; len];
+        seeded_rng.fill_bytes(&mut plaintext);
+
+        let aad_len = seeded_rng.gen_range(0..MAX_CMB_DATA_SIZE);
+        let mut aad = vec![0u8; aad_len];
+        seeded_rng.fill_bytes(&mut aad);
+
+        let (iv, tag, ciphertext) = mailbox_gcm_encrypt(
+            &mut model,
+            &cmks[key_idx],
+            &aad,
+            &plaintext,
+            MAX_CMB_DATA_SIZE,
+        );
+        let (rtag, rciphertext) = rustcrypto_gcm_encrypt(&keys[key_idx], &iv, &aad, &plaintext);
+        assert_eq!(ciphertext, rciphertext);
+        assert_eq!(tag, rtag);
+        let (dtag, dplaintext) = mailbox_gcm_decrypt(
+            &mut model,
+            &cmks[key_idx],
+            &iv,
+            &aad,
+            &ciphertext,
+            &tag,
+            MAX_CMB_DATA_SIZE,
+        );
+        assert_eq!(dplaintext, plaintext);
+        assert!(dtag);
+    }
+
+    // Perform warm reset
+    model.warm_reset_flow(&Fuses::default());
+
+    model.step_until(|m| {
+        m.soc_ifc().cptra_boot_status().read() == u32::from(RtBootStatus::RtReadyForCommands)
+    });
+
+    let mut keys = vec![];
+    let mut cmks = vec![];
+    for _ in 0..KEYS {
+        let mut key = [0u8; 32];
+        seeded_rng.fill_bytes(&mut key);
+        keys.push(key);
+        cmks.push(import_key(&mut model, &key, CmKeyUsage::Aes));
+    }
+
+    for _ in 0..100 {
+        let key_idx = seeded_rng.gen_range(0..KEYS);
+        let len = seeded_rng.gen_range(0..MAX_CMB_DATA_SIZE * 3);
+        let mut plaintext = vec![0u8; len];
+        seeded_rng.fill_bytes(&mut plaintext);
+
+        let aad_len = seeded_rng.gen_range(0..MAX_CMB_DATA_SIZE);
+        let mut aad = vec![0u8; aad_len];
+        seeded_rng.fill_bytes(&mut aad);
+
+        let (iv, tag, ciphertext) = mailbox_gcm_encrypt(
+            &mut model,
+            &cmks[key_idx],
+            &aad,
+            &plaintext,
+            MAX_CMB_DATA_SIZE,
+        );
+        let (rtag, rciphertext) = rustcrypto_gcm_encrypt(&keys[key_idx], &iv, &aad, &plaintext);
+        assert_eq!(ciphertext, rciphertext);
+        assert_eq!(tag, rtag);
+        let (dtag, dplaintext) = mailbox_gcm_decrypt(
+            &mut model,
+            &cmks[key_idx],
+            &iv,
+            &aad,
+            &ciphertext,
+            &tag,
+            MAX_CMB_DATA_SIZE,
+        );
+        assert_eq!(dplaintext, plaintext);
+        assert!(dtag);
+    }
+}
+
+#[test]
+fn test_ecdh_warm_reset() {
+    let mut model = run_rt_test(RuntimeTestArgs::default());
+
+    model.step_until(|m| {
+        m.soc_ifc().cptra_boot_status().read() == u32::from(RtBootStatus::RtReadyForCommands)
+    });
+
+    let mut req = MailboxReq::CmEcdhGenerate(CmEcdhGenerateReq::default());
+    req.populate_chksum().unwrap();
+    let resp_bytes = model
+        .mailbox_execute(req.cmd_code().into(), req.as_bytes().unwrap())
+        .unwrap()
+        .expect("Should have gotten a response");
+    let resp = CmEcdhGenerateResp::ref_from_bytes(resp_bytes.as_slice()).unwrap();
+
+    // Calculate our side of the exchange and the shared secret.
+    // Based on the flow in https://wiki.openssl.org/index.php/Elliptic_Curve_Diffie_Hellman.
+    let mut bn_ctx = openssl::bn::BigNumContext::new().unwrap();
+    let curve = openssl::ec::EcGroup::from_curve_name(openssl::nid::Nid::SECP384R1).unwrap();
+    let mut a_exchange_data = vec![4];
+    a_exchange_data.extend_from_slice(&resp.exchange_data);
+    let a_public_point =
+        openssl::ec::EcPoint::from_bytes(&curve, &a_exchange_data, &mut bn_ctx).unwrap();
+    let a_key = openssl::ec::EcKey::from_public_key(&curve, &a_public_point).unwrap();
+
+    let b_key = openssl::ec::EcKey::generate(&curve).unwrap();
+    let b_exchange_data = &b_key
+        .public_key()
+        .to_bytes(
+            &curve,
+            openssl::ec::PointConversionForm::UNCOMPRESSED,
+            &mut bn_ctx,
+        )
+        .unwrap()[1..];
+    let a_pkey = openssl::pkey::PKey::from_ec_key(a_key).unwrap();
+    let b_pkey = openssl::pkey::PKey::from_ec_key(b_key).unwrap();
+    let mut deriver = openssl::derive::Deriver::new(&b_pkey).unwrap();
+    deriver.set_peer(&a_pkey).unwrap();
+    let shared_secret = deriver.derive_to_vec().unwrap();
+
+    // calculate the shared secret using the cryptographic mailbox
+    let mut send_exchange_data = [0u8; CMB_ECDH_EXCHANGE_DATA_MAX_SIZE];
+    send_exchange_data[..b_exchange_data.len()].copy_from_slice(b_exchange_data);
+    let req = CmEcdhFinishReq {
+        context: resp.context,
+        key_usage: CmKeyUsage::Aes.into(),
+        incoming_exchange_data: send_exchange_data,
+        ..Default::default()
+    };
+    let mut fin = MailboxReq::CmEcdhFinish(req);
+    fin.populate_chksum().unwrap();
+    let resp_bytes = model
+        .mailbox_execute(fin.cmd_code().into(), fin.as_bytes().unwrap())
+        .unwrap()
+        .expect("Should have gotten a response");
+
+    let resp = CmEcdhFinishResp::ref_from_bytes(resp_bytes.as_slice()).unwrap();
+    let cmk = &resp.output;
+
+    // use the CMK shared secret to AES encrypt a known plaintext.
+    let plaintext = [0u8; 16];
+    let (iv, tag, ciphertext) =
+        mailbox_gcm_encrypt(&mut model, cmk, &[], &plaintext, MAX_CMB_DATA_SIZE);
+    // encrypt with RustCrypto and check if everything matches
+    let (rtag, rciphertext) = rustcrypto_gcm_encrypt(&shared_secret[..32], &iv, &[], &plaintext);
+
+    // check that ciphertext and tags match, meaning the shared secret is the same on both sides
+    assert_eq!(ciphertext, rciphertext);
+    assert_eq!(tag, rtag);
+
+    // Perform warm reset
+    model.warm_reset_flow(&Fuses::default());
+
+    model.step_until(|m| {
+        m.soc_ifc().cptra_boot_status().read() == u32::from(RtBootStatus::RtReadyForCommands)
+    });
+
+    let mut req = MailboxReq::CmEcdhGenerate(CmEcdhGenerateReq::default());
+    req.populate_chksum().unwrap();
+    let resp_bytes = model
+        .mailbox_execute(req.cmd_code().into(), req.as_bytes().unwrap())
+        .unwrap()
+        .expect("Should have gotten a response");
+    let resp = CmEcdhGenerateResp::ref_from_bytes(resp_bytes.as_slice()).unwrap();
+
+    // Calculate our side of the exchange and the shared secret.
+    // Based on the flow in https://wiki.openssl.org/index.php/Elliptic_Curve_Diffie_Hellman.
+    let mut bn_ctx = openssl::bn::BigNumContext::new().unwrap();
+    let curve = openssl::ec::EcGroup::from_curve_name(openssl::nid::Nid::SECP384R1).unwrap();
+    let mut a_exchange_data = vec![4];
+    a_exchange_data.extend_from_slice(&resp.exchange_data);
+    let a_public_point =
+        openssl::ec::EcPoint::from_bytes(&curve, &a_exchange_data, &mut bn_ctx).unwrap();
+    let a_key = openssl::ec::EcKey::from_public_key(&curve, &a_public_point).unwrap();
+
+    let b_key = openssl::ec::EcKey::generate(&curve).unwrap();
+    let b_exchange_data = &b_key
+        .public_key()
+        .to_bytes(
+            &curve,
+            openssl::ec::PointConversionForm::UNCOMPRESSED,
+            &mut bn_ctx,
+        )
+        .unwrap()[1..];
+    let a_pkey = openssl::pkey::PKey::from_ec_key(a_key).unwrap();
+    let b_pkey = openssl::pkey::PKey::from_ec_key(b_key).unwrap();
+    let mut deriver = openssl::derive::Deriver::new(&b_pkey).unwrap();
+    deriver.set_peer(&a_pkey).unwrap();
+    let shared_secret = deriver.derive_to_vec().unwrap();
+
+    // calculate the shared secret using the cryptographic mailbox
+    let mut send_exchange_data = [0u8; CMB_ECDH_EXCHANGE_DATA_MAX_SIZE];
+    send_exchange_data[..b_exchange_data.len()].copy_from_slice(b_exchange_data);
+    let req = CmEcdhFinishReq {
+        context: resp.context,
+        key_usage: CmKeyUsage::Aes.into(),
+        incoming_exchange_data: send_exchange_data,
+        ..Default::default()
+    };
+    let mut fin = MailboxReq::CmEcdhFinish(req);
+    fin.populate_chksum().unwrap();
+    let resp_bytes = model
+        .mailbox_execute(fin.cmd_code().into(), fin.as_bytes().unwrap())
+        .unwrap()
+        .expect("Should have gotten a response");
+
+    let resp = CmEcdhFinishResp::ref_from_bytes(resp_bytes.as_slice()).unwrap();
+    let cmk = &resp.output;
+
+    // use the CMK shared secret to AES encrypt a known plaintext.
+    let plaintext = [0u8; 16];
+    let (iv, tag, ciphertext) =
+        mailbox_gcm_encrypt(&mut model, cmk, &[], &plaintext, MAX_CMB_DATA_SIZE);
+    // encrypt with RustCrypto and check if everything matches
+    let (rtag, rciphertext) = rustcrypto_gcm_encrypt(&shared_secret[..32], &iv, &[], &plaintext);
+
+    // check that ciphertext and tags match, meaning the shared secret is the same on both sides
+    assert_eq!(ciphertext, rciphertext);
+    assert_eq!(tag, rtag);
+}
+
+#[test]
+fn test_hmac_random_warm_reset() {
+    let seed_bytes = [1u8; 32];
+    let mut seeded_rng = StdRng::from_seed(seed_bytes);
+
+    for size in [48, 64] {
+        let hash_algorithm = if size == 48 {
+            CmHashAlgorithm::Sha384
+        } else {
+            CmHashAlgorithm::Sha512
+        };
+        let mut model = run_rt_test(RuntimeTestArgs::default());
+        model.step_until(|m| {
+            m.soc_ifc().cptra_boot_status().read() == u32::from(RtBootStatus::RtReadyForCommands)
+        });
+        const KEYS: usize = 16;
+        let mut keys = vec![];
+        let mut cmks = vec![];
+        for _ in 0..KEYS {
+            let mut key = vec![0u8; size];
+            seeded_rng.fill_bytes(&mut key);
+            cmks.push(import_key(&mut model, &key, CmKeyUsage::Hmac));
+            keys.push(key);
+        }
+
+        for _ in 0..100 {
+            let key_idx = seeded_rng.gen_range(0..KEYS);
+            let len = seeded_rng.gen_range(0..MAX_CMB_DATA_SIZE);
+            let mut data = vec![0u8; len];
+            seeded_rng.fill_bytes(&mut data);
+
+            let mut cm_hmac = CmHmacReq {
+                cmk: cmks[key_idx].clone(),
+                hash_algorithm: hash_algorithm.into(),
+                data_size: len as u32,
+                ..Default::default()
+            };
+            cm_hmac.data[..len].copy_from_slice(&data);
+            let mut cm_hmac = MailboxReq::CmHmac(cm_hmac);
+            cm_hmac.populate_chksum().unwrap();
+
+            let resp_bytes = model
+                .mailbox_execute(u32::from(CommandId::CM_HMAC), cm_hmac.as_bytes().unwrap())
+                .expect("Should have succeeded")
+                .unwrap();
+            const HMAC_HEADER_SIZE: usize = size_of::<MailboxRespHeaderVarSize>();
+            let mut resp = CmHmacResp {
+                hdr: MailboxRespHeaderVarSize::read_from_bytes(&resp_bytes[..HMAC_HEADER_SIZE])
+                    .unwrap(),
+                ..Default::default()
+            };
+            let len = resp.hdr.data_len as usize;
+            assert!(len < MAX_CMB_DATA_SIZE);
+            resp.mac[..len].copy_from_slice(&resp_bytes[HMAC_HEADER_SIZE..HMAC_HEADER_SIZE + len]);
+
+            assert_eq!(len, resp.hdr.data_len as usize);
+            let expected_hmac = rustcrypto_hmac(hash_algorithm, &keys[key_idx], &data);
+            assert_eq!(resp.mac[..len], expected_hmac);
+        }
+
+        // Perform warm reset
+        model.warm_reset_flow(&Fuses::default());
+
+        model.step_until(|m| {
+            m.soc_ifc().cptra_boot_status().read() == u32::from(RtBootStatus::RtReadyForCommands)
+        });
+
+        let mut keys = vec![];
+        let mut cmks = vec![];
+        for _ in 0..KEYS {
+            let mut key = vec![0u8; size];
+            seeded_rng.fill_bytes(&mut key);
+            cmks.push(import_key(&mut model, &key, CmKeyUsage::Hmac));
+            keys.push(key);
+        }
+
+        for _ in 0..100 {
+            let key_idx = seeded_rng.gen_range(0..KEYS);
+            let len = seeded_rng.gen_range(0..MAX_CMB_DATA_SIZE);
+            let mut data = vec![0u8; len];
+            seeded_rng.fill_bytes(&mut data);
+
+            let mut cm_hmac = CmHmacReq {
+                cmk: cmks[key_idx].clone(),
+                hash_algorithm: hash_algorithm.into(),
+                data_size: len as u32,
+                ..Default::default()
+            };
+            cm_hmac.data[..len].copy_from_slice(&data);
+            let mut cm_hmac = MailboxReq::CmHmac(cm_hmac);
+            cm_hmac.populate_chksum().unwrap();
+
+            let resp_bytes = model
+                .mailbox_execute(u32::from(CommandId::CM_HMAC), cm_hmac.as_bytes().unwrap())
+                .expect("Should have succeeded")
+                .unwrap();
+            const HMAC_HEADER_SIZE: usize = size_of::<MailboxRespHeaderVarSize>();
+            let mut resp = CmHmacResp {
+                hdr: MailboxRespHeaderVarSize::read_from_bytes(&resp_bytes[..HMAC_HEADER_SIZE])
+                    .unwrap(),
+                ..Default::default()
+            };
+            let len = resp.hdr.data_len as usize;
+            assert!(len < MAX_CMB_DATA_SIZE);
+            resp.mac[..len].copy_from_slice(&resp_bytes[HMAC_HEADER_SIZE..HMAC_HEADER_SIZE + len]);
+
+            assert_eq!(len, resp.hdr.data_len as usize);
+            let expected_hmac = rustcrypto_hmac(hash_algorithm, &keys[key_idx], &data);
+            assert_eq!(resp.mac[..len], expected_hmac);
+        }
+    }
+}
+
+#[test]
+fn test_hmac_kdf_counter_random_warm_reset() {
+    let seed_bytes = [1u8; 32];
+    let mut seeded_rng = StdRng::from_seed(seed_bytes);
+
+    for size in [48, 64] {
+        let hash_algorithm = if size == 48 {
+            CmHashAlgorithm::Sha384
+        } else {
+            CmHashAlgorithm::Sha512
+        };
+        let mut model = run_rt_test(RuntimeTestArgs::default());
+        model.step_until(|m| {
+            m.soc_ifc().cptra_boot_status().read() == u32::from(RtBootStatus::RtReadyForCommands)
+        });
+        const KEYS: usize = 16;
+        let mut keys = vec![];
+        let mut cmks = vec![];
+        for _ in 0..KEYS {
+            let mut key = vec![0u8; size];
+            seeded_rng.fill_bytes(&mut key);
+            cmks.push(import_key(&mut model, &key, CmKeyUsage::Hmac));
+            keys.push(key);
+        }
+
+        for _ in 0..100 {
+            let key_idx = seeded_rng.gen_range(0..KEYS);
+            let len = seeded_rng.gen_range(0..MAX_CMB_DATA_SIZE);
+            let mut data = vec![0u8; len];
+            seeded_rng.fill_bytes(&mut data);
+
+            let mut cm_hmac_kdf = CmHmacKdfCounterReq {
+                kin: cmks[key_idx].clone(),
+                hash_algorithm: hash_algorithm.into(),
+                key_usage: CmKeyUsage::Aes.into(),
+                key_size: 32,
+                label_size: len as u32,
+                ..Default::default()
+            };
+            cm_hmac_kdf.label[..len].copy_from_slice(&data);
+            let mut cm_hmac_kdf = MailboxReq::CmHmacKdfCounter(cm_hmac_kdf);
+            cm_hmac_kdf.populate_chksum().unwrap();
+
+            let resp_bytes = model
+                .mailbox_execute(
+                    u32::from(CommandId::CM_HMAC_KDF_COUNTER),
+                    cm_hmac_kdf.as_bytes().unwrap(),
+                )
+                .expect("Should have succeeded")
+                .unwrap();
+            let resp = CmHmacKdfCounterResp::ref_from_bytes(resp_bytes.as_slice())
+                .expect("Response should be correct size");
+
+            let cmk = &resp.kout;
+
+            let key = rustcrypto_hmac_hkdf_counter(hash_algorithm, &keys[key_idx], &data);
+
+            // use the CMK shared secret to AES encrypt a known plaintext.
+            let plaintext = [0u8; 16];
+            let (iv, tag, ciphertext) =
+                mailbox_gcm_encrypt(&mut model, cmk, &[], &plaintext, MAX_CMB_DATA_SIZE);
+            // encrypt with RustCrypto and check if everything matches
+            let (rtag, rciphertext) = rustcrypto_gcm_encrypt(&key[..32], &iv, &[], &plaintext);
+
+            // check that ciphertext and tags match, meaning the shared secret is the same on both sides
+            assert_eq!(ciphertext, rciphertext);
+            assert_eq!(tag, rtag);
+        }
+
+        // Perform warm reset
+        model.warm_reset_flow(&Fuses::default());
+
+        model.step_until(|m| {
+            m.soc_ifc().cptra_boot_status().read() == u32::from(RtBootStatus::RtReadyForCommands)
+        });
+        let mut keys = vec![];
+        let mut cmks = vec![];
+        for _ in 0..KEYS {
+            let mut key = vec![0u8; size];
+            seeded_rng.fill_bytes(&mut key);
+            cmks.push(import_key(&mut model, &key, CmKeyUsage::Hmac));
+            keys.push(key);
+        }
+
+        for _ in 0..100 {
+            let key_idx = seeded_rng.gen_range(0..KEYS);
+            let len = seeded_rng.gen_range(0..MAX_CMB_DATA_SIZE);
+            let mut data = vec![0u8; len];
+            seeded_rng.fill_bytes(&mut data);
+
+            let mut cm_hmac_kdf = CmHmacKdfCounterReq {
+                kin: cmks[key_idx].clone(),
+                hash_algorithm: hash_algorithm.into(),
+                key_usage: CmKeyUsage::Aes.into(),
+                key_size: 32,
+                label_size: len as u32,
+                ..Default::default()
+            };
+            cm_hmac_kdf.label[..len].copy_from_slice(&data);
+            let mut cm_hmac_kdf = MailboxReq::CmHmacKdfCounter(cm_hmac_kdf);
+            cm_hmac_kdf.populate_chksum().unwrap();
+
+            let resp_bytes = model
+                .mailbox_execute(
+                    u32::from(CommandId::CM_HMAC_KDF_COUNTER),
+                    cm_hmac_kdf.as_bytes().unwrap(),
+                )
+                .expect("Should have succeeded")
+                .unwrap();
+            let resp = CmHmacKdfCounterResp::ref_from_bytes(resp_bytes.as_slice())
+                .expect("Response should be correct size");
+
+            let cmk = &resp.kout;
+
+            let key = rustcrypto_hmac_hkdf_counter(hash_algorithm, &keys[key_idx], &data);
+
+            // use the CMK shared secret to AES encrypt a known plaintext.
+            let plaintext = [0u8; 16];
+            let (iv, tag, ciphertext) =
+                mailbox_gcm_encrypt(&mut model, cmk, &[], &plaintext, MAX_CMB_DATA_SIZE);
+            // encrypt with RustCrypto and check if everything matches
+            let (rtag, rciphertext) = rustcrypto_gcm_encrypt(&key[..32], &iv, &[], &plaintext);
+
+            // check that ciphertext and tags match, meaning the shared secret is the same on both sides
+            assert_eq!(ciphertext, rciphertext);
+            assert_eq!(tag, rtag);
+        }
+    }
+}
+
+#[test]
+fn test_hkdf_random_warm_reset() {
+    let seed_bytes = [1u8; 32];
+    let mut seeded_rng = StdRng::from_seed(seed_bytes);
+
+    for size in [48, 64] {
+        let hash_algorithm = if size == 48 {
+            CmHashAlgorithm::Sha384
+        } else {
+            CmHashAlgorithm::Sha512
+        };
+        let mut model = run_rt_test(RuntimeTestArgs::default());
+        model.step_until(|m| {
+            m.soc_ifc().cptra_boot_status().read() == u32::from(RtBootStatus::RtReadyForCommands)
+        });
+        const KEYS: usize = 16;
+        let mut keys = vec![];
+        let mut cmks = vec![];
+        for _ in 0..KEYS {
+            let mut key = vec![0u8; size];
+            seeded_rng.fill_bytes(&mut key);
+            cmks.push(import_key(&mut model, &key, CmKeyUsage::Hmac));
+            keys.push(key);
+        }
+
+        for _ in 0..25 {
+            let key_idx = seeded_rng.gen_range(0..KEYS);
+            let salt_len = seeded_rng.gen_range(0..size);
+            let mut salt = [0u8; 64];
+            seeded_rng.fill_bytes(&mut salt[..salt_len]);
+
+            let salt_cmk = import_key(&mut model, &salt[..size], CmKeyUsage::Hmac);
+
+            let mut cm_hkdf_extract = MailboxReq::CmHkdfExtract(CmHkdfExtractReq {
+                ikm: cmks[key_idx].clone(),
+                hash_algorithm: hash_algorithm.into(),
+                salt: salt_cmk,
+                ..Default::default()
+            });
+            cm_hkdf_extract.populate_chksum().unwrap();
+
+            let resp_bytes = model
+                .mailbox_execute(
+                    u32::from(CommandId::CM_HKDF_EXTRACT),
+                    cm_hkdf_extract.as_bytes().unwrap(),
+                )
+                .expect("Should have succeeded")
+                .unwrap();
+            let resp = CmHkdfExtractResp::ref_from_bytes(resp_bytes.as_slice())
+                .expect("Response should be correct size");
+
+            let len = seeded_rng.gen_range(0..MAX_CMB_DATA_SIZE);
+            let mut info = vec![0u8; len];
+            seeded_rng.fill_bytes(&mut info);
+
+            let mut cm_hkdf_expand = CmHkdfExpandReq {
+                prk: resp.prk.clone(),
+                hash_algorithm: hash_algorithm.into(),
+                key_usage: CmKeyUsage::Aes.into(),
+                key_size: 32,
+                info_size: len as u32,
+                ..Default::default()
+            };
+            cm_hkdf_expand.info[..len].copy_from_slice(&info);
+            let mut cm_hkdf_expand = MailboxReq::CmHkdfExpand(cm_hkdf_expand);
+            cm_hkdf_expand.populate_chksum().unwrap();
+
+            let resp_bytes = model
+                .mailbox_execute(
+                    u32::from(CommandId::CM_HKDF_EXPAND),
+                    cm_hkdf_expand.as_bytes().unwrap(),
+                )
+                .expect("Should have succeeded")
+                .unwrap();
+            let resp = CmHkdfExpandResp::ref_from_bytes(resp_bytes.as_slice())
+                .expect("Response should be correct size");
+
+            let cmk = &resp.okm;
+            let key = rustcrypto_hkdf(hash_algorithm, &keys[key_idx], &salt[..salt_len], &info);
+
+            // use the CMK shared secret to AES encrypt a known plaintext.
+            let plaintext = [0u8; 16];
+            let (iv, tag, ciphertext) =
+                mailbox_gcm_encrypt(&mut model, cmk, &[], &plaintext, MAX_CMB_DATA_SIZE);
+            // encrypt with RustCrypto and check if everything matches
+            let (rtag, rciphertext) = rustcrypto_gcm_encrypt(&key[..32], &iv, &[], &plaintext);
+
+            // check that ciphertext and tags match, meaning the shared secret is the same on both sides
+            assert_eq!(ciphertext, rciphertext);
+            assert_eq!(tag, rtag);
+        }
+
+        // Perform warm reset
+        model.warm_reset_flow(&Fuses::default());
+
+        model.step_until(|m| {
+            m.soc_ifc().cptra_boot_status().read() == u32::from(RtBootStatus::RtReadyForCommands)
+        });
+
+        let mut keys = vec![];
+        let mut cmks = vec![];
+        for _ in 0..KEYS {
+            let mut key = vec![0u8; size];
+            seeded_rng.fill_bytes(&mut key);
+            cmks.push(import_key(&mut model, &key, CmKeyUsage::Hmac));
+            keys.push(key);
+        }
+
+        for _ in 0..25 {
+            let key_idx = seeded_rng.gen_range(0..KEYS);
+            let salt_len = seeded_rng.gen_range(0..size);
+            let mut salt = [0u8; 64];
+            seeded_rng.fill_bytes(&mut salt[..salt_len]);
+
+            let salt_cmk = import_key(&mut model, &salt[..size], CmKeyUsage::Hmac);
+
+            let mut cm_hkdf_extract = MailboxReq::CmHkdfExtract(CmHkdfExtractReq {
+                ikm: cmks[key_idx].clone(),
+                hash_algorithm: hash_algorithm.into(),
+                salt: salt_cmk,
+                ..Default::default()
+            });
+            cm_hkdf_extract.populate_chksum().unwrap();
+
+            let resp_bytes = model
+                .mailbox_execute(
+                    u32::from(CommandId::CM_HKDF_EXTRACT),
+                    cm_hkdf_extract.as_bytes().unwrap(),
+                )
+                .expect("Should have succeeded")
+                .unwrap();
+            let resp = CmHkdfExtractResp::ref_from_bytes(resp_bytes.as_slice())
+                .expect("Response should be correct size");
+
+            let len = seeded_rng.gen_range(0..MAX_CMB_DATA_SIZE);
+            let mut info = vec![0u8; len];
+            seeded_rng.fill_bytes(&mut info);
+
+            let mut cm_hkdf_expand = CmHkdfExpandReq {
+                prk: resp.prk.clone(),
+                hash_algorithm: hash_algorithm.into(),
+                key_usage: CmKeyUsage::Aes.into(),
+                key_size: 32,
+                info_size: len as u32,
+                ..Default::default()
+            };
+            cm_hkdf_expand.info[..len].copy_from_slice(&info);
+            let mut cm_hkdf_expand = MailboxReq::CmHkdfExpand(cm_hkdf_expand);
+            cm_hkdf_expand.populate_chksum().unwrap();
+
+            let resp_bytes = model
+                .mailbox_execute(
+                    u32::from(CommandId::CM_HKDF_EXPAND),
+                    cm_hkdf_expand.as_bytes().unwrap(),
+                )
+                .expect("Should have succeeded")
+                .unwrap();
+            let resp = CmHkdfExpandResp::ref_from_bytes(resp_bytes.as_slice())
+                .expect("Response should be correct size");
+
+            let cmk = &resp.okm;
+            let key = rustcrypto_hkdf(hash_algorithm, &keys[key_idx], &salt[..salt_len], &info);
+
+            // use the CMK shared secret to AES encrypt a known plaintext.
+            let plaintext = [0u8; 16];
+            let (iv, tag, ciphertext) =
+                mailbox_gcm_encrypt(&mut model, cmk, &[], &plaintext, MAX_CMB_DATA_SIZE);
+            // encrypt with RustCrypto and check if everything matches
+            let (rtag, rciphertext) = rustcrypto_gcm_encrypt(&key[..32], &iv, &[], &plaintext);
+
+            // check that ciphertext and tags match, meaning the shared secret is the same on both sides
+            assert_eq!(ciphertext, rciphertext);
+            assert_eq!(tag, rtag);
+        }
     }
 }