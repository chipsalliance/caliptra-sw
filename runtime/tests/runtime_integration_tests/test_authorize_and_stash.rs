--- conflicted
+++ resolved
@@ -1,17 +1,11 @@
 // Licensed under the Apache-2.0 license
 
 use crate::common::{run_rt_test, RuntimeTestArgs};
-<<<<<<< HEAD
 use crate::test_set_auth_manifest::{create_auth_manifest, create_auth_manifest_with};
 use caliptra_api::SocManager;
 use caliptra_auth_man_types::{
-    AuthManifestImageMetadata, AuthorizationManifest, ImageMetadataFlags,
+    AuthManifestFlags, AuthManifestImageMetadata, AuthorizationManifest, ImageMetadataFlags,
 };
-=======
-use crate::test_set_auth_manifest::create_auth_manifest;
-use caliptra_api::SocManager;
-use caliptra_auth_man_types::AuthManifestFlags;
->>>>>>> 00c08e88
 use caliptra_builder::{
     firmware::{self, FMC_WITH_UART},
     ImageOptions,
@@ -35,7 +29,6 @@
     0x27, 0x4E, 0xDE, 0xBF, 0xE7, 0x6F, 0x65, 0xFB, 0xD5, 0x1A, 0xD2, 0xF1, 0x48, 0x98, 0xB9, 0x5B,
 ];
 
-<<<<<<< HEAD
 pub const IMAGE_DIGEST_BAD: [u8; 48] = [
     0x39, 0xB0, 0x60, 0xA7, 0x51, 0xAC, 0x96, 0x38, 0x4C, 0xD9, 0x32, 0x7E, 0xB1, 0xB1, 0xE3, 0x6A,
     0x21, 0xFD, 0xB7, 0x11, 0x14, 0xBE, 0x07, 0x43, 0x4C, 0x0C, 0xC7, 0xBF, 0x63, 0xF6, 0xE1, 0xDA,
@@ -56,7 +49,7 @@
     let auth_manifest = if let Some(auth_manifest) = auth_manifest {
         auth_manifest
     } else {
-        create_auth_manifest()
+        create_auth_manifest(AuthManifestFlags::VENDOR_SIGNATURE_REQUIRED)
     };
 
     let buf = auth_manifest.as_bytes();
@@ -81,11 +74,6 @@
     return model;
 }
 
-=======
-pub const FW_ID_1: [u8; 4] = [0x01, 0x00, 0x00, 0x00];
-pub const FW_ID_BAD: [u8; 4] = [0xDE, 0xED, 0xBE, 0xEF];
-
->>>>>>> 00c08e88
 #[test]
 fn test_authorize_and_stash_cmd_deny_authorization() {
     let mut model = run_rt_test(RuntimeTestArgs::default());
@@ -150,37 +138,8 @@
 }
 
 #[test]
-<<<<<<< HEAD
 fn test_authorize_and_stash_cmd_success() {
     let mut model = set_auth_manifest(None);
-=======
-fn test_authorize_and_stash_cmd_succes() {
-    let mut model = run_rt_test(RuntimeTestArgs::default());
-
-    model.step_until(|m| {
-        m.soc_ifc().cptra_boot_status().read() == u32::from(RtBootStatus::RtReadyForCommands)
-    });
-
-    let auth_manifest = create_auth_manifest(AuthManifestFlags::VENDOR_SIGNATURE_REQUIRED);
-    let buf = auth_manifest.as_bytes();
-    let mut auth_manifest_slice = [0u8; SetAuthManifestReq::MAX_MAN_SIZE];
-    auth_manifest_slice[..buf.len()].copy_from_slice(buf);
-
-    let mut set_auth_manifest_cmd = MailboxReq::SetAuthManifest(SetAuthManifestReq {
-        hdr: MailboxReqHeader { chksum: 0 },
-        manifest_size: buf.len() as u32,
-        manifest: auth_manifest_slice,
-    });
-    set_auth_manifest_cmd.populate_chksum().unwrap();
-
-    model
-        .mailbox_execute(
-            u32::from(CommandId::SET_AUTH_MANIFEST),
-            set_auth_manifest_cmd.as_bytes().unwrap(),
-        )
-        .unwrap()
-        .expect("We should have received a response");
->>>>>>> 00c08e88
 
     let mut authorize_and_stash_cmd = MailboxReq::AuthorizeAndStash(AuthorizeAndStashReq {
         hdr: MailboxReqHeader { chksum: 0 },
