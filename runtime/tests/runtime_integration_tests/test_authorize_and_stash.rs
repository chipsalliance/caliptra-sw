// Licensed under the Apache-2.0 license

use crate::common::{run_rt_test, RuntimeTestArgs};
use crate::test_set_auth_manifest::{create_auth_manifest, create_auth_manifest_with_metadata};
use crate::test_update_reset::update_fw;
use caliptra_api::mailbox::{MailboxRespHeader, VerifyAuthManifestReq};
use caliptra_api::SocManager;
use caliptra_auth_man_types::{
    Addr64, AuthManifestFlags, AuthManifestImageMetadata, AuthorizationManifest, ImageMetadataFlags,
};
use caliptra_builder::firmware::APP_WITH_UART;
use caliptra_builder::{
    firmware::{self, FMC_WITH_UART},
    ImageOptions,
};
use caliptra_common::mailbox_api::{
    AuthorizeAndStashReq, AuthorizeAndStashResp, CommandId, ImageHashSource, MailboxReq,
    MailboxReqHeader, SetAuthManifestReq,
};
use caliptra_hw_model::{DefaultHwModel, HwModel, InitParams};
use caliptra_image_crypto::OsslCrypto as Crypto;
use caliptra_image_gen::{from_hw_format, ImageGeneratorCrypto};
use caliptra_image_types::FwVerificationPqcKeyType;
use caliptra_runtime::RtBootStatus;
use caliptra_runtime::{IMAGE_AUTHORIZED, IMAGE_HASH_MISMATCH, IMAGE_NOT_AUTHORIZED};
use sha2::{Digest, Sha384};
use zerocopy::{FromBytes, IntoBytes};

pub const IMAGE_DIGEST1: [u8; 48] = [
    0x38, 0xB0, 0x60, 0xA7, 0x51, 0xAC, 0x96, 0x38, 0x4C, 0xD9, 0x32, 0x7E, 0xB1, 0xB1, 0xE3, 0x6A,
    0x21, 0xFD, 0xB7, 0x11, 0x14, 0xBE, 0x07, 0x43, 0x4C, 0x0C, 0xC7, 0xBF, 0x63, 0xF6, 0xE1, 0xDA,
    0x27, 0x4E, 0xDE, 0xBF, 0xE7, 0x6F, 0x65, 0xFB, 0xD5, 0x1A, 0xD2, 0xF1, 0x48, 0x98, 0xB9, 0x5B,
];

pub const IMAGE_DIGEST_BAD: [u8; 48] = [
    0x39, 0xB0, 0x60, 0xA7, 0x51, 0xAC, 0x96, 0x38, 0x4C, 0xD9, 0x32, 0x7E, 0xB1, 0xB1, 0xE3, 0x6A,
    0x21, 0xFD, 0xB7, 0x11, 0x14, 0xBE, 0x07, 0x43, 0x4C, 0x0C, 0xC7, 0xBF, 0x63, 0xF6, 0xE1, 0xDA,
    0x27, 0x4E, 0xDE, 0xBF, 0xE7, 0x6F, 0x65, 0xFB, 0xD5, 0x1A, 0xD2, 0xF1, 0x48, 0x98, 0xB9, 0x5B,
];

pub const FW_ID_1: [u8; 4] = [0x01, 0x00, 0x00, 0x00];
pub const FW_ID_2: [u8; 4] = [0x02, 0x00, 0x00, 0x00];
pub const FW_ID_BAD: [u8; 4] = [0xDE, 0xED, 0xBE, 0xEF];

fn set_auth_manifest(
    auth_manifest: Option<AuthorizationManifest>,
    subsystem_mode: bool,
) -> DefaultHwModel {
    let rom = if subsystem_mode {
        caliptra_builder::ss_rom_for_fw_integration_tests().unwrap()
    } else {
        caliptra_builder::rom_for_fw_integration_tests().unwrap()
    };

    let (soc_manifest, mcu_fw) = if subsystem_mode {
        let mcu_fw = vec![1, 2, 3, 4];
        const IMAGE_SOURCE_IN_REQUEST: u32 = 1;
        let mut flags = ImageMetadataFlags(0);
        flags.set_image_source(IMAGE_SOURCE_IN_REQUEST);
        let crypto = Crypto::default();
        let digest = from_hw_format(&crypto.sha384_digest(&mcu_fw).unwrap());
        let metadata = vec![AuthManifestImageMetadata {
            fw_id: 2,
            flags: flags.0,
            digest,
            ..Default::default()
        }];
        let soc_manifest = create_auth_manifest_with_metadata(metadata);
        (Some(soc_manifest), Some(mcu_fw))
    } else {
        (None, None)
    };

    let runtime_args = RuntimeTestArgs {
        test_image_options: Some(ImageOptions {
            pqc_key_type: FwVerificationPqcKeyType::LMS,
            ..Default::default()
        }),
        init_params: Some(InitParams {
            rom: &rom,
            subsystem_mode,
            ..Default::default()
        }),
        soc_manifest: soc_manifest.as_ref().map(|m| m.as_bytes()),
        mcu_fw_image: mcu_fw.as_deref(),
        ..Default::default()
    };

    let mut model = run_rt_test(runtime_args);

    model.step_until(|m| {
        m.soc_ifc().cptra_boot_status().read() == u32::from(RtBootStatus::RtReadyForCommands)
    });

    let auth_manifest = if let Some(auth_manifest) = auth_manifest {
        auth_manifest
    } else {
        create_auth_manifest(
            AuthManifestFlags::VENDOR_SIGNATURE_REQUIRED,
            FwVerificationPqcKeyType::LMS,
        )
    };

    let buf = auth_manifest.as_bytes();
    let mut auth_manifest_slice = [0u8; SetAuthManifestReq::MAX_MAN_SIZE];
    auth_manifest_slice[..buf.len()].copy_from_slice(buf);

    let mut set_auth_manifest_cmd = MailboxReq::SetAuthManifest(SetAuthManifestReq {
        hdr: MailboxReqHeader { chksum: 0 },
        manifest_size: buf.len() as u32,
        manifest: auth_manifest_slice,
    });
    set_auth_manifest_cmd.populate_chksum().unwrap();

    model
        .mailbox_execute(
            u32::from(CommandId::SET_AUTH_MANIFEST),
            set_auth_manifest_cmd.as_bytes().unwrap(),
        )
        .unwrap()
        .expect("We should have received a response");

    model
}

pub fn set_auth_manifest_with_test_sram(
    auth_manifest: Option<AuthorizationManifest>,
    test_sram: &[u8],
    subsystem_mode: bool,
) -> DefaultHwModel {
    let rom = if subsystem_mode {
        caliptra_builder::ss_rom_for_fw_integration_tests().unwrap()
    } else {
        caliptra_builder::rom_for_fw_integration_tests().unwrap()
    };

    let (soc_manifest, mcu_fw) = if subsystem_mode {
        let mcu_fw = vec![1, 2, 3, 4];
        const IMAGE_SOURCE_IN_REQUEST: u32 = 1;
        let mut flags = ImageMetadataFlags(0);
        flags.set_image_source(IMAGE_SOURCE_IN_REQUEST);
        let crypto = Crypto::default();
        let digest = from_hw_format(&crypto.sha384_digest(&mcu_fw).unwrap());
        let metadata = vec![AuthManifestImageMetadata {
            fw_id: 2,
            flags: flags.0,
            digest,
            ..Default::default()
        }];
        let soc_manifest = create_auth_manifest_with_metadata(metadata);
        (Some(soc_manifest), Some(mcu_fw))
    } else {
        (None, None)
    };

    let runtime_args = RuntimeTestArgs {
        test_image_options: Some(ImageOptions {
            pqc_key_type: FwVerificationPqcKeyType::LMS,
            ..Default::default()
        }),
        test_sram: Some(test_sram),
        init_params: Some(InitParams {
            rom: &rom,
            subsystem_mode,
            test_sram: Some(test_sram),
            ..Default::default()
        }),
        soc_manifest: soc_manifest.as_ref().map(|m| m.as_bytes()),
        mcu_fw_image: mcu_fw.as_deref(),
        ..Default::default()
    };

    let mut model = run_rt_test(runtime_args);

    model.step_until(|m| {
        m.soc_ifc().cptra_boot_status().read() == u32::from(RtBootStatus::RtReadyForCommands)
    });

    let auth_manifest = if let Some(auth_manifest) = auth_manifest {
        auth_manifest
    } else {
        create_auth_manifest(
            AuthManifestFlags::VENDOR_SIGNATURE_REQUIRED,
            FwVerificationPqcKeyType::LMS,
        )
    };

    let buf = auth_manifest.as_bytes();
    let mut auth_manifest_slice = [0u8; SetAuthManifestReq::MAX_MAN_SIZE];
    auth_manifest_slice[..buf.len()].copy_from_slice(buf);

    let mut set_auth_manifest_cmd = MailboxReq::SetAuthManifest(SetAuthManifestReq {
        hdr: MailboxReqHeader { chksum: 0 },
        manifest_size: buf.len() as u32,
        manifest: auth_manifest_slice,
    });
    set_auth_manifest_cmd.populate_chksum().unwrap();

    model
        .mailbox_execute(
            u32::from(CommandId::SET_AUTH_MANIFEST),
            set_auth_manifest_cmd.as_bytes().unwrap(),
        )
        .unwrap()
        .expect("We should have received a response");

    model
}

#[test]
fn test_authorize_and_stash_cmd_deny_authorization() {
    for subsystem_mode in [false, true] {
        let rom = if subsystem_mode {
            caliptra_builder::ss_rom_for_fw_integration_tests().unwrap()
        } else {
            caliptra_builder::rom_for_fw_integration_tests().unwrap()
        };

        let (soc_manifest, mcu_fw) = if subsystem_mode {
            let mcu_fw = vec![1, 2, 3, 4];
            const IMAGE_SOURCE_IN_REQUEST: u32 = 1;
            let mut flags = ImageMetadataFlags(0);
            flags.set_image_source(IMAGE_SOURCE_IN_REQUEST);
            let crypto = Crypto::default();
            let digest = from_hw_format(&crypto.sha384_digest(&mcu_fw).unwrap());
            let metadata = vec![AuthManifestImageMetadata {
                fw_id: 2,
                flags: flags.0,
                digest,
                ..Default::default()
            }];
            let soc_manifest = create_auth_manifest_with_metadata(metadata);
            (Some(soc_manifest), Some(mcu_fw))
        } else {
            (None, None)
        };

        let runtime_args = RuntimeTestArgs {
            init_params: Some(InitParams {
                rom: &rom,
                subsystem_mode,
                ..Default::default()
            }),
            soc_manifest: soc_manifest.as_ref().map(|m| m.as_bytes()),
            mcu_fw_image: mcu_fw.as_deref(),
            ..Default::default()
        };
        let mut model = run_rt_test(runtime_args);

        model.step_until(|m| {
            m.soc_ifc().cptra_boot_status().read() == u32::from(RtBootStatus::RtReadyForCommands)
        });

        let mut authorize_and_stash_cmd = MailboxReq::AuthorizeAndStash(AuthorizeAndStashReq {
            hdr: MailboxReqHeader { chksum: 0 },
            measurement: IMAGE_DIGEST1,
            source: ImageHashSource::InRequest as u32,
            flags: 0, // Don't skip stash
            fw_id: FW_ID_BAD,
            ..Default::default()
        });
        authorize_and_stash_cmd.populate_chksum().unwrap();

        let resp = model
            .mailbox_execute(
                u32::from(CommandId::AUTHORIZE_AND_STASH),
                authorize_and_stash_cmd.as_bytes().unwrap(),
            )
            .unwrap()
            .expect("We should have received a response");

        let authorize_and_stash_resp =
            AuthorizeAndStashResp::ref_from_bytes(resp.as_slice()).unwrap();
        assert_eq!(
            authorize_and_stash_resp.auth_req_result,
            IMAGE_NOT_AUTHORIZED
        );

        // create a new fw image with the runtime replaced by the mbox responder
        let image_options = ImageOptions {
            pqc_key_type: FwVerificationPqcKeyType::LMS,
            ..Default::default()
        };
        let updated_fw_image = caliptra_builder::build_and_sign_image(
            &FMC_WITH_UART,
            &firmware::runtime_tests::MBOX,
            image_options,
        )
        .unwrap()
        .to_bytes()
        .unwrap();

        // trigger an update reset so we can use commands in mbox responder
        model
            .mailbox_execute(u32::from(CommandId::FIRMWARE_LOAD), &updated_fw_image)
            .unwrap();

        let rt_journey_pcr_resp = model.mailbox_execute(0x1000_0000, &[]).unwrap().unwrap();
        let rt_journey_pcr: [u8; 48] = rt_journey_pcr_resp.as_bytes().try_into().unwrap();

        let valid_pauser_hash_resp = model.mailbox_execute(0x2000_0000, &[]).unwrap().unwrap();
        let valid_pauser_hash: [u8; 48] = valid_pauser_hash_resp.as_bytes().try_into().unwrap();

        // We don't expect the image_digest to be part of the stash
        let mut hasher = Sha384::new();
        hasher.update(rt_journey_pcr);
        hasher.update(valid_pauser_hash);
        let expected_measurement_hash = hasher.finalize();

        let dpe_measurement_hash = model.mailbox_execute(0x3000_0000, &[]).unwrap().unwrap();
        assert_eq!(expected_measurement_hash.as_bytes(), dpe_measurement_hash);
    }
}

#[test]
fn test_authorize_and_stash_cmd_success() {
    for subsystem_mode in [false, true] {
        let mut model = set_auth_manifest(None, subsystem_mode);

        let mut authorize_and_stash_cmd = MailboxReq::AuthorizeAndStash(AuthorizeAndStashReq {
            hdr: MailboxReqHeader { chksum: 0 },
            fw_id: FW_ID_1,
            measurement: IMAGE_DIGEST1,
            source: ImageHashSource::InRequest as u32,
            flags: 0, // Don't skip stash
            ..Default::default()
        });
        authorize_and_stash_cmd.populate_chksum().unwrap();

        let resp = model
            .mailbox_execute(
                u32::from(CommandId::AUTHORIZE_AND_STASH),
                authorize_and_stash_cmd.as_bytes().unwrap(),
            )
            .unwrap()
            .expect("We should have received a response");

        let authorize_and_stash_resp =
            AuthorizeAndStashResp::read_from_bytes(resp.as_slice()).unwrap();
        assert_eq!(authorize_and_stash_resp.auth_req_result, IMAGE_AUTHORIZED);

        // create a new fw image with the runtime replaced by the mbox responder
        let image_options = ImageOptions {
            pqc_key_type: FwVerificationPqcKeyType::LMS,
            ..Default::default()
        };
        let updated_fw_image = caliptra_builder::build_and_sign_image(
            &FMC_WITH_UART,
            &firmware::runtime_tests::MBOX,
            image_options,
        )
        .unwrap()
        .to_bytes()
        .unwrap();

        // trigger an update reset so we can use commands in mbox responder
        model
            .mailbox_execute(u32::from(CommandId::FIRMWARE_LOAD), &updated_fw_image)
            .unwrap();

        let rt_journey_pcr_resp = model.mailbox_execute(0x1000_0000, &[]).unwrap().unwrap();
        let rt_journey_pcr: [u8; 48] = rt_journey_pcr_resp.as_bytes().try_into().unwrap();

        let valid_pauser_hash_resp = model.mailbox_execute(0x2000_0000, &[]).unwrap().unwrap();
        let valid_pauser_hash: [u8; 48] = valid_pauser_hash_resp.as_bytes().try_into().unwrap();

        // hash expected DPE measurements in order to check that stashed measurement was added to DPE
        let mut hasher = Sha384::new();
        hasher.update(rt_journey_pcr);
        hasher.update(valid_pauser_hash);
        hasher.update(IMAGE_DIGEST1);
        let expected_measurement_hash = hasher.finalize();

        let dpe_measurement_hash = model.mailbox_execute(0x3000_0000, &[]).unwrap().unwrap();
        assert_eq!(expected_measurement_hash.as_bytes(), dpe_measurement_hash);
    }
}

#[test]
fn test_authorize_and_stash_cmd_deny_authorization_no_hash_or_id() {
    for subsystem_mode in [false, true] {
        let mut model = set_auth_manifest(None, subsystem_mode);

        let mut authorize_and_stash_cmd = MailboxReq::AuthorizeAndStash(AuthorizeAndStashReq {
            hdr: MailboxReqHeader { chksum: 0 },
            source: ImageHashSource::InRequest as u32,
            flags: 0, // Don't skip stash
            ..Default::default()
        });
        authorize_and_stash_cmd.populate_chksum().unwrap();

        let resp = model
            .mailbox_execute(
                u32::from(CommandId::AUTHORIZE_AND_STASH),
                authorize_and_stash_cmd.as_bytes().unwrap(),
            )
            .unwrap()
            .expect("We should have received a response");

        let authorize_and_stash_resp =
            AuthorizeAndStashResp::read_from_bytes(resp.as_slice()).unwrap();
        assert_eq!(
            authorize_and_stash_resp.auth_req_result,
            IMAGE_NOT_AUTHORIZED
        );
    }
}

#[test]
fn test_authorize_and_stash_cmd_deny_authorization_wrong_id_no_hash() {
    for subsystem_mode in [false, true] {
        let mut model = set_auth_manifest(None, subsystem_mode);

        let mut authorize_and_stash_cmd = MailboxReq::AuthorizeAndStash(AuthorizeAndStashReq {
            hdr: MailboxReqHeader { chksum: 0 },
            fw_id: FW_ID_BAD,
            source: ImageHashSource::InRequest as u32,
            flags: 0, // Don't skip stash
            ..Default::default()
        });
        authorize_and_stash_cmd.populate_chksum().unwrap();

        let resp = model
            .mailbox_execute(
                u32::from(CommandId::AUTHORIZE_AND_STASH),
                authorize_and_stash_cmd.as_bytes().unwrap(),
            )
            .unwrap()
            .expect("We should have received a response");

        let authorize_and_stash_resp =
            AuthorizeAndStashResp::read_from_bytes(resp.as_slice()).unwrap();
        assert_eq!(
            authorize_and_stash_resp.auth_req_result,
            IMAGE_NOT_AUTHORIZED
        );
    }
}

#[test]
fn test_authorize_and_stash_cmd_deny_authorization_wrong_hash() {
    for subsystem_mode in [false, true] {
        let mut model = set_auth_manifest(None, subsystem_mode);

        let mut authorize_and_stash_cmd = MailboxReq::AuthorizeAndStash(AuthorizeAndStashReq {
            hdr: MailboxReqHeader { chksum: 0 },
            fw_id: FW_ID_1,
            measurement: IMAGE_DIGEST_BAD,
            source: ImageHashSource::InRequest as u32,
            flags: 0, // Don't skip stash
            ..Default::default()
        });
        authorize_and_stash_cmd.populate_chksum().unwrap();

        let resp = model
            .mailbox_execute(
                u32::from(CommandId::AUTHORIZE_AND_STASH),
                authorize_and_stash_cmd.as_bytes().unwrap(),
            )
            .unwrap()
            .expect("We should have received a response");

        let authorize_and_stash_resp =
            AuthorizeAndStashResp::read_from_bytes(resp.as_slice()).unwrap();
        assert_eq!(
            authorize_and_stash_resp.auth_req_result,
            IMAGE_HASH_MISMATCH
        );
    }
}

#[test]
fn test_authorize_and_stash_cmd_success_skip_auth() {
    for subsystem_mode in [false, true] {
        let mut model = set_auth_manifest(None, subsystem_mode);

        let mut authorize_and_stash_cmd = MailboxReq::AuthorizeAndStash(AuthorizeAndStashReq {
            hdr: MailboxReqHeader { chksum: 0 },
            fw_id: FW_ID_2,
            measurement: IMAGE_DIGEST_BAD,
            source: ImageHashSource::InRequest as u32,
            flags: 0, // Don't skip stash
            ..Default::default()
        });
        authorize_and_stash_cmd.populate_chksum().unwrap();

        let resp = model
            .mailbox_execute(
                u32::from(CommandId::AUTHORIZE_AND_STASH),
                authorize_and_stash_cmd.as_bytes().unwrap(),
            )
            .unwrap()
            .expect("We should have received a response");

        let authorize_and_stash_resp =
            AuthorizeAndStashResp::read_from_bytes(resp.as_slice()).unwrap();
        assert_eq!(authorize_and_stash_resp.auth_req_result, IMAGE_AUTHORIZED);
    }
}

#[test]
fn test_authorize_and_stash_fwid_0() {
    for subsystem_mode in [false, true] {
        let mut flags = ImageMetadataFlags(0);
        flags.set_ignore_auth_check(false);
        flags.set_image_source(ImageHashSource::InRequest as u32);

        const FW_ID_0: [u8; 4] = [0x00, 0x00, 0x00, 0x00];

        let image_metadata = vec![AuthManifestImageMetadata {
            fw_id: 0,
            flags: flags.0,
            digest: IMAGE_DIGEST1,
            ..Default::default()
        }];
        let auth_manifest = create_auth_manifest_with_metadata(image_metadata);
        let mut model = set_auth_manifest(Some(auth_manifest), subsystem_mode);

        let mut authorize_and_stash_cmd = MailboxReq::AuthorizeAndStash(AuthorizeAndStashReq {
            hdr: MailboxReqHeader { chksum: 0 },
            fw_id: FW_ID_0,
            measurement: IMAGE_DIGEST1,
            source: ImageHashSource::InRequest as u32,
            flags: 0, // Don't skip stash
            ..Default::default()
        });
        authorize_and_stash_cmd.populate_chksum().unwrap();

        let resp = model
            .mailbox_execute(
                u32::from(CommandId::AUTHORIZE_AND_STASH),
                authorize_and_stash_cmd.as_bytes().unwrap(),
            )
            .unwrap()
            .expect("We should have received a response");

        let authorize_and_stash_resp =
            AuthorizeAndStashResp::read_from_bytes(resp.as_slice()).unwrap();
        assert_eq!(authorize_and_stash_resp.auth_req_result, IMAGE_AUTHORIZED);
    }
}

#[test]
fn test_authorize_and_stash_fwid_127() {
    for subsystem_mode in [false, true] {
        let mut flags = ImageMetadataFlags(0);
        flags.set_ignore_auth_check(false);
        flags.set_image_source(ImageHashSource::InRequest as u32);

        const FW_ID_127: [u8; 4] = [0x7F, 0x00, 0x00, 0x00];

        let image_metadata = vec![AuthManifestImageMetadata {
            fw_id: 127,
            flags: flags.0,
            digest: IMAGE_DIGEST1,
            ..Default::default()
        }];
        let auth_manifest = create_auth_manifest_with_metadata(image_metadata);
        let mut model = set_auth_manifest(Some(auth_manifest), subsystem_mode);

        let mut authorize_and_stash_cmd = MailboxReq::AuthorizeAndStash(AuthorizeAndStashReq {
            hdr: MailboxReqHeader { chksum: 0 },
            fw_id: FW_ID_127,
            measurement: IMAGE_DIGEST1,
            source: ImageHashSource::InRequest as u32,
            flags: 0, // Don't skip stash
            ..Default::default()
        });
        authorize_and_stash_cmd.populate_chksum().unwrap();

        let resp = model
            .mailbox_execute(
                u32::from(CommandId::AUTHORIZE_AND_STASH),
                authorize_and_stash_cmd.as_bytes().unwrap(),
            )
            .unwrap()
            .expect("We should have received a response");

        let authorize_and_stash_resp =
            AuthorizeAndStashResp::read_from_bytes(resp.as_slice()).unwrap();
        assert_eq!(authorize_and_stash_resp.auth_req_result, IMAGE_AUTHORIZED);
    }
}

#[test]
fn test_authorize_and_stash_cmd_deny_second_bad_hash() {
    for subsystem_mode in [false, true] {
        {
            let mut model = set_auth_manifest(None, subsystem_mode);

            let mut authorize_and_stash_cmd = MailboxReq::AuthorizeAndStash(AuthorizeAndStashReq {
                hdr: MailboxReqHeader { chksum: 0 },
                fw_id: FW_ID_1,
                measurement: IMAGE_DIGEST1,
                source: ImageHashSource::InRequest as u32,
                flags: 0, // Don't skip stash
                ..Default::default()
            });
            authorize_and_stash_cmd.populate_chksum().unwrap();

            let resp = model
                .mailbox_execute(
                    u32::from(CommandId::AUTHORIZE_AND_STASH),
                    authorize_and_stash_cmd.as_bytes().unwrap(),
                )
                .unwrap()
                .expect("We should have received a response");

            let authorize_and_stash_resp =
                AuthorizeAndStashResp::read_from_bytes(resp.as_slice()).unwrap();
            assert_eq!(authorize_and_stash_resp.auth_req_result, IMAGE_AUTHORIZED);
        }

        {
            let mut flags = ImageMetadataFlags(0);
            flags.set_ignore_auth_check(false);
            flags.set_image_source(ImageHashSource::InRequest as u32);

            let image_metadata = vec![AuthManifestImageMetadata {
                fw_id: 1,
                flags: flags.0,
                digest: IMAGE_DIGEST_BAD,
                ..Default::default()
            }];
            let auth_manifest = create_auth_manifest_with_metadata(image_metadata);
            let mut model = set_auth_manifest(Some(auth_manifest), subsystem_mode);

            let mut authorize_and_stash_cmd = MailboxReq::AuthorizeAndStash(AuthorizeAndStashReq {
                hdr: MailboxReqHeader { chksum: 0 },
                fw_id: FW_ID_1,
                measurement: IMAGE_DIGEST1,
                source: ImageHashSource::InRequest as u32,
                flags: 0, // Don't skip stash
                ..Default::default()
            });
            authorize_and_stash_cmd.populate_chksum().unwrap();

            let resp = model
                .mailbox_execute(
                    u32::from(CommandId::AUTHORIZE_AND_STASH),
                    authorize_and_stash_cmd.as_bytes().unwrap(),
                )
                .unwrap()
                .expect("We should have received a response");

            let authorize_and_stash_resp =
                AuthorizeAndStashResp::read_from_bytes(resp.as_slice()).unwrap();
            assert_eq!(
                authorize_and_stash_resp.auth_req_result,
                IMAGE_HASH_MISMATCH
            );
        }
    }
}

#[test]
fn test_authorize_and_stash_after_update_reset() {
    for subsystem_mode in [false, true] {
        let mut flags = ImageMetadataFlags(0);
        flags.set_ignore_auth_check(false);
        flags.set_image_source(ImageHashSource::InRequest as u32);

        const FW_ID_0: [u8; 4] = [0x00, 0x00, 0x00, 0x00];

        let image_metadata = vec![AuthManifestImageMetadata {
            fw_id: 0,
            flags: flags.0,
            digest: IMAGE_DIGEST1,
            ..Default::default()
        }];
        let auth_manifest = create_auth_manifest_with_metadata(image_metadata);
        let mut model = set_auth_manifest(Some(auth_manifest), subsystem_mode);

        let mut authorize_and_stash_cmd = MailboxReq::AuthorizeAndStash(AuthorizeAndStashReq {
            hdr: MailboxReqHeader { chksum: 0 },
            fw_id: FW_ID_0,
            measurement: IMAGE_DIGEST1,
            source: ImageHashSource::InRequest as u32,
            flags: 0, // Don't skip stash
            ..Default::default()
        });
        authorize_and_stash_cmd.populate_chksum().unwrap();

        let resp = model
            .mailbox_execute(
                u32::from(CommandId::AUTHORIZE_AND_STASH),
                authorize_and_stash_cmd.as_bytes().unwrap(),
            )
            .unwrap()
            .expect("We should have received a response");

        let authorize_and_stash_resp =
            AuthorizeAndStashResp::read_from_bytes(resp.as_slice()).unwrap();
        assert_eq!(authorize_and_stash_resp.auth_req_result, IMAGE_AUTHORIZED);

        // Trigger an update reset.
        let image_options = ImageOptions {
            pqc_key_type: FwVerificationPqcKeyType::LMS,
            ..Default::default()
        };
        update_fw(&mut model, &APP_WITH_UART, image_options);

        // Re-authorize the image.
        let mut authorize_and_stash_cmd = MailboxReq::AuthorizeAndStash(AuthorizeAndStashReq {
            hdr: MailboxReqHeader { chksum: 0 },
            fw_id: FW_ID_0,
            measurement: IMAGE_DIGEST1,
            source: ImageHashSource::InRequest as u32,
            flags: 0, // Don't skip stash
            ..Default::default()
        });
        authorize_and_stash_cmd.populate_chksum().unwrap();

        let resp = model
            .mailbox_execute(
                u32::from(CommandId::AUTHORIZE_AND_STASH),
                authorize_and_stash_cmd.as_bytes().unwrap(),
            )
            .unwrap()
            .expect("We should have received a response");

        let authorize_and_stash_resp =
            AuthorizeAndStashResp::read_from_bytes(resp.as_slice()).unwrap();
        assert_eq!(authorize_and_stash_resp.auth_req_result, IMAGE_AUTHORIZED);
    }
}

#[test]
fn test_authorize_and_stash_after_update_reset_unauthorized_fw_id() {
    for subsystem_mode in [false, true] {
        let mut flags = ImageMetadataFlags(0);
        flags.set_ignore_auth_check(false);
        flags.set_image_source(ImageHashSource::InRequest as u32);

        const FW_ID_127: [u8; 4] = [0x7F, 0x00, 0x00, 0x00];

        let image_metadata = vec![AuthManifestImageMetadata {
            fw_id: 0,
            flags: flags.0,
            digest: IMAGE_DIGEST1,
            ..Default::default()
        }];
        let auth_manifest = create_auth_manifest_with_metadata(image_metadata);
        let mut model = set_auth_manifest(Some(auth_manifest), subsystem_mode);

        let mut authorize_and_stash_cmd = MailboxReq::AuthorizeAndStash(AuthorizeAndStashReq {
            hdr: MailboxReqHeader { chksum: 0 },
            fw_id: FW_ID_127,
            measurement: IMAGE_DIGEST1,
            source: ImageHashSource::InRequest as u32,
            flags: 0, // Don't skip stash
            ..Default::default()
        });
        authorize_and_stash_cmd.populate_chksum().unwrap();

        let resp = model
            .mailbox_execute(
                u32::from(CommandId::AUTHORIZE_AND_STASH),
                authorize_and_stash_cmd.as_bytes().unwrap(),
            )
            .unwrap()
            .expect("We should have received a response");

        let authorize_and_stash_resp =
            AuthorizeAndStashResp::read_from_bytes(resp.as_slice()).unwrap();
        assert_eq!(
            authorize_and_stash_resp.auth_req_result,
            IMAGE_NOT_AUTHORIZED
        );

        // Trigger an update reset.
        let image_options = ImageOptions {
            pqc_key_type: FwVerificationPqcKeyType::LMS,
            ..Default::default()
        };
        update_fw(&mut model, &APP_WITH_UART, image_options);

        // Attempt Authorization with a unauthorized fw id.
        let mut authorize_and_stash_cmd = MailboxReq::AuthorizeAndStash(AuthorizeAndStashReq {
            hdr: MailboxReqHeader { chksum: 0 },
            fw_id: FW_ID_127,
            measurement: IMAGE_DIGEST1,
            source: ImageHashSource::InRequest as u32,
            flags: 0, // Don't skip stash
            ..Default::default()
        });
        authorize_and_stash_cmd.populate_chksum().unwrap();

        let resp = model
            .mailbox_execute(
                u32::from(CommandId::AUTHORIZE_AND_STASH),
                authorize_and_stash_cmd.as_bytes().unwrap(),
            )
            .unwrap()
            .expect("We should have received a response");

        let authorize_and_stash_resp =
            AuthorizeAndStashResp::read_from_bytes(resp.as_slice()).unwrap();
        assert_eq!(
            authorize_and_stash_resp.auth_req_result,
            IMAGE_NOT_AUTHORIZED
        );
    }
}

#[test]
fn test_authorize_and_stash_after_update_reset_bad_hash() {
    for subsystem_mode in [false, true] {
        let mut flags = ImageMetadataFlags(0);
        flags.set_ignore_auth_check(false);
        flags.set_image_source(ImageHashSource::InRequest as u32);

        const FW_ID_0: [u8; 4] = [0x00, 0x00, 0x00, 0x00];

        let image_metadata = vec![AuthManifestImageMetadata {
            fw_id: 0,
            flags: flags.0,
            digest: IMAGE_DIGEST1,
            ..Default::default()
        }];
        let auth_manifest = create_auth_manifest_with_metadata(image_metadata);
        let mut model = set_auth_manifest(Some(auth_manifest), subsystem_mode);

        let mut authorize_and_stash_cmd = MailboxReq::AuthorizeAndStash(AuthorizeAndStashReq {
            hdr: MailboxReqHeader { chksum: 0 },
            fw_id: FW_ID_0,
            measurement: IMAGE_DIGEST_BAD,
            source: ImageHashSource::InRequest as u32,
            flags: 0, // Don't skip stash
            ..Default::default()
        });
        authorize_and_stash_cmd.populate_chksum().unwrap();

        let resp = model
            .mailbox_execute(
                u32::from(CommandId::AUTHORIZE_AND_STASH),
                authorize_and_stash_cmd.as_bytes().unwrap(),
            )
            .unwrap()
            .expect("We should have received a response");

        let authorize_and_stash_resp =
            AuthorizeAndStashResp::read_from_bytes(resp.as_slice()).unwrap();
        assert_eq!(
            authorize_and_stash_resp.auth_req_result,
            IMAGE_HASH_MISMATCH
        );

        // Trigger an update reset.
        let image_options = ImageOptions {
            pqc_key_type: FwVerificationPqcKeyType::LMS,
            ..Default::default()
        };
        update_fw(&mut model, &APP_WITH_UART, image_options);

        // Attempt Authorization with a bad image hash.
        let mut authorize_and_stash_cmd = MailboxReq::AuthorizeAndStash(AuthorizeAndStashReq {
            hdr: MailboxReqHeader { chksum: 0 },
            fw_id: FW_ID_0,
            measurement: IMAGE_DIGEST_BAD,
            source: ImageHashSource::InRequest as u32,
            flags: 0, // Don't skip stash
            ..Default::default()
        });
        authorize_and_stash_cmd.populate_chksum().unwrap();

        let resp = model
            .mailbox_execute(
                u32::from(CommandId::AUTHORIZE_AND_STASH),
                authorize_and_stash_cmd.as_bytes().unwrap(),
            )
            .unwrap()
            .expect("We should have received a response");

        let authorize_and_stash_resp =
            AuthorizeAndStashResp::read_from_bytes(resp.as_slice()).unwrap();
        assert_eq!(
            authorize_and_stash_resp.auth_req_result,
            IMAGE_HASH_MISMATCH
        );
    }
}

#[test]
fn test_authorize_and_stash_after_update_reset_skip_auth() {
    for subsystem_mode in [false, true] {
        let mut model = set_auth_manifest(None, subsystem_mode);

        let mut authorize_and_stash_cmd = MailboxReq::AuthorizeAndStash(AuthorizeAndStashReq {
            hdr: MailboxReqHeader { chksum: 0 },
            fw_id: FW_ID_2,
            measurement: IMAGE_DIGEST_BAD,
            source: ImageHashSource::InRequest as u32,
            flags: 0, // Don't skip stash
            ..Default::default()
        });
        authorize_and_stash_cmd.populate_chksum().unwrap();

        let resp = model
            .mailbox_execute(
                u32::from(CommandId::AUTHORIZE_AND_STASH),
                authorize_and_stash_cmd.as_bytes().unwrap(),
            )
            .unwrap()
            .expect("We should have received a response");

        let authorize_and_stash_resp =
            AuthorizeAndStashResp::read_from_bytes(resp.as_slice()).unwrap();
        assert_eq!(authorize_and_stash_resp.auth_req_result, IMAGE_AUTHORIZED);

        // Trigger an update reset.
        let image_options = ImageOptions {
            pqc_key_type: FwVerificationPqcKeyType::LMS,
            ..Default::default()
        };
        update_fw(&mut model, &APP_WITH_UART, image_options);

        let mut authorize_and_stash_cmd = MailboxReq::AuthorizeAndStash(AuthorizeAndStashReq {
            hdr: MailboxReqHeader { chksum: 0 },
            fw_id: FW_ID_2,
            measurement: IMAGE_DIGEST_BAD,
            source: ImageHashSource::InRequest as u32,
            flags: 0, // Don't skip stash
            ..Default::default()
        });
        authorize_and_stash_cmd.populate_chksum().unwrap();

        let resp = model
            .mailbox_execute(
                u32::from(CommandId::AUTHORIZE_AND_STASH),
                authorize_and_stash_cmd.as_bytes().unwrap(),
            )
            .unwrap()
            .expect("We should have received a response");

        let authorize_and_stash_resp =
            AuthorizeAndStashResp::read_from_bytes(resp.as_slice()).unwrap();
        assert_eq!(authorize_and_stash_resp.auth_req_result, IMAGE_AUTHORIZED);
    }
}

#[test]
fn test_authorize_and_stash_after_update_reset_multiple_set_manifest() {
    for subsystem_mode in [false, true] {
        let mut flags = ImageMetadataFlags(0);
        flags.set_ignore_auth_check(false);
        flags.set_image_source(ImageHashSource::InRequest as u32);

        const FW_ID_0: [u8; 4] = [0x00, 0x00, 0x00, 0x00];
        const FW_ID_127: [u8; 4] = [0x7F, 0x00, 0x00, 0x00];

        let image_metadata = vec![AuthManifestImageMetadata {
            fw_id: 0,
            flags: flags.0,
            digest: IMAGE_DIGEST1,
            ..Default::default()
        }];
        let auth_manifest = create_auth_manifest_with_metadata(image_metadata);
        let mut model = set_auth_manifest(Some(auth_manifest), subsystem_mode);

        // Valid authorization.
        let mut authorize_and_stash_cmd = MailboxReq::AuthorizeAndStash(AuthorizeAndStashReq {
            hdr: MailboxReqHeader { chksum: 0 },
            fw_id: FW_ID_0,
            measurement: IMAGE_DIGEST1,
            source: ImageHashSource::InRequest as u32,
            flags: 0, // Don't skip stash
            ..Default::default()
        });
        authorize_and_stash_cmd.populate_chksum().unwrap();

        let resp = model
            .mailbox_execute(
                u32::from(CommandId::AUTHORIZE_AND_STASH),
                authorize_and_stash_cmd.as_bytes().unwrap(),
            )
            .unwrap()
            .expect("We should have received a response");

        let authorize_and_stash_resp =
            AuthorizeAndStashResp::read_from_bytes(resp.as_slice()).unwrap();
        assert_eq!(authorize_and_stash_resp.auth_req_result, IMAGE_AUTHORIZED);

        // Invalid authorization.
        let mut authorize_and_stash_cmd = MailboxReq::AuthorizeAndStash(AuthorizeAndStashReq {
            hdr: MailboxReqHeader { chksum: 0 },
            fw_id: FW_ID_127,
            measurement: IMAGE_DIGEST1,
            source: ImageHashSource::InRequest as u32,
            flags: 0, // Don't skip stash
            ..Default::default()
        });
        authorize_and_stash_cmd.populate_chksum().unwrap();

        let resp = model
            .mailbox_execute(
                u32::from(CommandId::AUTHORIZE_AND_STASH),
                authorize_and_stash_cmd.as_bytes().unwrap(),
            )
            .unwrap()
            .expect("We should have received a response");

        let authorize_and_stash_resp =
            AuthorizeAndStashResp::read_from_bytes(resp.as_slice()).unwrap();
        assert_eq!(
            authorize_and_stash_resp.auth_req_result,
            IMAGE_NOT_AUTHORIZED
        );

        // Trigger an update reset.
        let image_options = ImageOptions {
            pqc_key_type: FwVerificationPqcKeyType::LMS,
            ..Default::default()
        };
        update_fw(&mut model, &APP_WITH_UART, image_options);

        //
        // Check again
        //

        // Valid authorization.
        let mut authorize_and_stash_cmd = MailboxReq::AuthorizeAndStash(AuthorizeAndStashReq {
            hdr: MailboxReqHeader { chksum: 0 },
            fw_id: FW_ID_0,
            measurement: IMAGE_DIGEST1,
            source: ImageHashSource::InRequest as u32,
            flags: 0, // Don't skip stash
            ..Default::default()
        });
        authorize_and_stash_cmd.populate_chksum().unwrap();

        let resp = model
            .mailbox_execute(
                u32::from(CommandId::AUTHORIZE_AND_STASH),
                authorize_and_stash_cmd.as_bytes().unwrap(),
            )
            .unwrap()
            .expect("We should have received a response");

        let authorize_and_stash_resp =
            AuthorizeAndStashResp::read_from_bytes(resp.as_slice()).unwrap();
        assert_eq!(authorize_and_stash_resp.auth_req_result, IMAGE_AUTHORIZED);

        // Invalid authorization.
        let mut authorize_and_stash_cmd = MailboxReq::AuthorizeAndStash(AuthorizeAndStashReq {
            hdr: MailboxReqHeader { chksum: 0 },
            fw_id: FW_ID_127,
            measurement: IMAGE_DIGEST1,
            source: ImageHashSource::InRequest as u32,
            flags: 0, // Don't skip stash
            ..Default::default()
        });
        authorize_and_stash_cmd.populate_chksum().unwrap();

        let resp = model
            .mailbox_execute(
                u32::from(CommandId::AUTHORIZE_AND_STASH),
                authorize_and_stash_cmd.as_bytes().unwrap(),
            )
            .unwrap()
            .expect("We should have received a response");

        let authorize_and_stash_resp =
            AuthorizeAndStashResp::read_from_bytes(resp.as_slice()).unwrap();
        assert_eq!(
            authorize_and_stash_resp.auth_req_result,
            IMAGE_NOT_AUTHORIZED
        );

        //
        // Set another manifest.
        //
        let image_metadata = vec![AuthManifestImageMetadata {
            fw_id: 127,
            flags: flags.0,
            digest: IMAGE_DIGEST1,
            ..Default::default()
        }];
        let auth_manifest = create_auth_manifest_with_metadata(image_metadata);

        let buf = auth_manifest.as_bytes();
        let mut auth_manifest_slice = [0u8; SetAuthManifestReq::MAX_MAN_SIZE];
        auth_manifest_slice[..buf.len()].copy_from_slice(buf);

        let mut set_auth_manifest_cmd = MailboxReq::SetAuthManifest(SetAuthManifestReq {
            hdr: MailboxReqHeader { chksum: 0 },
            manifest_size: buf.len() as u32,
            manifest: auth_manifest_slice,
        });
        set_auth_manifest_cmd.populate_chksum().unwrap();

        model
            .mailbox_execute(
                u32::from(CommandId::SET_AUTH_MANIFEST),
                set_auth_manifest_cmd.as_bytes().unwrap(),
            )
            .unwrap()
            .expect("We should have received a response");

        // Valid authorization.
        let mut authorize_and_stash_cmd = MailboxReq::AuthorizeAndStash(AuthorizeAndStashReq {
            hdr: MailboxReqHeader { chksum: 0 },
            fw_id: FW_ID_127,
            measurement: IMAGE_DIGEST1,
            source: ImageHashSource::InRequest as u32,
            flags: 0, // Don't skip stash
            ..Default::default()
        });
        authorize_and_stash_cmd.populate_chksum().unwrap();

        let resp = model
            .mailbox_execute(
                u32::from(CommandId::AUTHORIZE_AND_STASH),
                authorize_and_stash_cmd.as_bytes().unwrap(),
            )
            .unwrap()
            .expect("We should have received a response");

        let authorize_and_stash_resp =
            AuthorizeAndStashResp::read_from_bytes(resp.as_slice()).unwrap();
        assert_eq!(authorize_and_stash_resp.auth_req_result, IMAGE_AUTHORIZED);

        // Invalid authorization.
        let mut authorize_and_stash_cmd = MailboxReq::AuthorizeAndStash(AuthorizeAndStashReq {
            hdr: MailboxReqHeader { chksum: 0 },
            fw_id: FW_ID_0,
            measurement: IMAGE_DIGEST1,
            source: ImageHashSource::InRequest as u32,
            flags: 0, // Don't skip stash
            ..Default::default()
        });
        authorize_and_stash_cmd.populate_chksum().unwrap();

        let resp = model
            .mailbox_execute(
                u32::from(CommandId::AUTHORIZE_AND_STASH),
                authorize_and_stash_cmd.as_bytes().unwrap(),
            )
            .unwrap()
            .expect("We should have received a response");

        let authorize_and_stash_resp =
            AuthorizeAndStashResp::read_from_bytes(resp.as_slice()).unwrap();
        assert_eq!(
            authorize_and_stash_resp.auth_req_result,
            IMAGE_NOT_AUTHORIZED
        );
    }
}

#[test]
fn test_authorize_from_load_address() {
    for subsystem_mode in [false, true] {
        let mut flags = ImageMetadataFlags(0);
        flags.set_ignore_auth_check(false);
        flags.set_image_source(ImageHashSource::LoadAddress as u32);

        let load_memory_contents = [0x55u8; 512];

        let mut hasher = Sha384::new();
        hasher.update(load_memory_contents);
        let fw_digest = hasher.finalize();

        let image_metadata = vec![AuthManifestImageMetadata {
            fw_id: u32::from_le_bytes(FW_ID_1),
            flags: flags.0,
            digest: fw_digest.into(),
            image_load_address: Addr64 {
                lo: 0x0050_0000,
                hi: 0x0000_0000,
            },
            ..Default::default()
        }];
        let auth_manifest = create_auth_manifest_with_metadata(image_metadata);
        let mut model = set_auth_manifest_with_test_sram(
            Some(auth_manifest),
            &load_memory_contents,
            subsystem_mode,
        );

        let mut authorize_and_stash_cmd = MailboxReq::AuthorizeAndStash(AuthorizeAndStashReq {
            hdr: MailboxReqHeader { chksum: 0 },
            fw_id: FW_ID_1,
            measurement: [0; 48],
            source: ImageHashSource::LoadAddress as u32,
            flags: 0, // Don't skip stash
            image_size: load_memory_contents.len() as u32,
            ..Default::default()
        });
        authorize_and_stash_cmd.populate_chksum().unwrap();

        let resp = model
            .mailbox_execute(
                u32::from(CommandId::AUTHORIZE_AND_STASH),
                authorize_and_stash_cmd.as_bytes().unwrap(),
            )
            .unwrap()
            .expect("We should have received a response");

        let authorize_and_stash_resp =
            AuthorizeAndStashResp::read_from_bytes(resp.as_slice()).unwrap();
        assert_eq!(authorize_and_stash_resp.auth_req_result, IMAGE_AUTHORIZED);
    }
}

#[test]
fn test_authorize_from_load_address_incorrect_digest() {
    for subsystem_mode in [false, true] {
        let mut flags = ImageMetadataFlags(0);
        flags.set_ignore_auth_check(false);
        flags.set_image_source(ImageHashSource::LoadAddress as u32);

        let load_memory_contents = [0x55u8; 512];

        let image_metadata = vec![AuthManifestImageMetadata {
            fw_id: u32::from_le_bytes(FW_ID_1),
            flags: flags.0,
            digest: [0; 48],
            image_load_address: Addr64 {
                lo: 0x0050_0000,
                hi: 0x0000_0000,
            },
            ..Default::default()
        }];
        let auth_manifest = create_auth_manifest_with_metadata(image_metadata);
        let mut model = set_auth_manifest_with_test_sram(
            Some(auth_manifest),
            &load_memory_contents,
            subsystem_mode,
        );

        let mut authorize_and_stash_cmd = MailboxReq::AuthorizeAndStash(AuthorizeAndStashReq {
            hdr: MailboxReqHeader { chksum: 0 },
            fw_id: FW_ID_1,
            measurement: [0; 48],
            source: ImageHashSource::LoadAddress as u32,
            flags: 0, // Don't skip stash
            image_size: load_memory_contents.len() as u32,
            ..Default::default()
        });
        authorize_and_stash_cmd.populate_chksum().unwrap();

        let resp = model
            .mailbox_execute(
                u32::from(CommandId::AUTHORIZE_AND_STASH),
                authorize_and_stash_cmd.as_bytes().unwrap(),
            )
            .unwrap()
            .expect("We should have received a response");

        let authorize_and_stash_resp =
            AuthorizeAndStashResp::read_from_bytes(resp.as_slice()).unwrap();
        assert_eq!(
            authorize_and_stash_resp.auth_req_result,
            IMAGE_HASH_MISMATCH
        );
    }
}

#[test]
fn test_authorize_from_staging_address() {
    for subsystem_mode in [false, true] {
        let mut flags = ImageMetadataFlags(0);
        flags.set_ignore_auth_check(false);
        flags.set_image_source(ImageHashSource::StagingAddress as u32);

        let load_memory_contents = [0x55u8; 512];

        let mut hasher = Sha384::new();
        hasher.update(load_memory_contents);
        let fw_digest = hasher.finalize();

        let image_metadata = vec![AuthManifestImageMetadata {
            fw_id: u32::from_le_bytes(FW_ID_1),
            flags: flags.0,
            digest: fw_digest.into(),
            image_staging_address: Addr64 {
                lo: 0x0050_0000,
                hi: 0x0000_0000,
            },
            ..Default::default()
        }];
        let auth_manifest = create_auth_manifest_with_metadata(image_metadata);
        let mut model = set_auth_manifest_with_test_sram(
            Some(auth_manifest),
            &load_memory_contents,
            subsystem_mode,
        );

        let mut authorize_and_stash_cmd = MailboxReq::AuthorizeAndStash(AuthorizeAndStashReq {
            hdr: MailboxReqHeader { chksum: 0 },
            fw_id: FW_ID_1,
            measurement: [0; 48],
            source: ImageHashSource::StagingAddress as u32,
            flags: 0, // Don't skip stash
            image_size: load_memory_contents.len() as u32,
            ..Default::default()
        });
        authorize_and_stash_cmd.populate_chksum().unwrap();

        let resp = model
            .mailbox_execute(
                u32::from(CommandId::AUTHORIZE_AND_STASH),
                authorize_and_stash_cmd.as_bytes().unwrap(),
            )
            .unwrap()
            .expect("We should have received a response");

        let authorize_and_stash_resp =
            AuthorizeAndStashResp::read_from_bytes(resp.as_slice()).unwrap();
        assert_eq!(authorize_and_stash_resp.auth_req_result, IMAGE_AUTHORIZED);
    }
}

#[test]
fn test_authorize_from_staging_address_incorrect_digest() {
    for subsystem_mode in [false, true] {
        let mut flags = ImageMetadataFlags(0);
        flags.set_ignore_auth_check(false);
        flags.set_image_source(ImageHashSource::StagingAddress as u32);

        let load_memory_contents = [0x55u8; 512];
        let image_metadata = vec![AuthManifestImageMetadata {
            fw_id: u32::from_le_bytes(FW_ID_1),
            flags: flags.0,
            digest: [0; 48],
            image_staging_address: Addr64 {
                lo: 0x0050_0000,
                hi: 0x0000_0000,
            },
            ..Default::default()
        }];
        let auth_manifest = create_auth_manifest_with_metadata(image_metadata);
        let mut model = set_auth_manifest_with_test_sram(
            Some(auth_manifest),
            &load_memory_contents,
            subsystem_mode,
        );

        let mut authorize_and_stash_cmd = MailboxReq::AuthorizeAndStash(AuthorizeAndStashReq {
            hdr: MailboxReqHeader { chksum: 0 },
            fw_id: FW_ID_1,
            measurement: [0; 48],
            source: ImageHashSource::StagingAddress as u32,
            flags: 0, // Don't skip stash
            image_size: load_memory_contents.len() as u32,
            ..Default::default()
        });
        authorize_and_stash_cmd.populate_chksum().unwrap();

        let resp = model
            .mailbox_execute(
                u32::from(CommandId::AUTHORIZE_AND_STASH),
                authorize_and_stash_cmd.as_bytes().unwrap(),
            )
            .unwrap()
            .expect("We should have received a response");

<<<<<<< HEAD
        let authorize_and_stash_resp =
            AuthorizeAndStashResp::read_from_bytes(resp.as_slice()).unwrap();
        assert_eq!(
            authorize_and_stash_resp.auth_req_result,
            IMAGE_HASH_MISMATCH
        );
    }
=======
    let authorize_and_stash_resp = AuthorizeAndStashResp::read_from_bytes(resp.as_slice()).unwrap();
    assert_eq!(
        authorize_and_stash_resp.auth_req_result,
        IMAGE_HASH_MISMATCH
    );
}

#[test]
fn test_verify_valid_manifest() {
    // Create the model
    let runtime_args = RuntimeTestArgs {
        test_image_options: Some(ImageOptions {
            pqc_key_type: FwVerificationPqcKeyType::LMS,
            ..Default::default()
        }),
        ..Default::default()
    };

    let mut model = run_rt_test(runtime_args);

    model.step_until(|m| {
        m.soc_ifc().cptra_boot_status().read() == u32::from(RtBootStatus::RtReadyForCommands)
    });

    // Create a valid auth manifest
    let valid_auth_manifest = create_auth_manifest(
        AuthManifestFlags::VENDOR_SIGNATURE_REQUIRED,
        FwVerificationPqcKeyType::LMS,
    );

    // Verify the manifest
    let buf = valid_auth_manifest.as_bytes();
    let mut auth_manifest_slice = [0u8; SetAuthManifestReq::MAX_MAN_SIZE];
    auth_manifest_slice[..buf.len()].copy_from_slice(buf);

    let mut verify_auth_manifest_cmd = MailboxReq::VerifyAuthManifest(VerifyAuthManifestReq {
        hdr: MailboxReqHeader { chksum: 0 },
        manifest_size: buf.len() as u32,
        manifest: auth_manifest_slice,
    });
    verify_auth_manifest_cmd.populate_chksum().unwrap();

    let result = model.mailbox_execute(
        u32::from(CommandId::VERIFY_AUTH_MANIFEST),
        verify_auth_manifest_cmd.as_bytes().unwrap(),
    );

    match result {
        Ok(Some(resp)) => {
            let verify_auth_manifest_resp =
                MailboxRespHeader::read_from_bytes(resp.as_slice()).unwrap();
            assert_eq!(
                verify_auth_manifest_resp.fips_status,
                MailboxRespHeader::FIPS_STATUS_APPROVED
            );
        }
        Ok(None) => panic!("Expected a response but got None"),
        Err(e) => panic!("Mailbox execution failed: {:?}", e),
    }

    // Verify that sending a VERIFY_MANIFEST command doesn't set the manifest
    // Authorizing an image should fail
    let mut authorize_and_stash_cmd = MailboxReq::AuthorizeAndStash(AuthorizeAndStashReq {
        hdr: MailboxReqHeader { chksum: 0 },
        fw_id: FW_ID_1,
        measurement: IMAGE_DIGEST1,
        source: ImageHashSource::InRequest as u32,
        flags: 0, // Don't skip stash
        ..Default::default()
    });
    authorize_and_stash_cmd.populate_chksum().unwrap();

    let resp = model
        .mailbox_execute(
            u32::from(CommandId::AUTHORIZE_AND_STASH),
            authorize_and_stash_cmd.as_bytes().unwrap(),
        )
        .unwrap()
        .expect("We should have received a response");

    let authorize_and_stash_resp = AuthorizeAndStashResp::read_from_bytes(resp.as_slice()).unwrap();
    assert_eq!(
        authorize_and_stash_resp.auth_req_result,
        IMAGE_NOT_AUTHORIZED
    );

    // Set the manifest
    let buf = valid_auth_manifest.as_bytes();
    let mut auth_manifest_slice = [0u8; SetAuthManifestReq::MAX_MAN_SIZE];
    auth_manifest_slice[..buf.len()].copy_from_slice(buf);

    let mut set_auth_manifest_cmd = MailboxReq::SetAuthManifest(SetAuthManifestReq {
        hdr: MailboxReqHeader { chksum: 0 },
        manifest_size: buf.len() as u32,
        manifest: auth_manifest_slice,
    });
    set_auth_manifest_cmd.populate_chksum().unwrap();

    let result = model.mailbox_execute(
        u32::from(CommandId::SET_AUTH_MANIFEST),
        set_auth_manifest_cmd.as_bytes().unwrap(),
    );

    match result {
        Ok(Some(resp)) => {
            let set_auth_manifest_resp =
                MailboxRespHeader::read_from_bytes(resp.as_slice()).unwrap();
            assert_eq!(
                set_auth_manifest_resp.fips_status,
                MailboxRespHeader::FIPS_STATUS_APPROVED
            );
        }
        Ok(None) => panic!("Expected a response but got None"),
        Err(e) => panic!("Mailbox execution failed: {:?}", e),
    }

    // Now authorizing an image should succeed
    let resp = model
        .mailbox_execute(
            u32::from(CommandId::AUTHORIZE_AND_STASH),
            authorize_and_stash_cmd.as_bytes().unwrap(),
        )
        .unwrap()
        .expect("We should have received a response");

    let authorize_and_stash_resp = AuthorizeAndStashResp::read_from_bytes(resp.as_slice()).unwrap();
    assert_eq!(authorize_and_stash_resp.auth_req_result, IMAGE_AUTHORIZED);
}

#[test]
fn test_verify_invalid_manifest() {
    // Create the model
    let runtime_args = RuntimeTestArgs {
        test_image_options: Some(ImageOptions {
            pqc_key_type: FwVerificationPqcKeyType::LMS,
            ..Default::default()
        }),
        ..Default::default()
    };

    let mut model = run_rt_test(runtime_args);

    model.step_until(|m| {
        m.soc_ifc().cptra_boot_status().read() == u32::from(RtBootStatus::RtReadyForCommands)
    });

    // Create an invalid auth manifest
    let valid_auth_manifest = create_auth_manifest(
        AuthManifestFlags::VENDOR_SIGNATURE_REQUIRED,
        FwVerificationPqcKeyType::LMS,
    );

    // Set the valid manifest first
    let buf = valid_auth_manifest.as_bytes();
    let mut auth_manifest_slice = [0u8; SetAuthManifestReq::MAX_MAN_SIZE];
    auth_manifest_slice[..buf.len()].copy_from_slice(buf);

    let mut set_auth_manifest_cmd = MailboxReq::SetAuthManifest(SetAuthManifestReq {
        hdr: MailboxReqHeader { chksum: 0 },
        manifest_size: buf.len() as u32,
        manifest: auth_manifest_slice,
    });
    set_auth_manifest_cmd.populate_chksum().unwrap();

    let result = model.mailbox_execute(
        u32::from(CommandId::SET_AUTH_MANIFEST),
        set_auth_manifest_cmd.as_bytes().unwrap(),
    );

    match result {
        Ok(Some(resp)) => {
            let set_auth_manifest_resp =
                MailboxRespHeader::read_from_bytes(resp.as_slice()).unwrap();
            assert_eq!(
                set_auth_manifest_resp.fips_status,
                MailboxRespHeader::FIPS_STATUS_APPROVED
            );
        }
        Ok(None) => panic!("Expected a response but got None"),
        Err(e) => panic!("Mailbox execution failed: {:?}", e),
    }

    // Modify the manifest to make it invalid (e.g., change a byte)
    let mut invalid_auth_manifest = valid_auth_manifest;
    invalid_auth_manifest.as_mut_bytes()[0] ^= 0xFF;

    // Verify the invalid manifest
    let buf = invalid_auth_manifest.as_bytes();
    let mut auth_manifest_slice = [0u8; SetAuthManifestReq::MAX_MAN_SIZE];
    auth_manifest_slice[..buf.len()].copy_from_slice(buf);

    let mut verify_auth_manifest_cmd = MailboxReq::VerifyAuthManifest(VerifyAuthManifestReq {
        hdr: MailboxReqHeader { chksum: 0 },
        manifest_size: buf.len() as u32,
        manifest: auth_manifest_slice,
    });
    verify_auth_manifest_cmd.populate_chksum().unwrap();

    let result = model.mailbox_execute(
        u32::from(CommandId::VERIFY_AUTH_MANIFEST),
        verify_auth_manifest_cmd.as_bytes().unwrap(),
    );

    match result {
        Ok(Some(resp)) => panic!(
            "Expected an error response but got a valid response: {:?}",
            resp
        ),
        Ok(None) => panic!("Expected a response but got None"),
        Err(_) => {
            // Expected error due to invalid manifest
        }
    }

    // Authorize and stash an image with the old manifest (i.e. the valid one)
    let mut authorize_and_stash_cmd = MailboxReq::AuthorizeAndStash(AuthorizeAndStashReq {
        hdr: MailboxReqHeader { chksum: 0 },
        fw_id: FW_ID_1,
        measurement: IMAGE_DIGEST1,
        source: ImageHashSource::InRequest as u32,
        flags: 0, // Don't skip stash
        ..Default::default()
    });
    authorize_and_stash_cmd.populate_chksum().unwrap();

    let resp = model
        .mailbox_execute(
            u32::from(CommandId::AUTHORIZE_AND_STASH),
            authorize_and_stash_cmd.as_bytes().unwrap(),
        )
        .unwrap()
        .expect("We should have received a response");

    let authorize_and_stash_resp = AuthorizeAndStashResp::read_from_bytes(resp.as_slice()).unwrap();
    assert_eq!(authorize_and_stash_resp.auth_req_result, IMAGE_AUTHORIZED);
>>>>>>> 5869634f
}<|MERGE_RESOLUTION|>--- conflicted
+++ resolved
@@ -1356,7 +1356,6 @@
             .unwrap()
             .expect("We should have received a response");
 
-<<<<<<< HEAD
         let authorize_and_stash_resp =
             AuthorizeAndStashResp::read_from_bytes(resp.as_slice()).unwrap();
         assert_eq!(
@@ -1364,12 +1363,6 @@
             IMAGE_HASH_MISMATCH
         );
     }
-=======
-    let authorize_and_stash_resp = AuthorizeAndStashResp::read_from_bytes(resp.as_slice()).unwrap();
-    assert_eq!(
-        authorize_and_stash_resp.auth_req_result,
-        IMAGE_HASH_MISMATCH
-    );
 }
 
 #[test]
@@ -1600,5 +1593,4 @@
 
     let authorize_and_stash_resp = AuthorizeAndStashResp::read_from_bytes(resp.as_slice()).unwrap();
     assert_eq!(authorize_and_stash_resp.auth_req_result, IMAGE_AUTHORIZED);
->>>>>>> 5869634f
 }