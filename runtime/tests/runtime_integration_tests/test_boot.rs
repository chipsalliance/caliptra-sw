--- conflicted
+++ resolved
@@ -80,7 +80,6 @@
     assert_eq!(fw_rev[1], 0xaabbccdd);
 }
 
-<<<<<<< HEAD
 ///This test will be enabled only on nightly runs depending on the presence of slow_tests feature
 #[cfg_attr(not(feature = "slow_tests"), ignore)]
 #[test]
@@ -133,7 +132,6 @@
         assert_eq!(fw_rev[0], 0xaaaaaaaa);
         assert_eq!(fw_rev[1], app_versions[image_select]);
     }
-=======
 #[test]
 fn test_boot_tci_data() {
     let mut model = run_rt_test(Some(&firmware::runtime_tests::MBOX), None, None);
@@ -214,5 +212,4 @@
 
     let dpe_measurement_hash = model.mailbox_execute(0x3000_0000, &[]).unwrap().unwrap();
     assert_eq!(expected_measurement_hash, dpe_measurement_hash);
->>>>>>> dd36931b
 }