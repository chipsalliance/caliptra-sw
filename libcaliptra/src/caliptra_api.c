// Licensed under the Apache-2.0 license
#include <stdbool.h>
#include <stdint.h>
#include <stdio.h>
#include <string.h>
#include <errno.h>
#include <caliptra_top_reg.h>
#include "caliptra_if.h"
#include "caliptra_api.h"
#include "caliptra_fuses.h"
#include "caliptra_mbox.h"

#define CALIPTRA_STATUS_NOT_READY 0

static inline uint32_t caliptra_read_status(void)
{
    uint32_t status;

    caliptra_read_u32(CALIPTRA_TOP_REG_GENERIC_AND_FUSE_REG_CPTRA_FLOW_STATUS, &status);

    return status;
}

/**
 * caliptra_ready_for_fuses
 *
 * Reports if the Caliptra hardware is ready for fuse data
 *
 * @return bool True if ready, false otherwise
 */
bool caliptra_ready_for_fuses(void)
{
<<<<<<< HEAD
    uint32_t status;

    status = caliptra_read_status();

    if ((status & CALIPTRA_TOP_REG_GENERIC_AND_FUSE_REG_CPTRA_FLOW_STATUS) == GENERIC_AND_FUSE_REG_CPTRA_FLOW_STATUS_READY_FOR_FUSES_MASK)
    {
=======
    if ((caliptra_read_status() & GENERIC_AND_FUSE_REG_CPTRA_FLOW_STATUS_READY_FOR_FUSES_MASK) != 0)
>>>>>>> d20343c1
        return true;

    return false;
}

/**
 * caliptra_init_fuses
 *
 * Initialize fuses based on contents of "fuses" argument
 *
 * @param[in] fuses Valid caliptra_fuses structure
 *
 * @return int 0 if successful, -EINVAL if fuses is null, -EPERM if caliptra is not ready for fuses, -EIO if still ready after fuses are written
 */
int caliptra_init_fuses(struct caliptra_fuses *fuses)
{
    // Parameter check
    if (!fuses)
    {
        return -EINVAL;
    }

    // Check whether caliptra is ready for fuses
<<<<<<< HEAD
    //
    // This check is disabled until the below ticket is resolved.
    // https://github.com/chipsalliance/caliptra-sw/issues/508
    //
    // if (!caliptra_ready_for_fuses())
    //    return -EPERM;
=======
    if (!caliptra_ready_for_fuses())
        return -EPERM;
>>>>>>> d20343c1

    // Write Fuses
    caliptra_fuse_array_write(GENERIC_AND_FUSE_REG_FUSE_UDS_SEED_0, fuses->uds_seed, sizeof(fuses->uds_seed));
    caliptra_fuse_array_write(GENERIC_AND_FUSE_REG_FUSE_FIELD_ENTROPY_0, fuses->field_entropy, sizeof(fuses->field_entropy));
    caliptra_fuse_array_write(GENERIC_AND_FUSE_REG_FUSE_KEY_MANIFEST_PK_HASH_0, fuses->key_manifest_pk_hash, sizeof(fuses->key_manifest_pk_hash));
    caliptra_fuse_write(GENERIC_AND_FUSE_REG_FUSE_KEY_MANIFEST_PK_HASH_MASK, fuses->key_manifest_pk_hash_mask);
    caliptra_fuse_array_write(GENERIC_AND_FUSE_REG_FUSE_OWNER_PK_HASH_0, fuses->owner_pk_hash, sizeof(fuses->owner_pk_hash));
    caliptra_fuse_write(GENERIC_AND_FUSE_REG_FUSE_FMC_KEY_MANIFEST_SVN, fuses->fmc_key_manifest_svn);
    caliptra_fuse_array_write(GENERIC_AND_FUSE_REG_FUSE_FMC_KEY_MANIFEST_SVN, fuses->runtime_svn, sizeof(fuses->runtime_svn)); // https://github.com/chipsalliance/caliptra-sw/issues/529
    caliptra_fuse_write(GENERIC_AND_FUSE_REG_FUSE_ANTI_ROLLBACK_DISABLE, (uint32_t)fuses->anti_rollback_disable);
    caliptra_fuse_array_write(GENERIC_AND_FUSE_REG_FUSE_IDEVID_CERT_ATTR_0, fuses->idevid_cert_attr, sizeof(fuses->idevid_cert_attr));
    caliptra_fuse_array_write(GENERIC_AND_FUSE_REG_FUSE_IDEVID_MANUF_HSM_ID_0, fuses->idevid_manuf_hsm_id, sizeof(fuses->idevid_manuf_hsm_id));
    caliptra_fuse_write(GENERIC_AND_FUSE_REG_FUSE_LIFE_CYCLE, (uint32_t)fuses->life_cycle);

    // Write to Caliptra Fuse Done
    caliptra_write_u32(CALIPTRA_TOP_REG_GENERIC_AND_FUSE_REG_CPTRA_FUSE_WR_DONE, 1);

    // No longer ready for fuses
    if (caliptra_ready_for_fuses())
        return -EIO;

    return 0;
}

/**
 * caliptra_bootfsm_go
 *
 * Initiate caliptra hw startup
 *
 * @return 0 if successful
 */
int caliptra_bootfsm_go()
{
    // Write BOOTFSM_GO Register
    caliptra_write_u32(CALIPTRA_TOP_REG_GENERIC_AND_FUSE_REG_CPTRA_BOOTFSM_GO, 1);

    // TODO: Check registers/provide async completion mechanism

    return 0;
}

/**
 * caliptra_mailbox_write_fifo
 *
 * Transfer contents of buffer into the mailbox FIFO
 *
 * @param[in] buffer Pointer to a valid caliptra_buffer struct
 *
 * @return int -EINVAL if the buffer is too large.
 */
static int caliptra_mailbox_write_fifo(struct caliptra_buffer *buffer)
{
    // Check against max size
    const uint32_t MBOX_SIZE = (128u * 1024u);

    // Check if buffer is not null.
    if (buffer == NULL)
    {
        return -EINVAL;
    }

    if (buffer->len > MBOX_SIZE)
    {
        return -EINVAL;
    }

    // Write DLEN to transition to the next state.
    caliptra_mbox_write_dlen(buffer->len);

    if (buffer->len == 0)
    {
        // We can return early, there is no payload.
        // dlen needs to be written to transition the state machine,
        // even if it is zero.
        return 0;
    }

    // We have data to write, better check if have a place to read it
    // from.
    if (buffer->data == NULL)
    {
        return -EINVAL;
    }

    uint32_t remaining_len = buffer->len;
    uint32_t *data_dw = (uint32_t *)buffer->data;

    // Copy DWord multiples
    while (remaining_len > sizeof(uint32_t))
    {
        caliptra_mbox_write(MBOX_CSR_MBOX_DATAIN, *data_dw++);
        remaining_len -= sizeof(uint32_t);
    }

    // if un-aligned dword remainder...
    if (remaining_len)
    {
        uint32_t data = 0;
        memcpy(&data, data_dw, remaining_len);
        caliptra_mbox_write(MBOX_CSR_MBOX_DATAIN, data);
    }

    return 0;
}

/**
 * caliptra_mailbox_read_buffer
 *
 * Read a mailbxo FIFO into a buffer
 *
 * @param[in] buffer A pointer to a valid caliptra_buffer struct
 *
 * @return int 0 if successful, -EINVAL if the buffer is too small or the buffer pointer is invalid.
 */
static int caliptra_mailbox_read_buffer(struct caliptra_buffer *buffer)
{
    uint32_t remaining_len = caliptra_mbox_read_dlen();

    // Check that the buffer is not null
    if (buffer == NULL)
        return -EINVAL;

    // Check we have enough room in the buffer
    if (buffer->len < remaining_len || !buffer->data)
        return -EINVAL;

    uint32_t *data_dw = (uint32_t *)buffer->data;

    // Copy DWord multiples
    while (remaining_len >= sizeof(uint32_t))
    {
        *data_dw++ = caliptra_mbox_read(MBOX_CSR_MBOX_DATAOUT);
        remaining_len -= sizeof(uint32_t);
    }

    // if un-aligned dword reminder...
    if (remaining_len)
    {
        uint32_t data = caliptra_mbox_read(MBOX_CSR_MBOX_DATAOUT);
        memcpy(data_dw, &data, remaining_len);
    }
    return 0;
}

/**
 * caliptra_mailbox_execute
 *
 * Execute a mailbox command and send/retrieve a buffer
 *
 * @param[in] cmd Caliptra command opcode
 * @param[in] mbox_tx_buffer Transmit buffer
 * @param[in] mbox_rx_buffer Receive buffer
 *
 * @return 0 if successful, -EBUSY if the mailbox is locked, -EIO if the command has failed or data is not available or the FSM is not include
 */
int caliptra_mailbox_execute(uint32_t cmd, struct caliptra_buffer *mbox_tx_buffer, struct caliptra_buffer *mbox_rx_buffer)
{
    // If mbox already locked return
    if (caliptra_mbox_is_lock())
    {
        return -EBUSY;
    }

    // Write Cmd and Tx Buffer
    caliptra_mbox_write_cmd(cmd);
    caliptra_mailbox_write_fifo(mbox_tx_buffer);

    // Set Execute bit and wait
    caliptra_mbox_write_execute_busy_wait(true);

    // Check the Mailbox Status
    uint32_t status = caliptra_mbox_read_status();
    if (status == CALIPTRA_MBOX_STATUS_CMD_FAILURE)
    {
        caliptra_mbox_write_execute(false);
        return -EIO;
    }
    else if (status == CALIPTRA_MBOX_STATUS_CMD_COMPLETE)
    {
        caliptra_mbox_write_execute(false);
        return 0;
    }
    else if (status != CALIPTRA_MBOX_STATUS_DATA_READY)
    {
        return -EIO;
    }

    // Read Buffer
    caliptra_mailbox_read_buffer(mbox_rx_buffer);

    // Execute False
    caliptra_mbox_write_execute(false);

    // Wait
    caliptra_wait();

    if (caliptra_mbox_read_status_fsm() != CALIPTRA_MBOX_STATUS_FSM_IDLE)
        return -EIO;

    return 0;
}

/**
 * caliptra_ready_for_firmware
 *
 * Reports if the Caliptra hardware is ready for firmware upload
 *
 * @return bool True if ready, false otherwise
 */
bool caliptra_ready_for_firmware(void)
{
    uint32_t status;
    bool ready;

    do
    {
        status = caliptra_read_status();

        if ((status & GENERIC_AND_FUSE_REG_CPTRA_FLOW_STATUS_READY_FOR_FW_MASK) == GENERIC_AND_FUSE_REG_CPTRA_FLOW_STATUS_READY_FOR_FW_MASK)
        {
            ready = true;
        }
        else
        {
            caliptra_wait();
        }
    } while (ready == false);

    return true;
}

/**
 * caliptra_upload_fw
 *
 * Upload firmware to the Caliptra device
 *
 * @param[in] fw_buffer Buffer containing Caliptra firmware
 *
 * @return See caliptra_mailbox, mb_resultx_execute for possible results.
 */
int caliptra_upload_fw(struct caliptra_buffer *fw_buffer)
{
    // Parameter check
    if (fw_buffer == NULL)
        return -EINVAL;

    const uint32_t FW_LOAD_CMD_OPCODE = 0x46574C44u;
    return caliptra_mailbox_execute(FW_LOAD_CMD_OPCODE, fw_buffer, NULL);
}

/**
 * caliptra_get_fips_version
 *
 * Read Caliptra FIPS Version
 *
 * @param[out] version pointer to fips_version unsigned integer
 *
 * @return See caliptra_mailbox, mb_resultx_execute for possible results.
 */
int caliptra_get_fips_version(struct caliptra_fips_version *version)
{
    // Parameter check
    if (version == NULL)
        return -EINVAL;

    uint32_t FIPS_VERSION_OPCODE = 0x46505652;

    struct caliptra_buffer in_buf = {
        .data = NULL,
        .len = 0,
    };
    struct caliptra_buffer out_buf = {
        .data = (uint8_t *)version,
        .len = sizeof(struct caliptra_fips_version),
    };

    return caliptra_mailbox_execute(FIPS_VERSION_OPCODE, &in_buf, &out_buf);
}<|MERGE_RESOLUTION|>--- conflicted
+++ resolved
@@ -30,17 +30,9 @@
  */
 bool caliptra_ready_for_fuses(void)
 {
-<<<<<<< HEAD
-    uint32_t status;
-
-    status = caliptra_read_status();
-
-    if ((status & CALIPTRA_TOP_REG_GENERIC_AND_FUSE_REG_CPTRA_FLOW_STATUS) == GENERIC_AND_FUSE_REG_CPTRA_FLOW_STATUS_READY_FOR_FUSES_MASK)
-    {
-=======
-    if ((caliptra_read_status() & GENERIC_AND_FUSE_REG_CPTRA_FLOW_STATUS_READY_FOR_FUSES_MASK) != 0)
->>>>>>> d20343c1
+    if ((caliptra_read_status() & GENERIC_AND_FUSE_REG_CPTRA_FLOW_STATUS_READY_FOR_FUSES_MASK) != 0) {
         return true;
+    }
 
     return false;
 }
@@ -63,17 +55,8 @@
     }
 
     // Check whether caliptra is ready for fuses
-<<<<<<< HEAD
-    //
-    // This check is disabled until the below ticket is resolved.
-    // https://github.com/chipsalliance/caliptra-sw/issues/508
-    //
-    // if (!caliptra_ready_for_fuses())
-    //    return -EPERM;
-=======
     if (!caliptra_ready_for_fuses())
         return -EPERM;
->>>>>>> d20343c1
 
     // Write Fuses
     caliptra_fuse_array_write(GENERIC_AND_FUSE_REG_FUSE_UDS_SEED_0, fuses->uds_seed, sizeof(fuses->uds_seed));
