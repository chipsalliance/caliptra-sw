
# Caliptra - ROM Specification v1.0

## Scope

Caliptra is an open-source Hardware Root of Trust for Measurement (RTM). This document is the architecture specification
for Caliptra Read Only Memory Code (ROM). As an architecture specification for ROM, this document describes the
following topics:

1. Provide high level architecture and requirements
2. Describe ROM DICE Layering Architecture
3. Describe ROM functionality
4. Define ROM boot flows

   - Cold Reset Flow
   - Warm Reset Flow
   - Update Reset Flow
   - Unknown/Spurious Reset Flow

5. Cryptographic Derivations

## Glossary

| Term                | Description                                                               |
| :------------------ | :------------------------------------------------------------------------ |
| CDI                 | Compound Device Identity                                                  |
| CSR                 | Certificate Signing Request                                               |
| DCCM                | Data Closely Coupled Memory                                               |
| DICE                | Device Identifier Composition Engine                                      |
| FHT                 | Firmware Handoff Table                                                    |
| FMC                 | First Mutable Code                                                        |
| FW                  | Firmware                                                                  |
| ICCM                | Instruction Closely Coupled Memory                                        |
| IDEVID              | Initial Device ID DICE Layer                                              |
| RoT                 | Root of Trust                                                             |
| RT                  | Runtime                                                                   |
| RTM                 | Root of Trust for Measurement                                             |
| TCI                 | Trusted Component Identifier                                              |
| UDS                 | Unique Device Secret                                                      |
| SVN                 | Security Version Number                                                   |
| X509                | Digital Certificate Standard                                              |

## Fuse and architectural registers

Following are the main FUSE & Architectural Registers used by the Caliptra ROM for DICE Derivations:

| Register                        | Width (bits) | Description                                             |
| :------------------------------ | :------------|  :----------------------------------------------------- |
| CPTRA_SECURITY_STATE            | 32           | Security State of the device. Contains two fields:  <br> **LIFECYCLE_STATE**: Unprovisioned, Manufacturing or Production  <br> **DEBUG_ENABLED**: Boolean indicating if debug is enabled or not |
| FUSE_UDS_SEED                   | 384          | Obfuscated UDS                                          |
<<<<<<< HEAD
| FUSE_FIELD_ENTROPY              | 384          | Obfuscated Field Entropy                                |
| FUSE_KEY_MANIFEST_PK_HASH       | 384          | Hash of the ECC and LMS or MLDSA Manufacturer Public Key Descriptors   |
=======
| FUSE_FIELD_ENTROPY              | 256          | Obfuscated Field Entropy                                |
| FUSE_KEY_MANIFEST_PK_HASH       | 384          | Hash of the four ECC and thirty-two LMS Manufacturer Public Keys   |
>>>>>>> b677f549
| FUSE_KEY_MANIFEST_PK_HASH_MASK  | 32           | Manufacturer ECC Public Key Revocation Mask             |
| FUSE_PQC_REVOCATION             | 32           | Manufacturer LMS or MLDSA Public Key Revocation Mask    |
| FUSE_OWNER_PK_HASH              | 384          | Owner ECC and LMS or MLDSA Public Key Hash              |
| FUSE_FMC_KEY_MANIFEST_SVN       | 32           | FMC Security Version Number                             |
| FUSE_RUNTIME_SVN                | 128          | Runtime Security Version Number                         |
| FUSE_ANTI_ROLLBACK_DISABLE      | 1            | Disable SVN checking for FMC & Runtime when bit is set  |
| FUSE_IDEVID_CERT_ATTR           | 768          | FUSE containing information for generating IDEVID CSR  <br> **Word 0**: X509 Key Id Algorithm (2 bits) 1: SHA1, 2: SHA256, 2: SHA384, 3: Fuse <br> **Word 1,2,3,4,5**: Subject Key Id <br> **Words 7,8**: Unique Endpoint ID  |
| CPTRA_DBG_MANUF_SERVICE_REG     | 16           | Manufacturing Services: <br> **Bit 0**: IDEVID CSR upload  <br> **Bit 1**: Random Number Generator Unavailable <br> **Bit 15:8**: FIPS test hook code  <br> **Bit 30**: Fake ROM enable in production lifecycle mode <br> **Bit 31**: Fake ROM image verify enable           |

## Firmware image bundle

The Caliptra Firmware image has two main components:

- ### **Firmware manifest**

- ### **Firmware images**

The firmware manifest is a combination of preamble and a signed header. It has
public keys, public key hashes, signatures and table of contents which refer to the various
firmware images contained in the bundle.

![Firmware Image Bundle](doc/svg/fw-img-bundle.svg)

### Firmware manifest

Firmware manifest consists of preamble, header and table of contents.

#### Preamble

It is the unsigned portion of the manifest. Preamble contains the signing public keys and signatures. ROM is responsible for parsing the preamble. ROM performs the following steps:

- Loads the preamble from the mailbox.
- Calculates the hash of ECC and LMS or MLDSA Public Key Descriptors in the preamble and compares it against the hash in the fuse (FUSE_KEY_MANIFEST_PK_HASH). If the hashes do not match, the boot fails.
- Verifies the active Manufacturer Public Key(s) based on fuse (FUSE_KEY_MANIFEST_PK_HASH_MASK for ECC public key, FUSE_PQC_REVOCATION for LMS or MLDSA public key)

*Note: All fields are little endian unless specified*

*Public Key Descriptor*

| Field | Size (bytes) | Description|
|-------|--------|------------|
| Key Descriptor Version | 1 | Version of the Key Descriptor. The value must be 0x1 for Caliptra 2.x |
| Intent | 1 | Type of the descriptor <br> 0x1 - Vendor  <br> 0x2 - Owner |
| Key Type | 1 | Type of the key in the descriptor <br> 0x1 - ECC  <br> 0x2 - LMS <br> 0x3 - MLDSA |
| Key Hash Count | 1 | Number of public key hashes (n) |
| Public Key Hash(es) | 48 * n | List of SHA2-384 public key hashes |

*Preamble*

| Field | Size (bytes) | Description|
|-------|--------|------------|
| Firmware Manifest Marker | 4 | Magic Number marking the start of the package manifest. The value must be 0x434D414E (‘CMAN’ in ASCII)|
| Firmware Manifest Size | 4 | Size of the full manifest structure |
| Firmware Manifest Type | 4 |  **Byte0:** - Type <br> 0x1 – ECC & LMS Keys <br> 0x2 – ECC & MLDSA Keys <br> **Byte1-Byte3:** Reserved |
| Manufacturer Key Descriptor - 1 | Variable | Public Key Descriptor for ECC keys |
| Manufacturer Key Descriptor - 2 | Variable | Public Key Descriptor for LMS or MLDSA keys |
| Active Key Index - 1 | 4 | Public Key Hash Index for the active ECC key |
| Active Key - 1 | 96 | ECC P-384 public key used to verify the Firmware Manifest Header Signature <br> **X-Coordinate:** Public Key X-Coordinate (48 bytes, big endian) <br> **Y-Coordinate:** Public Key Y-Coordinate (48 bytes, big endian) |
| Active Key Index - 2 | 4 | Public Key Hash Index for the active LMS or MLDSA key |
| Active Key - 2 | 48 or 2592 | LMS public key used to verify the Firmware Manifest Header Signature. <br> **tree_type:** LMS Algorithm Type (4 bytes, big endian) Must equal 12. <br> **otstype:** LM-OTS Algorithm Type (4 bytes, big endian) Must equal 7. <br> **id:**  (16 bytes) <br> **digest:**  (24 bytes) <br><br>**OR**<br><br>MLDSA-87 public key used to verify the Firmware Manifest Header Signature. <br> (2592 bytes)|
| Manufacturer ECC Signature | 96 | Manufacturer ECC P-384 signature of the Firmware Manifest header hashed using SHA2-384. <br> **R-Coordinate:** Random Point (48 bytes) <br> **S-Coordinate:** Proof (48 bytes) |
| Manufacturer LMS or MLDSA Signature | 1620 or 4628 | Manufacturer LMS signature of the Firmware Manifest header hashed using SHA2-384. <br> **q:** Leaf of the Merkle tree where the OTS public key appears (4 bytes) <br> **ots:** Lmots Signature (1252 bytes) <br> **tree_type:** Lms Algorithm Type (4 bytes) <br> **tree_path:** Path through the tree from the leaf associated with the LM-OTS signature to the root. (360 bytes) <br><br>**OR**<br><br> Vendor MLDSA-87 signature of the Firmware Manifest header hashed using SHA2-512 (4627 bytes + 1 Reserved byte)|
| Owner Key Descriptor - 1 | Variable | Public Key Descriptor for ECC keys |
| Owner Key Descriptor - 2 | Variable | Public Key Descriptor for LMS or MLDSA keys |
| Owner ECC Public Key | 96 | ECC P-384 public key used to verify the Firmware Manifest Header Signature. <br> **X-Coordinate:** Public Key X-Coordinate (48 bytes) <br> **Y-Coordinate:** Public Key Y-Coordinate (48 bytes)|
| Owner LMS or MLDSA Public Key | 48 or 2592 | LMS public key used to verify the Firmware Manifest Header Signature. <br> **tree_type:** LMS Algorithm Type (4 bytes) <br> **otstype:** LMS Ots Algorithm Type (4 bytes) <br> **id:**  (16 bytes) <br> **digest:**  (24 bytes) <br><br>**OR**<br><br>MLDSA-87 public key used to verify the Firmware Manifest Header Signature. <br> (2592 bytes)|
| Owner ECC Signature | 96 | Manufacturer ECC P-384 signature of the Firmware Manifest header hashed using SHA2-384. <br> **R-Coordinate:** Random Point (48 bytes) <br> **S-Coordinate:** Proof (48 bytes) |
| Owner LMS or MLDSA Signature | 1620 or 4628 | Owner LMS signature of the Firmware Manifest header hashed using SHA2-384. <br> **q:** Leaf of the Merkle tree where the OTS public key appears (4 bytes) <br> **ots:** Lmots Signature (1252 bytes) <br> **tree_type:** Lms Algorithm Type (4 bytes) <br> **tree_path:** Path through the tree from the leaf associated with the LM-OTS signature to the root. (360 bytes) <br><br>**OR**<br><br> Owner MLDSA-87 signature of the Firmware Manifest header hashed using SHA2-512 (4627 bytes + 1 Reserved byte) |
| Reserved | 8 | Reserved 8 bytes |
<br>

#### Header

The header contains the security version and SHA2-384 hash of the table of contents. Header is the only signed component in the image. Signing the header is enough as the table of contents contains the hashes of the individual firmware images. This technique reduces the number of signature verifications required to be performed during boot.

| Field | Size (bytes) | Description|
|-------|--------|------------|
| Revision | 8 | 8-byte version of the firmware image bundle |
| Vendor ECC public key hash index | 4 | The hint to ROM to indicate which ECC public key hash it should use to validate the active ECC public key. |
| Vendor LMS or MLDSA public key hash index | 4 | The hint to ROM to indicate which LMS or MLDSA public key hash it should use to validate the active public key. |
| Flags | 4 | Feature flags. <br> **Bit0:** - Interpret the pl0_pauser field. If not set, all PAUSERs are PL1 <br>**Bit1-Bit31:** Reserved |
| TOC Entry Count | 4 | Number of entries in TOC. |
| PL0 PAUSER | 4 | The PAUSER with PL0 privileges. |
| TOC Digest | 48 | SHA2-384 Digest of table of contents. |
| Vendor Data | 40 | Vendor Data. <br> **Not Before:** Vendor Start Date [ASN1 Time Format] For LDEV-Id certificate (15 bytes) <br> **Not After:** Vendor End Date [ASN1 Time Format] For LDEV-Id certificate (15 bytes) <br> **Reserved:** (10 bytes) |
| Owner Data | 40 | Owner Data. <br> **Not Before:** Owner Start Date [ASN1 Time Format] For LDEV-Id certificate. Takes preference over vendor start date (15 bytes) <br> **Not After:** Owner End Date [ASN1 Time Format] For LDEV-Id certificate. Takes preference over vendor end date (15 bytes) <br> **Reserved:** (10 bytes) |

#### Table of contents

It contains the image information and SHA-384 hash of individual firmware images.
| Field | Size (bytes) | Description|
|-------|--------|------------|
| TOC Entry Id | 4 | TOC Entry Id. The fields can have following values: <br> **0x0000_0001:** FMC  <br> **0x0000_0002:** Runtime |
| Image Type | 4 | Image Type that defines format of the image section <br> **0x0000_0001:** Executable |
| Image Revision | 20 | Git Commit hash of the build |
| Image Version | 4 | Firmware release number |
| Image SVN | 4 | Security Version Number for the Image. This field is compared against the fuses (FMC SVN or RUNTIME SVN) |
| Reserved | 4 | Reserved field |
| Image Load Address | 4 | Load address |
| Image Entry Point | 4 | Entry point to start the execution from  |
| Image Offset | 4 | Offset from beginning of the image |
| Image Size | 4 | Image Size |
| Image Hash | 48 | SHA2-384 hash of image |

### Image

| Field | Size (bytes) | Description   |
|-------|--------------|---------------|
| Data  | N            | Image content |

## Cryptographic primitives

The following sections define the various cryptographic primitives used by Caliptra ROM:
| Group | Operation |Description |
|-------|--------|------------|
| Deobfuscation Engine | `doe_decrypt_uds(kv_slot, iv)` | Decrypt UDS to the specified key vault slot with specified initialization vector<br>**Input**:<br> ***kv_slot*** - key vault slot to decrypt the uds to<br>***iv*** - initialization vector |
|   | `doe_decrypt_fe(kv_slot, iv)` | Decrypt Field Entropy to the specified key vault slot with specified initialization vector <br>**Input**:<br>***kv_slot*** - key vault slot to decrypt the field entropy to<br>***iv*** - initialization vector |
|   | `doe_clear_secrets()` | Clear UDS Fuse Register, Field Entropy Fuse Register and Obfuscation key |
| Hashed Message Authentication Code | `hmac384_mac(key,data,mac_kv_slot)` | Calculate the mac using a caller provided key and data. The resultant mac is stored in key vault slot<br>**Input**:<br>***key*** - caller specified key<br>data - data<br>***mac_kv_slot*** - key vault slot to store the mac to |
|   | `hmac384_mac(kv_slot,data,mac_kv_slot)` | Calculate the mac using a caller provided key and data. The resultant mac is stored in key vault slot <br>**Input**: <br>***kv_slot*** - key vault slot to use the key from<br>***data*** - data<br>***mac_kv_slot*** - key vault slot to store the mac to |
| Elliptic Curve Cryptography | `ecc384_keygen(seed_kv_slot, priv_kv_slot) -> pub_key` | Generate ECC384 Key Pair.<br>**Input**:<br>***seed_key_slot*** - key vault slot to use as seed for key generation<br>***priv_kv_slot*** - key vault slot to store the private key to<br>**Output**:<br>***pub-key*** - public key associated with the private key |
|   | `ecc384_sign(priv_kv_slot, data) -> sig` | ECC384 signing operation<br>**Input**:<br>***priv_kv_slot*** - key vault slot to use a private key from<br>***data*** - data to sign<br>**Output**:<br>***sig*** - signature |
| | `ecc384_verify(pub_key, data, sig) -> CaliptraResult<Array4xN<12, 48>>` | ECC384 verify operation<br>**Input**:<br>***pub-key*** -public key<br>data - data to verify<br>sig - signature<br>**Output**:<br>***Ecc384Result*** - verify.r value on success, else an error |
| Secure Hash Algorithm | `sha384_digest(data) -> digest` | Calculate the digest of the data<br>**Input**:<br>***data*** - data to verify<br>**Output**:<br>***digest*** - digest of the data |
| Key Vault | `kv_clear(kv_slot)` | Key Vault slot to clear<br>**Input**:<br>***kv_slot*** - key vault slot to clear |
| Data Vault | `dv48_store(data, dv_slot)` | Store the 48-byte data in the specified data vault slot<br>**Input**:<br>***data*** - data to store<br>***dv_slot*** - data vault slot |
| | `dv48_lock_wr(dv_slot)` | Write Lock the 48-byte data vault slot<br>Input<br>***dv_slot*** - data vault slot |
| | `dv4_store(data, dv_slot)` | Store the 4- byte data in the specified data vault slot<br>Input<br>***data*** - data to store<br>***dv_slot*** - data vault slot |
| | `dv4_lock_wr(dv_slot)` | Write Lock the 4-byte data vault slot<br>Input<br>***dv_slot*** - data vault slot |
| Platform Configuration Registers | `pcr_extend(pcr_slot, data)` | Perform PCR extend operation on a PCR with specified data<br>**Input**:<br>***pcr_slot*** - PCR slot to hash extend<br>***data*** – data |
| | `pcr_read(pcr_slot) -> measurement` | Read the PCR slot<br>**Input**:<br>***pcr_slot*** - PCR slot to read<br>**Output**:<br>***measurement*** - Accumulated measurement |
| | `pcr_lock_clear(pcr_slot)` | Lock for Clear PCR slot<br>**Input**:<br>***pcr_slot*** - pcr slot |
| | `pcr_clear(pcr_slot)` | Clear PCR slot<br>**Input**:<br>***pcr_slot*** - pcr slot |
| X509 | `gen_tbs(type, pub_key) -> tbs` | Generate X509 Certificate or CSR `To Be Signed` portion<br>**Input**:<br>***type*** - Can be IDEVID_CSR, LDEVID_CERT or ALIAS_FMC_CERT<br>pub-key -public key<br>**Output**:<br>***tbs*** - DER encoded `To Be Signed` portion |
<br>

## Well known cryptographic constants

| Constant | Size (bytes) | Description |
|----------|--------------|-------------|
| DOE_IV | 16 | Initialization vector specified by the ROM for deobfuscating the UDS and Field Entropy. |
<br>

## Cold reset flow

![COLD RESET](doc/svg/cold-reset.svg)

ROM performs all the necessary crypto derivations on cold reset. No crypto derivations are performed during warm reset or update reset.

Note that KvSlot3 is generally used as a temporary location for derived keying material during ECC keygen.

### Initialization

The initialization step involves a traditional startup script for microcontroller. The initialization script performs following:

- Resets instruction counter
- Disables interrupts
- Clears all general purpose registers
- Sets up memory region attributes (Cacheable & Side effects)
- Sets up stack pointer
- Sets up NMI and Exception handler
- Zeros ICCM & DCCM memories (to initialize ECC)
- Jumps to Rust entry point

### Decrypt secrets

DICE Unique Device Secret (UDS) is stored in an SOC backed fuse (or derived from PUF). The raw UDS is not directly used. UDS is deobfuscated using Deobfuscation Engine. UDS is provisioned by the Silicon Vendor.

Field Entropy is used to mitigate certain classes of supply chain attacks.  Field Entropy is programmed by the owner of the device in a secure environment in the owner’s facility. Field Entropy programmed in fuses is not directly used. Field Entropy is put through the deobfuscation engine to randomize it.

Both UDS and Field Entropy are available only during cold reset of Caliptra.

**Pre-conditions:**

- Caliptra subsystem is being cold reset
- Obfuscation Key loaded in deobfuscation engine
- UDS and Field Entropy loaded in Caliptra Fuse Registers
- Keys Slot 0 - 31 are empty and Usage Bits are all cleared
- PCR 0 - 31 are all cleared
- Data Vault is all cleared

**Actions:**

1. Decrypt UDS to Key Vault Slot 0

    `doe_decrypt_uds(KvSlot0, DOE_IV)`

2. Decrypt Field Entropy to Key Vault Slot 1

    `doe_decrypt_uds(KvSlot1, DOE_IV)`

3. Clear class secrets (Clears UDS, Field Entropy and Obfuscation Key cleared)

    `doe_clear_secrets()`

**Post-conditions:**

- UDS Fuse Register and Field Entropy Fuse register cleared
- Obfuscation Key cleared from Deobfuscation Engine
- Vault State is as follows:

| Slot | Key Vault | PCR Bank | Data Vault 48 Byte (Sticky) | Data Vault 4 Byte (Sticky) |
|------|-----------|----------|-----------------------------|----------------------------|
| 0 | UDS (48 bytes) | | | |
| 1 | Field Entropy (32 bytes) | | | |

### Initial Device ID DICE layer

Initial Device ID Layer is used to generate Manufacturer CDI & Private Key.  This layer represents the manufacturer or silicon vendor DICE Identity. During manufacturing,  ROM can be requested to create Certificate Signing Request (CSR) via JTAG.

**Pre-conditions:**

- UDS is loaded in Key Vault Slot 0

**Actions:**

1. Derive the CDI using ROM specified label and UDS in Slot 0 as data and store the resultant mac in KeySlot6

    `hmac384_kdf(KvSlot0, b"idevid_cdi", KvSlot6)`

2. Clear the UDS in key vault

    `kv_clear(KvSlot0)`

3. Derive ECC Key Pair using CDI in Key Vault Slot6 and store the generated private key in KeySlot7

    `IDevIDSeed = hmac384_kdf(KvSlot6, b"idevid_keygen", KvSlot3)`
    `IDevIdPubKey = ecc384_keygen(KvSlot3, KvSlot7)`
    `kv_clear(KvSlot3)`

*(Note: Steps 4-7 are performed if CSR download is requested via CPTRA_DBG_MANUF_SERVICE_REG register)*

4. Generate the `To Be Signed` DER Blob of the IDevId CSR

    `IDevIdTbs = gen_tbs(IDEVID_CSR, IDevIdPubKey)`

5. Sign the IDevID `To Be Signed` DER Blob with IDevId Private Key in Key Vault Slot 7

    `IDevIdTbsDigest = sha384_digest(IDevIdTbs)`
    `IDevIdCertSig = ecc384_sign(KvSlot7, IDevIdTbsDigest)`

6. Verify the signature of IDevID `To Be Signed` Blob

    `IDevIdTbsDigest = sha384_digest(IDevIdTbs)`
    `Result = ecc384_verify(IDevIdPubKey, IDevIdTbsDigest, IDevIdCertSig)`

7. Upload the CSR to mailbox and wait for JTAG to read the CSR out of the mailbox.

**Post-conditions:**

- Vault state as follows:

| Slot | Key Vault | PCR Bank | Data Vault 48 Byte (Sticky) | Data Vault 4 Byte (Sticky) |
|------|-----------|----------|-----------------------------|----------------------------|
| 1 |Field Entropy (32 bytes) | | | |
| 6 |IDevID CDI (48 bytes) | | | |
| 7 |IDevID Private Key (48 bytes) | | | |

### Local Device ID DICE layer

Local Device ID Layer derives the Owner CDI & ECC Keys. This layer represents the owner DICE Identity as it is mixed with the Field Entropy programmed by the Owner.

**Pre-conditions:**

- Field Entropy is loaded in Key Vault Slot 1
- IDevID CDI is stored in Key Vault Slot 6
- IDevID Private Key is stored in Key Vault Slot 7

**Actions:**

1. Derive the CDI using IDevID CDI in Key Vault Slot6 as HMAC Key and Field Entropy stored in Key Vault Slot1 as data. The resultant mac is stored back in Slot 6

    `hmac384_mac(KvSlot6, b"ldevid_cdi", KvSlot6)`
    `hmac384_mac(KvSlot6, KvSlot1, KvSlot6)`

*(Note: this uses a pair of HMACs to incorporate the diversification label, rather than a single KDF invocation, due to hardware limitations when passing KV data to the HMAC hardware as a message.)*

2. Clear the Field Entropy in Key Vault Slot 1

    `kv_clear(KvSlot1)`

3. Derive ECC Key Pair using CDI in Key Vault Slot6 and store the generated private key in KeySlot5.

    `LDevIDSeed = hmac384_kdf(KvSlot6, b"ldevid_keygen", KvSlot3)`
    `LDevIdPubKey = ecc384_keygen(KvSlot3, KvSlot5)`
    `kv_clear(KvSlot3)`

4. Store and lock (for write) the LDevID Public Key in Data Vault (48 bytes) Slot 2 and Slot 3

    `dv48_store(LDevIdPubKey.X, Dv48Slot2)`
    `dv48_lock_wr(Dv48Slot2)`
    `dv48_store(LDevIdPubKey.Y, Dv48Slot3)`
    `dv48_lock_wr(Dv48Slot3)`

5. Generate the `To Be Signed` DER Blob of the LDevId Certificate

    `LDevIdTbs = gen_cert_tbs(LDEVID_CERT, IDevIdPubKey, LDevIdPubKey)`

6. Sign the LDevID `To Be Signed` DER Blob with IDevId Private Key in Key Vault Slot 7

    `LDevIdTbsDigest = sha384_digest(LDevIdTbs)`
    `LDevIdCertSig = ecc384_sign(KvSlot7, LDevIdTbsDigest)`

7. Clear the IDevId Private Key in Key Vault Slot 7

    `kv_clear(KvSlot7)`

8. Verify the signature of LDevID `To Be Signed` Blob

    `LDevIdTbsDigest = sha384_digest(LDevIdTbs)`
    `Result = ecc384_verify(LDevIdPubKey, LDevIdTbsDigest, LDevIdCertSig)`

9. Store and lock (for write) the LDevID Certificate Signature in the sticky Data Vault (48 bytes) Slot 0 & Slot 1

    `dv48_store(LDevIdCertSig.R, Dv48Slot0)`
    `dv48_lock_wr(Dv48Slot0)`
    `dv48_store(LDevIdCertSig.S, Dv48Slot1)`
    `dv48_lock_wr(Dv48Slot1)`

**Post-conditions:**

- Vault state as follows:

| Slot | Key Vault | PCR Bank | Data Vault 48 Byte (Sticky) | Data Vault 4 Byte (Sticky) |
|------|-----------|----------|-----------------------------|----------------------------|
| 0 | | | 🔒LDevID Cert Signature R | |
| 1 | | | 🔒LDevID Cert Signature S | |
| 2 | | | 🔒LDevID Pub Key X | |
| 3 | | | 🔒LDevID Pub Key Y | |
| 5 | LDevID Private Key (48 bytes) | | | |
| 6 | LDevID CDI (48 bytes) | | | |

### Handling commands from mailbox

ROM supports the following set of commands before handling the FW_DOWNLOAD command (described in section 9.6). Once the FW_DOWNLOAD is issued, ROM stops processing any additional mailbox commands.

1. **STASH_MEASUREMENT**: Up to eight measurements can be sent to the ROM for recording. Sending more than eight measurements will result in an FW_PROC_MAILBOX_STASH_MEASUREMENT_MAX_LIMIT fatal error. Format of a measurement is documented at [Stash Measurement command](https://github.com/chipsalliance/caliptra-sw/blob/main/runtime/README.md#stash_measurement).
2. **VERSION**: Get version info about the module. [Version command](https://github.com/chipsalliance/caliptra-sw/blob/main/runtime/README.md#version).
3. **SELF_TEST_START**: This command is used to invoke the FIPS Known-Answer-Tests (aka KAT) on demand. [Self Test Start command](https://github.com/chipsalliance/caliptra-sw/blob/main/runtime/README.md#self_test_start).
4. **SELF_TEST_GET_RESULTS**: This command is used to check if a SELF_TEST command is in progress. [Self Test Get Results command](https://github.com/chipsalliance/caliptra-sw/blob/main/runtime/README.md#self_test_get_results).
5. **SHUTDOWN**: This command is used clear the hardware crypto blocks including the keyvault. [Shutdown command](https://github.com/chipsalliance/caliptra-sw/blob/main/runtime/README.md#shutdown).
6. **CAPABILITIES**: This command is used to query the ROM capabilities. Capabilities is a 128-bit value with individual bits indicating a specific capability. Currently, the only capability supported is ROM_BASE (bit 0). [Capabilities command](https://github.com/chipsalliance/caliptra-sw/blob/main/runtime/README.md#capabilities).

### Downloading images from mailbox

The following is the sequence of the steps that are required to download the parts of firmware image from mailbox.

- ROM asserts READY_FOR_FIRMWARE signal.
- Poll for the execute bit to be set. This bit is set as the last step to transfer the control of the command to the Caliptra ROM.
- Read the command register and ensure the command is FW_DOWNLOAD.
- Read the data length register and validate the value in it.
- Read N dwords from the mailbox DATAOUT register.  Execute the command.
- Once the entire data is processed, clear the execute bit.
  - This should be the last step. Clearing this bit transfers the control back to the originator of the command.
- On failure, a non-zero status code will be reported in the `CPTRA_FW_ERROR_NON_FATAL` register

![DATA FROM MBOX FLOW](doc/svg/data-from-mbox.svg)

### Image validation

See Firmware [Image Validation Process](#firmware-image-validation-process).

### Alias FMC DICE layer & PCR extension

Alias FMC Layer includes the measurement of the FMC and other security states. This layer is used to assert a composite identity which includes the security state, FMC measurement along with the previous layer identities.

**Pre-conditions:**

- LDevID CDI is stored in Key Vault Slot 6
- LDevID Private Key is stored in Key Vault Slot 5
- Firmware Image Bundle is successfully loaded and verified from the Mailbox
- ROM has following information from Firmware Image Bundle
- FMC_DIGEST - Digest of the FMC
- FMC_SVN - SVN for FMC
- MANUFACTURER_PK - Manufacturer Public Key(s) used to verify the firmware image bundle
- MANUFACTURER_PK_INDEX - Index of the MANUFACTURER_PK in the firmware image bundle

**Actions:**

1. PCR0 is the Current PCR. PCR 1 is the Journey PCR. PCR0 is cleared by ROM upon each cold and update resets, before it is extended with FMC measurements. PCR0 and PCR1 are locked for clear by the ROM on every reset. Subsequent layers may continue to extend PCR0 as runtime updates are performed.

    ```text
    pcr_clear(Pcr0)
    pcr_extend(Pcr0 && Pcr1, [
        CPTRA_SECURITY_STATE.LIFECYCLE_STATE,
        CPTRA_SECURITY_STATE.DEBUG_ENABLED,
        FUSE_ANTI_ROLLBACK_DISABLE,
        ECC_VENDOR_PK_INDEX,
        FMC_SVN,
        FMC_FUSE_SVN (or 0 if `FUSE_ANTI_ROLLBACK_DISABLE`),
        LMS_VENDOR_PK_INDEX,
        ROM_VERIFY_CONFIG,
        OWNER_PK_HASH_FROM_FUSES (0 or 1),
    ])
    pcr_extend(Pcr0 && Pcr1, MANUFACTURER_PK)
    pcr_extend(Pcr0 && Pcr1, OWNER_PK)
    pcr_extend(Pcr0 && Pcr1, FMC_TCI)
    pcr_lock_clear(Pcr0 && Pcr1)
    ```

2. CDI for Alias is derived from PCR0. For the Alias FMC CDI Derivation, LDevID CDI in Key Vault Slot6 is used as HMAC Key and contents of PCR0 are used as data. The resultant mac is stored back in Slot 6.

    `Pcr0Measurement = pcr_read(Pcr0)`
    `hmac384_kdf(KvSlot6, b"fmc_alias_cdi", Pcr0Measurement, KvSlot6)`

3. Derive Alias FMC ECC Key Pair using CDI in Key Vault Slot6 and store the generated private key in KeySlot7.

    `AliasFmcSeed = hmac384_kdf(KvSlot6, b"fmc_alias_keygen", KvSlot3)`
    `AliasFmcPubKey = ecc384_keygen(KvSlot3, KvSlot7)`
    `kv_clear(KvSlot3)`

4. Store and lock (for write) the FMC Public Key in Data Vault (48 bytes) Slot 6 & Slot 7

    `dv48_store(FmcPubKey.X, Dv48Slot6)`
    `dv48_lock_wr(Dv48Slot6)`
    `dv48_store(FmcPubKey.Y, Dv48Slot7)`
    `dv48_lock_wr(Dv48Slot7)`

5. Generate the `To Be Signed` DER Blob of the Alias FMC Certificate

    `AliasFmcTbs = gen_cert_tbs(ALIAS_FMC_CERT, LDevIdPubKey, AliasFmcPubKey)`

6. Sign the Alias FMC `To Be Signed` DER Blob with LDevId Private Key in Key Vault Slot 5

    `AliasFmcTbsDigest = sha384_digest(AliasFmcTbs)`
    `AliasFmcTbsCertSig = ecc384_sign(KvSlot5, AliasFmcTbsDigest)`

7. Clear the LDevId Private Key in Key Vault Slot 5

    `kv_clear(KvSlot5)`

8. Verify the signature of Alias FMC `To Be Signed` Blob

    `AliasFmcTbsDigest = sha384_digest(AliasFmcTbs)`
    `Result = ecc384_verify(AliasFmcPubKey, AliasFmcDigest , AliasFmcTbsCertSig)`

9. Store and lock (for write) the LDevID Certificate Signature in the sticky Data Vault (48 bytes) Slot 4 and Slot 5

    `dv48_store(FmcTbsCertSig.R, Dv48Slot4)`
    `dv48_lock_wr(Dv48Slot4)`

    `dv48_store(FmcTbsCertSig.S, Dv48Slot5)`
    `dv48_lock_wr(Dv48Slot5)`

10. Lock critical state needed for warm and update reset in Data Vault

    `dv48_store(FMC_DIGEST, Dv48Slot8)`
    `dv48_lock_wr(Dv48Slot8)`

    `dv4_store(FMC_SVN, Dv4Slot0)`
    `dv4_lock_wr(Dv4Slot0)`

    `dv48_store(FUSE_OWNER_PK_HASH, Dv48Slot9)`
    `dv48_lock_wr(Dv48Slot9)`

    `dv4_store(MANUFACTURER_ECC_PK_INDEX, Dv4Slot3)`
    `dv4_lock_wr(Dv4Slot3)`

    `dv4_store(MANUFACTURER_LMS_PK_INDEX, Dv4Slot4)`
    `dv4_lock_wr(Dv4Slot4)`
    **Note**: If LMS validation is not enabled, a value of 0xFFFFFFFF is stored.

    `dv4_store(ROM_COLD_BOOT_STATUS, Dv4Slot1)`
    `dv4_lock_wr(Dv4Slot1)`
    **Note**: A value of 0x140 is stored on a successful cold boot.

**Post-conditions:**

- Vault state as follows:

| Slot | Key Vault                        | Data Vault 48 Byte (Sticky)   | Data Vault 4 Byte (Sticky) |
|------|----------------------------------|-------------------------------|----------------------------|
| 0    |                                  | 🔒LDevID Cert Signature R    | 🔒FMC SVN |
| 1    |                                  | 🔒LDevID Cert Signature S    | 🔒ROM Cold Boot Status |
| 2    |                                  | 🔒LDevID Pub Key X           | 🔒FMC Entry Point |
| 3    |                                  | 🔒LDevID Pub Key Y           | 🔒Manufacturer ECC Public Key Index |
| 4    |                                  | 🔒Alias FMC Cert Signature R | 🔒Manufacturer LMS Public Key Index |
| 5    |                                  | 🔒Alias FMC Cert Signature S | |
| 6    | Alias FMC CDI (48 bytes)         | 🔒Alias FMC Pub Key X        | |
| 7    | Alias FMC Private Key (48 bytes) | 🔒Alias FMC Pub Key Y        | |
| 8    |                                  | 🔒FMC Digest                 | |
| 9    |                                  | 🔒Owner PK Hash              | |

## Warm reset flow

![WARM RESET](doc/svg/warm-reset.svg)

## Update reset flow

![UPDATE RESET](doc/svg/update-reset.svg)
<br> *(Note: Please note that Image validation for the update reset flow has some differences as compared to the cold boot flow. Please refer to the Image Validation Section for further details.)

## Unknown/spurious reset flow

![UNKNOWN RESET](doc/svg/unknown-reset.svg)

## Firmware image validation process

The basic flow for validating the firmware involves the following:

- Validate the manufacturing keys descriptors in the preamble.
- Validate the active manufacturing keys with the hash in the key descriptors.
- Validate the owner keys in the preamble.
- Validate the active manufacturer keys against the key revocation fuses.
- Once both the validations are complete, download the header from the mailbox.
- Validate the Manifest Header using the active manufacturer keys against the manufacturer signatures.
- Validate the Manifest Header using the owner keys against the owner signatures.
- On the completion of these validations, it is assured that the header portion is authentic.
- Load both the TOC entries from the mailbox.
- Validate the downloaded TOC data against the TOC hash in the header.
- This marks the TOC data as valid. The next step is to use the TOC Hash to validate image sections.
- Download the FMC Image portion of the Image.
- Validate the FMC Image against the hash in the TOC entry for the FMC.
  - If this is a cold reset, the FMC version number should be stored in a register.
- Download the RT Image part of the firmware Image.
- Validate the RT Image against the hash in the TOC entry for the RT.
- If all the above validations are complete, the entire image is validated.
- Let the SOC know that the firmware download command is complete.
- On failure, a non-zero status code will be reported in the `CPTRA_FW_ERROR_FATAL` register

### **Overall validation flow**

![Overall Validation Flow](doc/svg/overall-validation-flow.svg)

#### **Pre-conditions**

The following are the pre-conditions that should be satisfied:

- Caliptra has transitioned through the BOOTFSM and all the fuses that are required for the validation are already populated by SOC.
- The FUSES programmed by the soc are
  - fuse_key_manifest_pk_hash : This fuse contains the hash of the manufacturer key descriptors present in preamble.
  - fuse_key_manifest_pk_hash_mask : This is the bitmask of the ECC keys which are revoked.
  - fuse_pqc_revocation : This is the bitmask of the LMS or MLDSA keys which are revoked.
  - fuse_owner_pk_hash : The hash of the owner public keys in preamble.
  - fuse_key_manifest_svn : Used in FMC validation to make sure that the version number is good.
  - fuse_runtime_svn : Used in RT validation to make sure that the runtime image's version number is good.
- The SOC has written the data to the mailbox.
- The SOC has written the data length in the DLEN mailbox register.
- The SOC has put the FW_DOWNLOAD command in the command register.
- The SOC has set the execute bit in the mailbox execute register.
<br> *( NOTE: At this time the interrupts are not enabled. Writing a execute bit will not generate an interrupt. The validation and update flow will need to be invoked externally.)*

## Preamble validation: Validate the manufacturing keys

- Load the preamble bytes from the mailbox.
- There is an ECC key descriptor and either LMS or MLDSA key descriptor in the preamble. The ECC descriptor contains up to four ECC public key hashes. The LMS key descriptor contains up to 32 public key hashes. The MLDSA key descriptor contains up to four MLDSA public key hashes.
- There is an ECC key and either LMS or MLDSA manufacturing key in the preamble. These are the active public keys.
- fuse_key_manifest_pk_hash is the fuse that contains the hash of the ECC and LMS or MLDSA manufacturing key descriptors.
- To validate the key region, take the hash of the ECC and LMS or MLDSA keys descriptors and compare it against the hash in fuse.
- If the hash does not match, fail the image validation.
- If the hash matches, the ECC and LMS or MLDSA key descriptors are validated.
- Validate the active public keys against one of the hashes in the key descriptors as indicated by the active key indices.

### Preamble validation: Manufacturing key validation

- fuse_key_manifest_pk_hash_mask is the mask which revokes an ECC key.
  - If bit-0 is set, that key is disabled. All other higher bits which are zeros, are still enabled.
  - If all the bits are zeros, all the keys are enabled.
  - If bit-0 and bit-1 are set, all higher slot bits (2 and 3) are enabled.
- Validate that the 'Active Key Index' in the preamble is not disabled in the fuse_key_manifest_pk_hash_mask fuse.
  - If the key is disabled, fail the validation.
- Repeat the above procedure for LMS or MLDSA keys using the fuse_pqc_revocation for key revocation.

### Preamble validation: Validate the owner key

- There is one slot each for the owner ECC and LMS or MLDSA keys in the image preamble.
- fuse_owner_pk_hash contains the hash of the owner public keys.
- The validation of owner public keys is done by hashing the owner public keys from the preamble and comparing the hash against the value in the fuse_owner_pk_hash.
- If the hash matches, the owner public keys are valid.
- If the hash match fails, fail the image validation.

## Preamble validation steps

![Preamble Validation Flow](doc/svg/preamble-validation.svg)

## Header validation

- Load the header portion of the firmware image from the mailbox.
- Header is the only signed component. There are two signatures generated for the header.
- First signature is generated using one of the manufacturing keys.
- Second signature is generated using the owner public key.
- To validate the header, hash and then verify that the ECC manufacturer signature in the preamble is for the hash.
- If the manufacturer signature matches, proceed with the owner signature validation. If the signature does not match, fail the validation. Repeat the same procedure with LMS or MLDSA manufacturer key.
- The hash is already generated. Verify the signature for the above hash using the ECC owner public key. Repeat the same procedure with LMS or MLDSA owner key.

## Header validation steps

![Header Validation Flow](doc/svg/header-validation.svg)

## Table of contents validation

- At this point all the previous steps of validation are complete.
- The Preamble and the header are validated.
- Load both the TOCs (FMC TOC and RT TOC) from the mailbox.
- Generate the hash of the entire TOC data.
- Compare the hash of the TOC data with the hash in the header.
- If the hash matches, the TOC data is valid.
- Ensure that Fw.Svn >= Fuse.Svn.

<br> *(Note: Same SVN Validation is done for the FMC and RT)

<br>

## Table of contents validation steps

![Toc Validation Flow](doc/svg/toc-validation.svg)

## Validating image sections

- Once the TOC is validated, the image section associated with each TOC needs validation.
- The hash for each image section is stored in the TOC data.
- Load the FMC Image section. The Offset and the size of the section is present in TOC.
- Calculate the SHA-384 hash of the FMC image section.
- Compare the hash with the hash available in the FMC TOC.
- If the hash matches, the FMC image section is validated. If the hash does not match, reject the image.
- Load the RT Image section from the mail box. The offset and the size of the section is present in the TOC.
- Calculate the SHA-384 hash of the RT image section.
- Compare the hash with the hash in the RT TOC.
- If the hash matches, the RT image section is validated. If the hash does not match, reject the image.

## Image section validation steps

![Image Section Validation Flow](doc/svg/image-section-validation.svg)

## Differences in operating mode of the validation code

- The validation code operates in three modes.
  - Cold Boot Mode
  - Warm Boot Mode
  - Update Reset Mode
- Cold Boot Mode
  - Validation of the entire image is done using the steps described above.
  - Save the hash of the FMC portion of the image in a separate register.
  - Copy the FMC and RT image's text and data section in the appropriate ICCM and DCCM memory regions.
  - The data vault is saved with the following values:-
    - LDevId Dice Signature.
    - LDevId Dice Public Key.
    - Fmc Dice Signature.
    - Fmc Public Key.
    - Digest of the FMC part of the image.
    - Digest of the ECC and LMS owner public keys portion of preamble.
    - FMC SVN.
    - ROM Cold Boot Status.
    - Fmc Entry Point.
    - ECC Vendor public key index.
    - LMS Vendor public key index.
- Warm Boot Mode
  - In this mode there is no validation or load required for any parts of the image.
  - All the contents of ICCM and DCCM are preserved.
- Update Reset Mode
  - The image is exactly the same as the initial image which was verified on the cold boot, except that the RT part of the image is changed.
  - We need to validate the entire image exactly as described in the cold boot flow. In addition to that, also validate the image to make sure that no other part (except the RT image section) is altered.
  - The validation flow will look like the following:
    - Validate the preamble exactly like in cold boot flow.
      - Validate the vendor public key indices from the values in data vault (value saved during cold boot). Fail the validation if there is a mismatch. This is done to make sure that the key being used is the same key that was used during cold boot.
      - Validate the owner public key digest against the owner public key digest in data vault (value saved during cold boot). This ensures that the owner keys have not changed since last cold boot.
    - Validate the header exactly like in cold boot.
    - Validate the toc exactly like in cold boot.
    - We still need to make sure that the digest of the FMC which was stored in the data vault register at cold boot
      still matches the FMC image section.
  - If validation fails during ROM boot, the new RT image will not be copied from
    the mailbox. ROM will boot the existing FMC/Runtime images. Validation
    errors will be reported via the CPTRA_FW_ERROR_NON_FATAL register.

## Fake ROM

Fake ROM is a variation of the ROM intended to be used in the verification/enabling stages of development. The purpose is to greatly reduce the boot time for pre-Si environments by eliminating certain steps from the boot flow. Outside of these omissions, the behavior is intended to be the same as normal ROM.

Fake ROM is only available in production mode if the enable bit is set in the CPTRA_DBG_MANUF_SERVICE_REG (see section above).

**Differences from normal ROM:**

Fake ROM reduces boot time by doing the following:

1. Skipping the DICE cert derivation and instead providing a static, "canned" cert chain for LDEV and FMC Alias
2. Skipping the known answer tests (KATs)
3. Skipping verification of the FW image received - This can optionally still be performed, see CPTRA_DBG_MANUF_SERVICE_REG

**How to use:**

- Fake ROM is provided in the release along with the normal collateral.
- The image builder exposes the argument "fake" that can be used to generate the fake versions

To fully boot to runtime, the fake version of FMC should also be used. Details can be found in the FMC readme.<|MERGE_RESOLUTION|>--- conflicted
+++ resolved
@@ -48,13 +48,8 @@
 | :------------------------------ | :------------|  :----------------------------------------------------- |
 | CPTRA_SECURITY_STATE            | 32           | Security State of the device. Contains two fields:  <br> **LIFECYCLE_STATE**: Unprovisioned, Manufacturing or Production  <br> **DEBUG_ENABLED**: Boolean indicating if debug is enabled or not |
 | FUSE_UDS_SEED                   | 384          | Obfuscated UDS                                          |
-<<<<<<< HEAD
-| FUSE_FIELD_ENTROPY              | 384          | Obfuscated Field Entropy                                |
+| FUSE_FIELD_ENTROPY              | 256          | Obfuscated Field Entropy                                |
 | FUSE_KEY_MANIFEST_PK_HASH       | 384          | Hash of the ECC and LMS or MLDSA Manufacturer Public Key Descriptors   |
-=======
-| FUSE_FIELD_ENTROPY              | 256          | Obfuscated Field Entropy                                |
-| FUSE_KEY_MANIFEST_PK_HASH       | 384          | Hash of the four ECC and thirty-two LMS Manufacturer Public Keys   |
->>>>>>> b677f549
 | FUSE_KEY_MANIFEST_PK_HASH_MASK  | 32           | Manufacturer ECC Public Key Revocation Mask             |
 | FUSE_PQC_REVOCATION             | 32           | Manufacturer LMS or MLDSA Public Key Revocation Mask    |
 | FUSE_OWNER_PK_HASH              | 384          | Owner ECC and LMS or MLDSA Public Key Hash              |
