/*++

Licensed under the Apache-2.0 license.

File Name:

    fw_processor.rs

Abstract:

    File contains the code to download and validate the firmware.

--*/
#![allow(dead_code)]

#[cfg(feature = "fake-rom")]
use crate::flow::fake::FakeRomImageVerificationEnv;
use crate::fuse::log_fuse_data;
use crate::pcr;
use crate::rom_env::RomEnv;
use crate::run_fips_tests;
#[cfg(not(feature = "no-cfi"))]
use caliptra_cfi_derive::cfi_impl_fn;
use caliptra_cfi_lib::CfiCounter;
use caliptra_common::capabilities::Capabilities;
use caliptra_common::fips::FipsVersionCmd;
use caliptra_common::mailbox_api::{
    CapabilitiesResp, CommandId, MailboxReqHeader, MailboxRespHeader, Response,
    StashMeasurementReq, StashMeasurementResp,
};
use caliptra_common::pcr::PCR_ID_STASH_MEASUREMENT;
use caliptra_common::verifier::FirmwareImageVerificationEnv;
use caliptra_common::PcrLogEntry;
use caliptra_common::PcrLogEntryId;
use caliptra_common::{FuseLogEntryId, RomBootStatus::*};
use caliptra_drivers::pcr_log::MeasurementLogEntry;
use caliptra_drivers::*;
use caliptra_image_types::{ImageManifest, IMAGE_BYTE_SIZE};
use caliptra_image_verify::{ImageVerificationInfo, ImageVerificationLogInfo, ImageVerifier};
use caliptra_kat::KatsEnv;
use caliptra_x509::{NotAfter, NotBefore};
use core::mem::{size_of, ManuallyDrop};
use zerocopy::{AsBytes, LayoutVerified};
use zeroize::Zeroize;

<<<<<<< HEAD
// [TODO] Read this from HW.
const ACTIVE_MODE: bool = true;
// [TODO] Read this from HW.
const RRI_BASE: u32 = 0x1003_8000;
const PAYLOAD_AVAILABLE: bool = true;
const RECOVERY_INTERFACE_ADDRESS: u32 = 0x0;
const PROT_CAP_OFFSET: u32 = 0x0;
const PROT_CAP_AGENT_BYTE_10_OFFSET: u32 = PROT_CAP_OFFSET + 10;
const PROT_CAP_AGENT_BYTE_11_OFFSET: u32 = PROT_CAP_OFFSET + 11;
const DEVICE_ID_OFFSET: u32 = PROT_CAP_OFFSET + 0x10;
const DEVICE_STATUS_OFFSET: u32 = PROT_CAP_OFFSET + 0x28;
const DEVICE_RESET_OFFSET: u32 = PROT_CAP_OFFSET + 0x30;
const RECOVERY_CTRL_OFFSET: u32 = PROT_CAP_OFFSET + 0x34;
const RECOVERY_STATUS_OFFSET: u32 = PROT_CAP_OFFSET + 0x38;
const HW_STATUS_OFFSET: u32 = PROT_CAP_OFFSET + 0x3C;
const INDIRECT_FIFO_CTRL_OFFSET: u32 = PROT_CAP_OFFSET + 0x40;
const INDIRECT_FIFO_STATUS_OFFSET: u32 = PROT_CAP_OFFSET + 0x48;
const INDIRECT_FIFO_DATA_OFFSET: u32 = PROT_CAP_OFFSET + 0x6C;
const RECOVERY_DMA_BLOCK_SIZE_BYTES: u32 = 256;
=======
const RESERVED_PAUSER: u32 = 0xFFFFFFFF;
>>>>>>> e8b95581

#[derive(Debug, Default, Zeroize)]
pub struct FwProcInfo {
    pub fmc_cert_valid_not_before: NotBefore,

    pub fmc_cert_valid_not_after: NotAfter,

    pub fmc_effective_fuse_svn: u32,

    pub owner_pub_keys_digest_in_fuses: bool,
}

pub struct FirmwareProcessor {}

impl FirmwareProcessor {
    pub fn process(env: &mut RomEnv) -> CaliptraResult<FwProcInfo> {
        let mut kats_env = caliptra_kat::KatsEnv {
            // SHA1 Engine
            sha1: &mut env.sha1,

            // sha256
            sha256: &mut env.sha256,

            // SHA2-384 Engine
            sha384: &mut env.sha384,

            // SHA2-512/384 Accelerator
            sha2_512_384_acc: &mut env.sha2_512_384_acc,

            // Hmac384 Engine
            hmac384: &mut env.hmac384,

            /// Cryptographically Secure Random Number Generator
            trng: &mut env.trng,

            // LMS Engine
            lms: &mut env.lms,

            /// Ecc384 Engine
            ecc384: &mut env.ecc384,

            /// SHA Acc lock state
            sha_acc_lock_state: ShaAccLockState::NotAcquired,
        };
        // Process mailbox commands.
        let (mut txn, image_size_bytes) = Self::process_mailbox_commands(
            &mut env.soc_ifc,
            &mut env.mbox,
            &mut env.pcr_bank,
            &mut env.dma,
            &mut kats_env,
            env.persistent_data.get_mut(),
        )?;

        #[cfg(feature = "fips-test-hooks")]
        unsafe {
            caliptra_drivers::FipsTestHook::halt_if_hook_set(
                caliptra_drivers::FipsTestHook::HALT_FW_LOAD,
            )
        };

        // Load the manifest
        let manifest = Self::load_manifest(&mut env.persistent_data, &mut txn);
        let manifest = okref(&manifest)?;

        let mut venv = FirmwareImageVerificationEnv {
            sha256: &mut env.sha256,
            sha384: &mut env.sha384,
            soc_ifc: &mut env.soc_ifc,
            ecc384: &mut env.ecc384,
            data_vault: &mut env.data_vault,
            pcr_bank: &mut env.pcr_bank,
            image: txn.raw_mailbox_contents(),
        };

        // Verify the image
        let info = Self::verify_image(&mut venv, manifest, image_size_bytes);
        let info = okref(&info)?;

        Self::update_fuse_log(&mut env.persistent_data.get_mut().fuse_log, &info.log_info)?;

        // Populate data vault
        Self::populate_data_vault(venv.data_vault, info, &env.persistent_data);

        // Extend PCR0 and PCR1
        pcr::extend_pcrs(&mut venv, info, &mut env.persistent_data)?;
        report_boot_status(FwProcessorExtendPcrComplete.into());

        // Load the image
        Self::load_image(manifest, &mut txn)?;

        // Complete the mailbox transaction indicating success.
        txn.complete(true)?;
        report_boot_status(FwProcessorFirmwareDownloadTxComplete.into());

        // Update FW version registers
        // Truncate FMC version to 16 bits (no error for 31:16 != 0)
        env.soc_ifc.set_fmc_fw_rev_id(manifest.fmc.version as u16);
        env.soc_ifc.set_rt_fw_rev_id(manifest.runtime.version);

        // Get the certificate validity info
        let (nb, nf) = Self::get_cert_validity_info(manifest);

        report_boot_status(FwProcessorComplete.into());
        Ok(FwProcInfo {
            fmc_cert_valid_not_before: nb,
            fmc_cert_valid_not_after: nf,
            fmc_effective_fuse_svn: info.fmc.effective_fuse_svn,
            owner_pub_keys_digest_in_fuses: info.owner_pub_keys_digest_in_fuses,
        })
    }

    /// Process mailbox commands
    ///
    /// # Arguments
    ///
    /// * `soc_ifc` - SOC Interface
    /// * `mbox` - Mailbox
    /// * `pcr_bank` - PCR Bank
    /// * `sha384` - SHA384
    /// * `persistent_data` - Persistent data
    ///
    /// # Returns
    /// * `MailboxRecvTxn` - Mailbox Receive Transaction
    ///
    /// Mailbox transaction handle (returned only for the FIRMWARE_LOAD command).
    /// This transaction is ManuallyDrop because we don't want the transaction
    /// to be completed with failure until after handle_fatal_error is called.
    /// This prevents a race condition where the SoC reads FW_ERROR_NON_FATAL
    /// immediately after the mailbox transaction fails,
    ///  but before caliptra has set the FW_ERROR_NON_FATAL register.
    fn process_mailbox_commands<'a>(
        soc_ifc: &mut SocIfc,
        mbox: &'a mut Mailbox,
        pcr_bank: &mut PcrBank,
        dma: &mut Dma,
        env: &mut KatsEnv,
        persistent_data: &mut PersistentData,
    ) -> CaliptraResult<(ManuallyDrop<MailboxRecvTxn<'a>>, u32)> {
        let mut self_test_in_progress = false;

        cprintln!("[fwproc] Waiting for Commands...");
        loop {
            // Random delay for CFI glitch protection.
            CfiCounter::delay();

            if let Some(txn) = mbox.peek_recv() {
                report_fw_error_non_fatal(0);

                // Drop all commands for invalid PAUSER
                if txn.id() == RESERVED_PAUSER {
                    return Err(CaliptraError::FW_PROC_MAILBOX_RESERVED_PAUSER);
                }

                cprintln!("[fwproc] Received command 0x{:08x}", txn.cmd());

                // Handle FW load as a separate case due to the re-borrow explained below
                if txn.cmd() == CommandId::FIRMWARE_LOAD.into() {
                    if ACTIVE_MODE {
                        return Err(CaliptraError::FW_PROC_MAILBOX_FW_LOAD_CMD_IN_ACTIVE_MODE);
                    }

                    // Re-borrow mailbox to work around https://github.com/rust-lang/rust/issues/54663
                    let txn = mbox
                        .peek_recv()
                        .ok_or(CaliptraError::FW_PROC_MAILBOX_STATE_INCONSISTENT)?;

                    // This is a download-firmware command; don't drop this, as the
                    // transaction will be completed by either handle_fatal_error() (on
                    // failure) or by a manual complete call upon success.
                    let txn = ManuallyDrop::new(txn.start_txn());
                    let image_size_bytes = txn.dlen();
                    if image_size_bytes == 0 || image_size_bytes > IMAGE_BYTE_SIZE as u32 {
                        cprintln!("Invalid Image of size {} bytes", image_size_bytes);
                        return Err(CaliptraError::FW_PROC_INVALID_IMAGE_SIZE);
                    }

                    cprintln!("[fwproc] Received Image of size {} bytes", image_size_bytes);
                    report_boot_status(FwProcessorDownloadImageComplete.into());
                    return Ok((txn, image_size_bytes));
                }

                // NOTE: We use ManuallyDrop here because any error here becomes a fatal error
                //       See note above about race condition
                let mut txn = ManuallyDrop::new(txn.start_txn());
                match CommandId::from(txn.cmd()) {
                    CommandId::VERSION => {
                        let mut request = MailboxReqHeader::default();
                        Self::copy_req_verify_chksum(&mut txn, request.as_bytes_mut())?;

                        let mut resp = FipsVersionCmd::execute(soc_ifc)?;
                        resp.populate_chksum();
                        txn.send_response(resp.as_bytes())?;
                    }
                    CommandId::SELF_TEST_START => {
                        let mut request = MailboxReqHeader::default();
                        Self::copy_req_verify_chksum(&mut txn, request.as_bytes_mut())?;

                        if self_test_in_progress {
                            // TODO: set non-fatal error register?
                            txn.complete(false)?;
                        } else {
                            run_fips_tests(env)?;
                            let mut resp = MailboxRespHeader::default();
                            resp.populate_chksum();
                            txn.send_response(resp.as_bytes())?;
                            self_test_in_progress = true;
                        }
                    }
                    CommandId::SELF_TEST_GET_RESULTS => {
                        let mut request = MailboxReqHeader::default();
                        Self::copy_req_verify_chksum(&mut txn, request.as_bytes_mut())?;

                        if !self_test_in_progress {
                            // TODO: set non-fatal error register?
                            txn.complete(false)?;
                        } else {
                            let mut resp = MailboxRespHeader::default();
                            resp.populate_chksum();
                            txn.send_response(resp.as_bytes())?;
                            self_test_in_progress = false;
                        }
                    }
                    CommandId::SHUTDOWN => {
                        let mut request = MailboxReqHeader::default();
                        Self::copy_req_verify_chksum(&mut txn, request.as_bytes_mut())?;

                        let mut resp = MailboxRespHeader::default();
                        resp.populate_chksum();
                        txn.send_response(resp.as_bytes())?;

                        // Causing a ROM Fatal Error will zeroize the module
                        return Err(CaliptraError::RUNTIME_SHUTDOWN);
                    }
                    CommandId::CAPABILITIES => {
                        let mut request = MailboxReqHeader::default();
                        Self::copy_req_verify_chksum(&mut txn, request.as_bytes_mut())?;

                        let mut capabilities = Capabilities::default();
                        capabilities |= Capabilities::ROM_BASE;

                        let mut resp = CapabilitiesResp {
                            hdr: MailboxRespHeader::default(),
                            capabilities: capabilities.to_bytes(),
                        };
                        resp.populate_chksum();
                        txn.send_response(resp.as_bytes())?;
                        continue;
                    }
                    CommandId::STASH_MEASUREMENT => {
                        if persistent_data.fht.meas_log_index == MEASUREMENT_MAX_COUNT as u32 {
                            cprintln!(
                                "[fwproc] Maximum supported number of measurements already received."
                            );
                            txn.complete(false)?;

                            // Raise a fatal error on hitting the max. limit.
                            // This ensures that any SOC ROM/FW couldn't send a stash measurement
                            // that wasn't properly stored within Caliptra.
                            return Err(CaliptraError::FW_PROC_MAILBOX_STASH_MEASUREMENT_MAX_LIMIT);
                        }

                        Self::stash_measurement(pcr_bank, env.sha384, persistent_data, &mut txn)?;

                        // Generate and send response (with FIPS approved status)
                        let mut resp = StashMeasurementResp {
                            hdr: MailboxRespHeader::default(),
                            dpe_result: 0, // DPE_STATUS_SUCCESS
                        };
                        resp.populate_chksum();
                        txn.send_response(resp.as_bytes())?;
                    }
                    CommandId::RI_DOWNLOAD_FIRMWARE => {
                        if ACTIVE_MODE == false {
                            cprintln!(
                                "[fwproc] RI_DOWNLOAD_FIRMWARE cmd not supported in passive mode"
                            );
                            txn.complete(false)?;
                            return Err(CaliptraError::FW_PROC_MAILBOX_INVALID_COMMAND);
                        }
                        txn.complete(true)?;
                        // Download the firmware image from the recovery interface.
                        let image_size_bytes = Self::retrieve_image_from_ri(dma)?;
                        let txn = ManuallyDrop::new(mbox.fake_recv_txn());
                        cprintln!(
                            "[fwproc] Received Image from Recovery Interface of size {} bytes",
                            image_size_bytes
                        );
                        report_boot_status(FwProcessorDownloadImageComplete.into());
                        return Ok((txn, image_size_bytes));
                    }
                    _ => {
                        cprintln!("[fwproc] Invalid command received");
                        // Don't complete the transaction here; let the fatal
                        // error handler do it to prevent a race condition
                        // setting the error code.
                        return Err(CaliptraError::FW_PROC_MAILBOX_INVALID_COMMAND);
                    }
                }
            }
        }
    }

    /// Load the manifest
    ///
    /// # Returns
    ///
    /// * `Manifest` - Caliptra Image Bundle Manifest
    #[cfg_attr(not(feature = "no-cfi"), cfi_impl_fn)]
    fn load_manifest(
        persistent_data: &mut PersistentDataAccessor,
        txn: &mut MailboxRecvTxn,
    ) -> CaliptraResult<ImageManifest> {
        let manifest = &mut persistent_data.get_mut().manifest1;
        if ACTIVE_MODE {
            let raw_image = txn.raw_mailbox_contents();
            let buf = manifest.as_bytes_mut();
            buf.copy_from_slice(&raw_image[..buf.len()]);
        } else {
            txn.copy_request(manifest.as_bytes_mut())?;
        }
        report_boot_status(FwProcessorManifestLoadComplete.into());
        Ok(*manifest)
    }

    /// Verify the image
    ///
    /// # Arguments
    ///
    /// * `env` - ROM Environment
    #[cfg_attr(not(feature = "no-cfi"), cfi_impl_fn)]
    fn verify_image(
        venv: &mut FirmwareImageVerificationEnv,
        manifest: &ImageManifest,
        img_bundle_sz: u32,
    ) -> CaliptraResult<ImageVerificationInfo> {
        #[cfg(feature = "fake-rom")]
        let venv = &mut FakeRomImageVerificationEnv {
            sha256: venv.sha256,
            sha384: venv.sha384,
            soc_ifc: venv.soc_ifc,
            data_vault: venv.data_vault,
            ecc384: venv.ecc384,
            image: venv.image,
        };

        // Random delay for CFI glitch protection.
        CfiCounter::delay();
        CfiCounter::delay();
        CfiCounter::delay();
        CfiCounter::delay();

        let mut verifier = ImageVerifier::new(venv);
        let info = verifier.verify(manifest, img_bundle_sz, ResetReason::ColdReset)?;

        cprintln!(
            "[fwproc] Image verified using Vendor ECC Key Index {}",
            info.vendor_ecc_pub_key_idx,
        );
        report_boot_status(FwProcessorImageVerificationComplete.into());
        Ok(info)
    }

    /// Update the fuse log
    ///
    /// # Arguments
    /// * `log_info` - Image Verification Log Info
    ///
    /// # Returns
    /// * CaliptraResult
    #[cfg_attr(not(feature = "no-cfi"), cfi_impl_fn)]
    fn update_fuse_log(
        log: &mut FuseLogArray,
        log_info: &ImageVerificationLogInfo,
    ) -> CaliptraResult<()> {
        // Log VendorPubKeyIndex
        log_fuse_data(
            log,
            FuseLogEntryId::VendorEccPubKeyIndex,
            log_info.vendor_ecc_pub_key_idx.as_bytes(),
        )?;

        // Log VendorPubKeyRevocation
        log_fuse_data(
            log,
            FuseLogEntryId::VendorEccPubKeyRevocation,
            log_info
                .fuse_vendor_ecc_pub_key_revocation
                .bits()
                .as_bytes(),
        )?;

        // Log ManifestFmcSvn
        log_fuse_data(
            log,
            FuseLogEntryId::ManifestFmcSvn,
            log_info.fmc_log_info.manifest_svn.as_bytes(),
        )?;

        // Log ManifestReserved0
        log_fuse_data(
            log,
            FuseLogEntryId::ManifestReserved0,
            log_info.fmc_log_info.reserved.as_bytes(),
        )?;

        // Log FuseFmcSvn
        log_fuse_data(
            log,
            FuseLogEntryId::FuseFmcSvn,
            log_info.fmc_log_info.fuse_svn.as_bytes(),
        )?;

        // Log ManifestRtSvn
        log_fuse_data(
            log,
            FuseLogEntryId::ManifestRtSvn,
            log_info.rt_log_info.manifest_svn.as_bytes(),
        )?;

        // Log ManifestReserved1
        log_fuse_data(
            log,
            FuseLogEntryId::ManifestReserved1,
            log_info.rt_log_info.reserved.as_bytes(),
        )?;

        // Log FuseRtSvn
        log_fuse_data(
            log,
            FuseLogEntryId::FuseRtSvn,
            log_info.rt_log_info.fuse_svn.as_bytes(),
        )?;

        // Log VendorLmsPubKeyIndex
        if let Some(vendor_lms_pub_key_idx) = log_info.vendor_lms_pub_key_idx {
            log_fuse_data(
                log,
                FuseLogEntryId::VendorLmsPubKeyIndex,
                vendor_lms_pub_key_idx.as_bytes(),
            )?;
        }

        // Log VendorLmsPubKeyRevocation
        if let Some(fuse_vendor_lms_pub_key_revocation) =
            log_info.fuse_vendor_lms_pub_key_revocation
        {
            log_fuse_data(
                log,
                FuseLogEntryId::VendorLmsPubKeyRevocation,
                fuse_vendor_lms_pub_key_revocation.as_bytes(),
            )?;
        }

        Ok(())
    }

    /// Load the image to ICCM & DCCM
    ///
    /// # Arguments
    ///
    /// * `env`      - ROM Environment
    /// * `manifest` - Manifest
    /// * `txn`      - Mailbox Receive Transaction
    // Inlined to reduce ROM size
    #[inline(always)]
    #[cfg_attr(not(feature = "no-cfi"), cfi_impl_fn)]
    fn load_image(manifest: &ImageManifest, txn: &mut MailboxRecvTxn) -> CaliptraResult<()> {
        cprintln!(
            "[fwproc] Loading FMC at address 0x{:08x} len {}",
            manifest.fmc.load_addr,
            manifest.fmc.size
        );

        if ACTIVE_MODE {
            let raw_image = txn.raw_mailbox_contents();
            let fmc_dest = unsafe {
                let addr = (manifest.fmc.load_addr) as *mut u8;
                core::slice::from_raw_parts_mut(addr, manifest.fmc.size as usize)
            };
            fmc_dest.copy_from_slice(&raw_image[size_of::<ImageManifest>()..][..fmc_dest.len()]);
        } else {
            let fmc_dest = unsafe {
                let addr = (manifest.fmc.load_addr) as *mut u32;
                core::slice::from_raw_parts_mut(addr, manifest.fmc.size as usize / 4)
            };
            txn.copy_request(fmc_dest.as_bytes_mut())?;
        }

        cprintln!(
            "[fwproc] Loading Runtime at address 0x{:08x} len {}",
            manifest.runtime.load_addr,
            manifest.runtime.size
        );

        if ACTIVE_MODE {
            let runtime_dest = unsafe {
                let addr = (manifest.runtime.load_addr) as *mut u8;
                core::slice::from_raw_parts_mut(addr, manifest.runtime.size as usize)
            };

            txn.copy_request(runtime_dest.as_bytes_mut())?;
            let raw_image = txn.raw_mailbox_contents();
            runtime_dest.copy_from_slice(
                &raw_image[size_of::<ImageManifest>() + manifest.fmc.size as usize..]
                    [..runtime_dest.len()],
            );
        } else {
            let runtime_dest = unsafe {
                let addr = (manifest.runtime.load_addr) as *mut u32;
                core::slice::from_raw_parts_mut(addr, manifest.runtime.size as usize / 4)
            };
            txn.copy_request(runtime_dest.as_bytes_mut())?;
        }

        report_boot_status(FwProcessorLoadImageComplete.into());
        Ok(())
    }

    /// Populate data vault
    ///
    /// # Arguments
    ///
    /// * `env`  - ROM Environment
    /// * `info` - Image Verification Info
    #[cfg_attr(not(feature = "no-cfi"), cfi_impl_fn)]
    fn populate_data_vault(
        data_vault: &mut DataVault,
        info: &ImageVerificationInfo,
        persistent_data: &PersistentDataAccessor,
    ) {
        data_vault.write_cold_reset_entry48(ColdResetEntry48::FmcTci, &info.fmc.digest.into());

        data_vault.write_cold_reset_entry4(ColdResetEntry4::FmcSvn, info.fmc.svn);

        data_vault.write_cold_reset_entry4(ColdResetEntry4::FmcEntryPoint, info.fmc.entry_point);

        data_vault.write_cold_reset_entry48(
            ColdResetEntry48::OwnerPubKeyHash,
            &info.owner_pub_keys_digest.into(),
        );

        data_vault.write_cold_reset_entry4(
            ColdResetEntry4::EccVendorPubKeyIndex,
            info.vendor_ecc_pub_key_idx,
        );

        // If LMS is not enabled, write the max value to the data vault
        // to indicate the index is invalid.
        data_vault.write_cold_reset_entry4(
            ColdResetEntry4::LmsVendorPubKeyIndex,
            info.vendor_lms_pub_key_idx.unwrap_or(u32::MAX),
        );

        data_vault.write_warm_reset_entry48(WarmResetEntry48::RtTci, &info.runtime.digest.into());

        data_vault.write_warm_reset_entry4(WarmResetEntry4::RtSvn, info.runtime.svn);

        data_vault.write_warm_reset_entry4(WarmResetEntry4::RtEntryPoint, info.runtime.entry_point);

        data_vault.write_warm_reset_entry4(
            WarmResetEntry4::ManifestAddr,
            &persistent_data.get().manifest1 as *const _ as u32,
        );
        report_boot_status(FwProcessorPopulateDataVaultComplete.into());
    }

    /// Process the certificate validity info
    ///
    /// # Arguments
    /// * `manifest` - Manifest
    ///
    /// # Returns
    /// * `NotBefore` - Valid Not Before Time
    /// * `NotAfter`  - Valid Not After Time
    ///
    fn get_cert_validity_info(manifest: &ImageManifest) -> (NotBefore, NotAfter) {
        // If there is a valid value in the manifest for the not_before and not_after times,
        // use those. Otherwise use the default values.
        let mut nb = NotBefore::default();
        let mut nf = NotAfter::default();
        let null_time = [0u8; 15];

        if manifest.header.vendor_data.vendor_not_after != null_time
            && manifest.header.vendor_data.vendor_not_before != null_time
        {
            nf.value = manifest.header.vendor_data.vendor_not_after;
            nb.value = manifest.header.vendor_data.vendor_not_before;
        }

        // Owner values take preference.
        if manifest.header.owner_data.owner_not_after != null_time
            && manifest.header.owner_data.owner_not_before != null_time
        {
            nf.value = manifest.header.owner_data.owner_not_after;
            nb.value = manifest.header.owner_data.owner_not_before;
        }

        (nb, nf)
    }

    /// Read request from mailbox and verify the checksum
    ///
    /// # Arguments
    /// * `txn` - Mailbox Receive Transaction
    /// * `data` - Data buffer for the expected request
    ///
    /// # Returns
    /// * `()` - Ok
    ///    Error code on failure.
    fn copy_req_verify_chksum(txn: &mut MailboxRecvTxn, data: &mut [u8]) -> CaliptraResult<()> {
        // NOTE: Currently ROM only supports commands with a fixed request size
        //       This check will need to be updated if any commands are added with a variable request size
        if txn.dlen() as usize != data.len() {
            return Err(CaliptraError::FW_PROC_MAILBOX_INVALID_REQUEST_LENGTH);
        }

        // Read the data in from the mailbox HW
        txn.copy_request(data)?;

        // Extract header out from the rest of the request
        let req_hdr: &MailboxReqHeader = LayoutVerified::<&[u8], MailboxReqHeader>::new(
            &data[..core::mem::size_of::<MailboxReqHeader>()],
        )
        .ok_or(CaliptraError::FW_PROC_MAILBOX_PROCESS_FAILURE)?
        .into_ref();

        // Verify checksum
        if !caliptra_common::checksum::verify_checksum(
            req_hdr.chksum,
            txn.cmd(),
            &data[core::mem::size_of_val(&req_hdr.chksum)..],
        ) {
            return Err(CaliptraError::FW_PROC_MAILBOX_INVALID_CHECKSUM);
        };

        Ok(())
    }

    /// Read measurement from mailbox and extends it into PCR31
    ///
    /// # Arguments
    /// * `pcr_bank` - PCR Bank
    /// * `sha384` - SHA384
    /// * `persistent_data` - Persistent data
    /// * `txn` - Mailbox Receive Transaction
    ///
    /// # Returns
    /// * `()` - Ok
    ///     Err - StashMeasurementReadFailure
    fn stash_measurement(
        pcr_bank: &mut PcrBank,
        sha384: &mut Sha384,
        persistent_data: &mut PersistentData,
        txn: &mut MailboxRecvTxn,
    ) -> CaliptraResult<()> {
        let mut measurement = StashMeasurementReq::default();
        Self::copy_req_verify_chksum(txn, measurement.as_bytes_mut())?;

        // Extend measurement into PCR31.
        Self::extend_measurement(pcr_bank, sha384, persistent_data, &measurement)?;

        Ok(())
    }

    /// Extends measurement into PCR31 and logs it to PCR log.
    ///
    /// # Arguments
    /// * `pcr_bank` - PCR Bank
    /// * `sha384` - SHA384
    /// * `persistent_data` - Persistent data
    /// * `stash_measurement` - Measurement
    ///
    /// # Returns
    /// * `()` - Ok
    ///    Error code on failure.
    fn extend_measurement(
        pcr_bank: &mut PcrBank,
        sha384: &mut Sha384,
        persistent_data: &mut PersistentData,
        stash_measurement: &StashMeasurementReq,
    ) -> CaliptraResult<()> {
        // Extend measurement into PCR31.
        pcr_bank.extend_pcr(
            PCR_ID_STASH_MEASUREMENT,
            sha384,
            stash_measurement.measurement.as_bytes(),
        )?;

        // Log measurement to the measurement log.
        Self::log_measurement(persistent_data, stash_measurement)
    }

    /// Log measurement data to the Stash Measurement log
    ///
    /// # Arguments
    /// * `persistent_data` - Persistent data
    /// * `stash_measurement` - Measurement
    ///
    /// # Return Value
    /// * `Ok(())` - Success
    /// * `Err(GlobalErr::MeasurementLogExhausted)` - Measurement log exhausted
    ///
    pub fn log_measurement(
        persistent_data: &mut PersistentData,
        stash_measurement: &StashMeasurementReq,
    ) -> CaliptraResult<()> {
        let fht = &mut persistent_data.fht;
        let Some(dst) = persistent_data.measurement_log.get_mut(fht.meas_log_index as usize) else {
            return Err(CaliptraError::ROM_GLOBAL_MEASUREMENT_LOG_EXHAUSTED);
        };

        *dst = MeasurementLogEntry {
            pcr_entry: PcrLogEntry {
                id: PcrLogEntryId::StashMeasurement as u16,
                reserved0: [0u8; 2],
                pcr_ids: 1 << (PCR_ID_STASH_MEASUREMENT as u8),
                pcr_data: zerocopy::transmute!(stash_measurement.measurement),
            },
            metadata: stash_measurement.metadata,
            context: zerocopy::transmute!(stash_measurement.context),
            svn: stash_measurement.svn,
            reserved0: [0u8; 4],
        };

        fht.meas_log_index += 1;

        Ok(())
    }

    /// Retrieve the fw image from the recovery interface and store it in the mailbox sram.
    ///
    /// # Arguments
    /// * `dma` - DMA driver
    ///
    /// # Returns
    /// * `()` - Ok
    ///   Error code on failure.
    fn retrieve_image_from_ri(dma: &mut Dma) -> CaliptraResult<u32> {
        // 1. Set PROT_CAP:Byte11 bit3 to 1 ('Flashless boot').
        let mut prot_cap_byte_11_val = dma.read_dword(PROT_CAP_AGENT_BYTE_11_OFFSET as usize)?;
        prot_cap_byte_11_val |= 1 << 1; // Set bit 1
        dma.write_dword(PROT_CAP_AGENT_BYTE_11_OFFSET as usize, prot_cap_byte_11_val)?;

        // 2. Set DEVICE_STATUS:Byte0 to 0x3 ('Recovery mode - ready to accept recovery image').
        dma.write_dword(DEVICE_STATUS_OFFSET as usize, 0x3)?;

        // 3. Set DEVICE_STATUS:Byte[2:3] to 0x12 ('Recovery Reason Codes' 0x12 = 0 Flashless/Streaming Boot (FSB)).
        dma.write_dword((DEVICE_RESET_OFFSET + 2) as usize, 0x12)?;

        // 4. Set RECOVERY_STATUS register:Byte0 Bit[3:0] to 0x1 ('Awaiting recovery image') &
        // Byte0 Bit[7:4] to 0 (Recovery image index).
        let mut recovery_status_val = dma.read_dword(RECOVERY_STATUS_OFFSET as usize)?;
        recovery_status_val = (recovery_status_val & 0xFFFFFF00) | 0x1;
        dma.write_dword(RECOVERY_STATUS_OFFSET as usize, recovery_status_val)?;

        // 5. Loop on the 'payload_available' signal for the recovery image details to be available.
        while PAYLOAD_AVAILABLE == false {
            // Wait for the payload available signal.
        }

        // 6. Read the image size from INDIRECT_FIFO_CTRL register:Byte[2:5]. Image size in DWORDs.
        let image_size_dword = dma.read_dword((INDIRECT_FIFO_CTRL_OFFSET + 2) as usize)?;

        // 7. Transfer the image from the recovery interface to the mailbox SRAM.
        let image_size_bytes = image_size_dword * 4;
        dma.transfer_payload_to_mbox(
            (RRI_BASE + INDIRECT_FIFO_DATA_OFFSET) as usize,
            image_size_bytes,
            true,
            RECOVERY_DMA_BLOCK_SIZE_BYTES,
        )?;
        Ok(image_size_bytes)
    }
}<|MERGE_RESOLUTION|>--- conflicted
+++ resolved
@@ -43,7 +43,8 @@
 use zerocopy::{AsBytes, LayoutVerified};
 use zeroize::Zeroize;
 
-<<<<<<< HEAD
+const RESERVED_PAUSER: u32 = 0xFFFFFFFF;
+
 // [TODO] Read this from HW.
 const ACTIVE_MODE: bool = true;
 // [TODO] Read this from HW.
@@ -63,9 +64,6 @@
 const INDIRECT_FIFO_STATUS_OFFSET: u32 = PROT_CAP_OFFSET + 0x48;
 const INDIRECT_FIFO_DATA_OFFSET: u32 = PROT_CAP_OFFSET + 0x6C;
 const RECOVERY_DMA_BLOCK_SIZE_BYTES: u32 = 256;
-=======
-const RESERVED_PAUSER: u32 = 0xFFFFFFFF;
->>>>>>> e8b95581
 
 #[derive(Debug, Default, Zeroize)]
 pub struct FwProcInfo {
