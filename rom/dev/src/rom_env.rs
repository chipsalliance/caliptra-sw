/*++

Licensed under the Apache-2.0 license.

File Name:

    rom_env.rs

Abstract:

    File implements a context holding all the services utilized by ROM.
    The primary need for this abstraction is to hide the hardware details
    from the ROM flows. The natural side benefit of this abstraction is it
    makes authoring mocks and unit tests easy.

--*/

use crate::fht::FhtDataStore;
use caliptra_drivers::{
<<<<<<< HEAD
    DataVault, DeobfuscationEngine, Ecc384, Hmac384, KeyVault, Lms, Mailbox, PcrBank, Sha1,
    Sha256Hw, Sha384, Sha384Acc, SocIfc, Trng,
=======
    DataVault, DeobfuscationEngine, Ecc384, Hmac384, KeyVault, Lms, Mailbox, PcrBank,
    PersistentDataAccessor, Sha1, Sha256, Sha384, Sha384Acc, SocIfc, Trng,
>>>>>>> 43fb6be2
};
use caliptra_error::CaliptraResult;
use caliptra_registers::{
    csrng::CsrngReg, doe::DoeReg, dv::DvReg, ecc::EccReg, entropy_src::EntropySrcReg,
    hmac::HmacReg, kv::KvReg, mbox::MboxCsr, pv::PvReg, sha256::Sha256Reg, sha512::Sha512Reg,
    sha512_acc::Sha512AccCsr, soc_ifc::SocIfcReg, soc_ifc_trng::SocIfcTrngReg,
};

/// Rom Context
pub struct RomEnv {
    /// Deobfuscation engine
    pub doe: DeobfuscationEngine,

    // SHA1 Engine
    pub sha1: Sha1,

    // SHA2-256 Engine
    pub sha256: Sha256Hw,

    // SHA2-384 Engine
    pub sha384: Sha384,

    // SHA2-384 Accelerator
    pub sha384_acc: Sha384Acc,

    /// Hmac384 Engine
    pub hmac384: Hmac384,

    /// Ecc384 Engine
    pub ecc384: Ecc384,

    /// LMS Engine
    pub lms: Lms,

    /// Key Vault
    pub key_vault: KeyVault,

    /// Data Vault
    pub data_vault: DataVault,

    /// SoC interface
    pub soc_ifc: SocIfc,

    /// Mailbox
    pub mbox: Mailbox,

    /// PCR Bank
    pub pcr_bank: PcrBank,

    /// FHT Data Store
    pub fht_data_store: FhtDataStore,

    /// Cryptographically Secure Random Number Generator
    pub trng: Trng,

    // Mechanism to access the persistent data safely
    pub persistent_data: PersistentDataAccessor,
}

impl RomEnv {
    pub unsafe fn new_from_registers() -> CaliptraResult<Self> {
        let trng = Trng::new(
            CsrngReg::new(),
            EntropySrcReg::new(),
            SocIfcTrngReg::new(),
            &SocIfcReg::new(),
        )?;

        Ok(Self {
            doe: DeobfuscationEngine::new(DoeReg::new()),
            sha1: Sha1::default(),
            sha256: Sha256Hw::new(Sha256Reg::new()),
            sha384: Sha384::new(Sha512Reg::new()),
            sha384_acc: Sha384Acc::new(Sha512AccCsr::new()),
            hmac384: Hmac384::new(HmacReg::new()),
            ecc384: Ecc384::new(EccReg::new()),
            lms: Lms::default(),
            key_vault: KeyVault::new(KvReg::new()),
            data_vault: DataVault::new(DvReg::new()),
            soc_ifc: SocIfc::new(SocIfcReg::new()),
            mbox: Mailbox::new(MboxCsr::new()),
            pcr_bank: PcrBank::new(PvReg::new()),
            fht_data_store: FhtDataStore::default(),
            trng,
            persistent_data: PersistentDataAccessor::new(),
        })
    }
}<|MERGE_RESOLUTION|>--- conflicted
+++ resolved
@@ -17,13 +17,8 @@
 
 use crate::fht::FhtDataStore;
 use caliptra_drivers::{
-<<<<<<< HEAD
-    DataVault, DeobfuscationEngine, Ecc384, Hmac384, KeyVault, Lms, Mailbox, PcrBank, Sha1,
-    Sha256Hw, Sha384, Sha384Acc, SocIfc, Trng,
-=======
     DataVault, DeobfuscationEngine, Ecc384, Hmac384, KeyVault, Lms, Mailbox, PcrBank,
-    PersistentDataAccessor, Sha1, Sha256, Sha384, Sha384Acc, SocIfc, Trng,
->>>>>>> 43fb6be2
+    PersistentDataAccessor, Sha1, Sha256Hw, Sha384, Sha384Acc, SocIfc, Trng,
 };
 use caliptra_error::CaliptraResult;
 use caliptra_registers::{
