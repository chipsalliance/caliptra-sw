--- conflicted
+++ resolved
@@ -137,13 +137,5 @@
 Test Scenario| Test Name | ROM Error Code
 ---|---|---
 Expand `smoke_test` to perform a hitless update and confirm everything is mixed into the identity correctly. | N/A | N/A
-<<<<<<< HEAD
-Validate fix for #817: warm reset during hitless update | N/A | N/A
-Validate fix for #628: warm reset during cold reset | N/A | N/A
-Add test for CPU fault, and that extended error info is populated correctly | N/A | N/A
-Ensure that boot ROM can load a 128k bundle into ICCM (assert ICCM contents in test) | N/A | N/A
 Ensure that hitless update flow can update an entire 128k bundle with completely different ICCM contents than original boot | N/A | N/A
-=======
-Stress test: Perform many hitless updates in a row | N/A | N/A
->>>>>>> dd36931b
 Run all the tests against the prod ROM (no logging) | N/A | N/A