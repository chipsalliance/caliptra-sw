--- conflicted
+++ resolved
@@ -380,14 +380,11 @@
         bin_name: "dma_sha384",
         ..BASE_FWID
     };
-<<<<<<< HEAD
-=======
 
     pub const DMA_AES: FwId = FwId {
         bin_name: "dma_aes",
         ..BASE_FWID
     };
->>>>>>> 5869634f
 }
 
 pub mod rom_tests {
@@ -540,10 +537,7 @@
     &driver_tests::TRNG_DRIVER_RESPONDER,
     &driver_tests::PERSISTENT,
     &driver_tests::DMA_SHA384,
-<<<<<<< HEAD
-=======
     &driver_tests::DMA_AES,
->>>>>>> 5869634f
     &rom_tests::ASM_TESTS,
     &rom_tests::TEST_FMC_WITH_UART,
     &rom_tests::FAKE_TEST_FMC_WITH_UART,
