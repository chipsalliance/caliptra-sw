// Licensed under the Apache-2.0 license

use std::array;

use rand::{rngs::ThreadRng, RngCore};

// Rationale behind this choice
//
// * The constant should be easily recognizable in waveforms and debug logs
// * Every word must be different to ensure that a "stuck word" bug is noticed.
// * Each byte in a word must be unique to ensure an endianness bug is noticed.
pub const DEFAULT_UDS_SEED: [u32; 12] = [
    0x00010203, 0x04050607, 0x08090a0b, 0x0c0d0e0f, 0x10111213, 0x14151617, 0x18191a1b, 0x1c1d1e1f,
    0x20212223, 0x24252627, 0x28292a2b, 0x2c2d2e2f,
];

pub const DEFAULT_FIELD_ENTROPY: [u32; 8] = [
    0x80818283, 0x84858687, 0x88898a8b, 0x8c8d8e8f, 0x90919293, 0x94959697, 0x98999a9b, 0x9c9d9e9f,
];

pub const DEFAULT_CPTRA_OBF_KEY: [u32; 8] = [
    0xa0a1a2a3, 0xb0b1b2b3, 0xc0c1c2c3, 0xd0d1d2d3, 0xe0e1e2e3, 0xf0f1f2f3, 0xa4a5a6a7, 0xb4b5b6b7,
];

// Based on device_lifecycle_e from RTL
#[derive(Copy, Clone, Debug, Default, PartialEq, Eq)]
pub enum DeviceLifecycle {
    #[default]
    Unprovisioned = 0b00,
    Manufacturing = 0b01,
    Reserved2 = 0b10,
    Production = 0b11,
}
impl TryFrom<u32> for DeviceLifecycle {
    type Error = ();

    fn try_from(value: u32) -> Result<Self, Self::Error> {
        match value {
            0b00 => Ok(Self::Unprovisioned),
            0b01 => Ok(Self::Manufacturing),
            0b10 => Ok(Self::Reserved2),
            0b11 => Ok(Self::Production),
            _ => Err(()),
        }
    }
}
impl From<DeviceLifecycle> for u32 {
    fn from(value: DeviceLifecycle) -> Self {
        value as u32
    }
}

#[derive(Copy, Clone, Debug, Default, PartialEq, Eq)]
pub struct SecurityState(u32);
impl From<u32> for SecurityState {
    fn from(value: u32) -> Self {
        Self(value)
    }
}
impl From<SecurityState> for u32 {
    fn from(value: SecurityState) -> Self {
        value.0
    }
}

impl SecurityState {
    pub fn debug_locked(self) -> bool {
        (self.0 & (1 << 2)) != 0
    }
    pub fn set_debug_locked(&mut self, val: bool) -> &mut Self {
        let mask = 1 << 2;
        if val {
            self.0 |= mask;
        } else {
            self.0 &= !mask
        };
        self
    }
    pub fn device_lifecycle(self) -> DeviceLifecycle {
        DeviceLifecycle::try_from(self.0 & 0x3).unwrap()
    }
    pub fn set_device_lifecycle(&mut self, val: DeviceLifecycle) -> &mut Self {
        self.0 |= (val as u32) & 0x3;
        self
    }
}

#[derive(Clone, Copy, PartialEq, Eq, Debug, Default)]
pub enum U4 {
    #[default]
    X0 = 0x0,
    X1 = 0x1,
    X2 = 0x2,
    X3 = 0x3,
    X4 = 0x4,
    X5 = 0x5,
    X6 = 0x6,
    X7 = 0x7,
    X8 = 0x8,
    X9 = 0x9,
    Xa = 0xa,
    Xb = 0xb,
    Xc = 0xc,
    Xd = 0xd,
    Xe = 0xe,
    Xf = 0xf,
}
impl U4 {
    pub const B0000: Self = Self::X0;
    pub const B0001: Self = Self::X1;
    pub const B0010: Self = Self::X2;
    pub const B0011: Self = Self::X3;
    pub const B0100: Self = Self::X4;
    pub const B0101: Self = Self::X5;
    pub const B0110: Self = Self::X6;
    pub const B0111: Self = Self::X7;
    pub const B1000: Self = Self::X8;
    pub const B1001: Self = Self::X9;
    pub const B1010: Self = Self::Xa;
    pub const B1011: Self = Self::Xb;
    pub const B1100: Self = Self::Xc;
    pub const B1101: Self = Self::Xd;
    pub const B1110: Self = Self::Xe;
    pub const B1111: Self = Self::Xf;
}
impl From<U4> for u32 {
    fn from(value: U4) -> Self {
        value as u32
    }
}

impl TryFrom<u32> for U4 {
    type Error = ();

    fn try_from(value: u32) -> Result<Self, Self::Error> {
        match value {
            0b0000 => Ok(Self::X0),
            0b0001 => Ok(Self::X1),
            0b0010 => Ok(Self::X2),
            0b0011 => Ok(Self::X3),
            0b0100 => Ok(Self::X4),
            0b0101 => Ok(Self::X5),
            0b0110 => Ok(Self::X6),
            0b0111 => Ok(Self::X7),
            0b1000 => Ok(Self::X8),
            0b1001 => Ok(Self::X9),
            0b1010 => Ok(Self::Xa),
            0b1011 => Ok(Self::Xb),
            0b1100 => Ok(Self::Xc),
            0b1101 => Ok(Self::Xd),
            0b1110 => Ok(Self::Xe),
            0b1111 => Ok(Self::Xf),
            16_u32..=u32::MAX => Err(()),
        }
    }
}

pub struct Fuses {
    pub uds_seed: [u32; 12],
    pub field_entropy: [u32; 8],
    pub key_manifest_pk_hash: [u32; 12],
    pub key_manifest_pk_hash_mask: U4,
    pub owner_pk_hash: [u32; 12],
    pub fmc_key_manifest_svn: u32,
    pub runtime_svn: [u32; 4],
    pub anti_rollback_disable: bool,
    pub idevid_cert_attr: [u32; 24],
    pub idevid_manuf_hsm_id: [u32; 4],
    pub life_cycle: DeviceLifecycle,
}
impl Default for Fuses {
    fn default() -> Self {
        Self {
            uds_seed: DEFAULT_UDS_SEED,
            field_entropy: DEFAULT_FIELD_ENTROPY,
            key_manifest_pk_hash: Default::default(),
            key_manifest_pk_hash_mask: Default::default(),
            owner_pk_hash: Default::default(),
            fmc_key_manifest_svn: Default::default(),
            runtime_svn: Default::default(),
            anti_rollback_disable: Default::default(),
            idevid_cert_attr: Default::default(),
            idevid_manuf_hsm_id: Default::default(),
            life_cycle: Default::default(),
        }
    }
}

<<<<<<< HEAD
#[derive(Copy, Clone, Debug, Default, PartialEq, Eq)]
pub enum ErrorInjectionMode {
    #[default]
    None,
    IccmDoubleBitEcc,
    DccmDoubleBitEcc,
=======
#[derive(Copy, Clone, Eq, PartialEq)]
pub struct EtrngResponse {
    pub delay: u32,
    pub data: [u32; 12],
}

pub struct RandomEtrngResponses<R: RngCore>(pub R);
impl RandomEtrngResponses<ThreadRng> {
    pub fn new_from_thread_rng() -> Self {
        Self(rand::thread_rng())
    }
}
impl<R: RngCore> Iterator for RandomEtrngResponses<R> {
    type Item = EtrngResponse;

    fn next(&mut self) -> Option<Self::Item> {
        Some(EtrngResponse {
            delay: 0,
            data: array::from_fn(|_| self.0.next_u32()),
        })
    }
>>>>>>> 47d10147
}

#[cfg(test)]
mod test {
    use super::*;

    #[test]
    fn test() {
        let mut ss = *SecurityState::default()
            .set_debug_locked(true)
            .set_device_lifecycle(DeviceLifecycle::Manufacturing);
        assert_eq!(0x5u32, ss.into());
        assert!(ss.debug_locked());
        assert_eq!(ss.device_lifecycle(), DeviceLifecycle::Manufacturing);
        ss.set_debug_locked(false);
        assert_eq!(0x1u32, ss.into());
    }
}<|MERGE_RESOLUTION|>--- conflicted
+++ resolved
@@ -186,36 +186,35 @@
     }
 }
 
-<<<<<<< HEAD
+#[derive(Copy, Clone, Eq, PartialEq)]
+pub struct EtrngResponse {
+    pub delay: u32,
+    pub data: [u32; 12],
+}
+
+pub struct RandomEtrngResponses<R: RngCore>(pub R);
+impl RandomEtrngResponses<ThreadRng> {
+    pub fn new_from_thread_rng() -> Self {
+        Self(rand::thread_rng())
+    }
+}
+impl<R: RngCore> Iterator for RandomEtrngResponses<R> {
+    type Item = EtrngResponse;
+
+    fn next(&mut self) -> Option<Self::Item> {
+        Some(EtrngResponse {
+            delay: 0,
+            data: array::from_fn(|_| self.0.next_u32()),
+        })
+    }
+}
+
 #[derive(Copy, Clone, Debug, Default, PartialEq, Eq)]
 pub enum ErrorInjectionMode {
     #[default]
     None,
     IccmDoubleBitEcc,
     DccmDoubleBitEcc,
-=======
-#[derive(Copy, Clone, Eq, PartialEq)]
-pub struct EtrngResponse {
-    pub delay: u32,
-    pub data: [u32; 12],
-}
-
-pub struct RandomEtrngResponses<R: RngCore>(pub R);
-impl RandomEtrngResponses<ThreadRng> {
-    pub fn new_from_thread_rng() -> Self {
-        Self(rand::thread_rng())
-    }
-}
-impl<R: RngCore> Iterator for RandomEtrngResponses<R> {
-    type Item = EtrngResponse;
-
-    fn next(&mut self) -> Option<Self::Item> {
-        Some(EtrngResponse {
-            delay: 0,
-            data: array::from_fn(|_| self.0.next_u32()),
-        })
-    }
->>>>>>> 47d10147
 }
 
 #[cfg(test)]
