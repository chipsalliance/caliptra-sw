--- conflicted
+++ resolved
@@ -1614,8 +1614,6 @@
             }
         };
 
-<<<<<<< HEAD
-=======
         // TODO: support passing these into MCU ROM
         // self.soc_ifc()
         //     .cptra_wdt_cfg()
@@ -1650,7 +1648,6 @@
         // self.setup_mailbox_users(boot_params.valid_axi_user.as_slice())
         //     .map_err(ModelError::from)?;
 
->>>>>>> 721e5a96
         self.upload_firmware_rri(
             boot_params.fw_image.unwrap(),
             boot_params.soc_manifest,
@@ -1726,43 +1723,6 @@
         }
         println!("Done starting MCU");
 
-<<<<<<< HEAD
-        // TODO: support passing these into MCU ROM
-        // self.soc_ifc()
-        //     .cptra_wdt_cfg()
-        //     .at(0)
-        //     .write(|_| boot_params.wdt_timeout_cycles as u32);
-
-        // self.soc_ifc()
-        //     .cptra_wdt_cfg()
-        //     .at(1)
-        //     .write(|_| (boot_params.wdt_timeout_cycles >> 32) as u32);
-
-        // TODO: do we need to support these in MCU ROM?
-        // self.soc_ifc()
-        //     .cptra_dbg_manuf_service_reg()
-        //     .write(|_| boot_params.initial_dbg_manuf_service_reg);
-
-        // if let Some(reg) = boot_params.initial_repcnt_thresh_reg {
-        //     self.soc_ifc()
-        //         .cptra_i_trng_entropy_config_1()
-        //         .write(|_| reg);
-        // }
-
-        // if let Some(reg) = boot_params.initial_adaptp_thresh_reg {
-        //     self.soc_ifc()
-        //         .cptra_i_trng_entropy_config_0()
-        //         .write(|_| reg);
-        // }
-
-        // TODO: support passing these into MCU ROM
-
-        // Set up the PAUSER as valid for the mailbox (using index 0)
-        // self.setup_mailbox_users(boot_params.valid_axi_user.as_slice())
-        //     .map_err(ModelError::from)?;
-
-=======
->>>>>>> 721e5a96
         self.i3c_controller.configure();
         println!("Starting recovery flow (BMC)");
         self.start_recovery_bmc();
