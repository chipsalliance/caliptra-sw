--- conflicted
+++ resolved
@@ -17,11 +17,7 @@
 
 use crate::EtrngResponse;
 use crate::Output;
-<<<<<<< HEAD
 use crate::{HwModel, SecurityState, TrngMode};
-=======
-use crate::TrngMode;
->>>>>>> f5113729
 
 // UIO mapping indices
 const FPGA_WRAPPER_MAPPING: usize = 0;
@@ -103,6 +99,8 @@
 
     realtime_thread: Option<thread::JoinHandle<()>>,
     realtime_thread_exit_flag: Arc<AtomicBool>,
+
+    trng_mode: TrngMode,
 }
 
 impl ModelFpgaRealtime {
@@ -354,6 +352,8 @@
 
             realtime_thread,
             realtime_thread_exit_flag,
+
+            trng_mode: desired_trng_mode,
         };
 
         writeln!(m.output().logger(), "new_unbooted")?;
@@ -416,7 +416,7 @@
     }
 
     fn trng_mode(&self) -> TrngMode {
-        TrngMode::External
+        self.trng_mode
     }
 
     fn apb_bus(&mut self) -> Self::TBus<'_> {
