--- conflicted
+++ resolved
@@ -224,18 +224,8 @@
                     .read_volatile(),
             );
             val.set_axi_reset(1);
-<<<<<<< HEAD
-            self.wrapper
-                .offset(FPGA_WRAPPER_CONTROL_OFFSET)
-                .write_volatile(val.0);
-            val.set_axi_reset(0);
-            self.wrapper
-                .offset(FPGA_WRAPPER_CONTROL_OFFSET)
-                .write_volatile(val.0);
-=======
             // wait a few clock cycles or we can crash the FPGA
             std::thread::sleep(std::time::Duration::from_micros(1));
->>>>>>> 49a8096b
         }
     }
 
