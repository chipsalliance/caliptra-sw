/*++

Licensed under the Apache-2.0 license.

File Name:

    verifier.rs

Abstract:

    This file is the main implementation of Caliptra Image Verifier.

--*/

use core::num::NonZeroU32;

use crate::*;
#[cfg(all(not(test), not(feature = "no-cfi")))]
use caliptra_cfi_derive::cfi_impl_fn;
use caliptra_cfi_lib::{
    cfi_assert, cfi_assert_bool, cfi_assert_eq, cfi_assert_ge, cfi_assert_ne, cfi_launder,
};
use caliptra_drivers::*;
use caliptra_image_types::*;
use memoffset::offset_of;
use zerocopy::AsBytes;

const ZERO_DIGEST: &ImageDigest384 = &[0u32; SHA384_DIGEST_WORD_SIZE];

/// PQC public key and signature
enum PqcKeyInfo<'a> {
    Lms(&'a ImageLmsPublicKey, &'a ImageLmsSignature),
    Mldsa(&'a ImageMldsaPubKey, &'a ImageMldsaSignature),
}

/// Header Info
struct HeaderInfo<'a> {
    vendor_ecc_pub_key_idx: u32,
    vendor_pqc_pub_key_idx: u32,
    vendor_ecc_pub_key_revocation: VendorPubKeyRevocation,
    vendor_ecc_info: (&'a ImageEccPubKey, &'a ImageEccSignature),
    vendor_pqc_info: PqcKeyInfo<'a>,
    vendor_pqc_pub_key_revocation: u32,
    owner_ecc_info: (&'a ImageEccPubKey, &'a ImageEccSignature),
    owner_pqc_info: PqcKeyInfo<'a>,
    owner_pub_keys_digest: ImageDigest384,
    owner_pub_keys_digest_in_fuses: bool,
}

/// TOC Info
struct TocInfo<'a> {
    len: u32,
    digest: &'a ImageDigest384,
}

/// Image Info
struct ImageInfo<'a> {
    fmc: &'a ImageTocEntry,
    runtime: &'a ImageTocEntry,
}

/// Image Verifier
pub struct ImageVerifier<Env: ImageVerificationEnv> {
    /// Verification Environment
    env: Env,
}

impl<Env: ImageVerificationEnv> ImageVerifier<Env> {
    /// Create a new instance `ImageVerifier`
    ///
    /// # Arguments
    ///
    /// * `env` - Environment
    pub fn new(env: Env) -> Self {
        Self { env }
    }

    /// Verify Caliptra image
    ///
    /// # Arguments
    ///
    /// * `manifest` - Image Manifest
    /// * `image`    - Image to verify
    /// * `reason`   - Reset Reason
    ///
    /// # Returns
    ///
    /// * `ImageVerificationInfo` - Image verification information success
    #[cfg_attr(all(not(test), not(feature = "no-cfi")), cfi_impl_fn)]
    #[inline(never)]
    pub fn verify(
        &mut self,
        manifest: &ImageManifest,
        img_bundle_sz: u32,
        reason: ResetReason,
    ) -> CaliptraResult<ImageVerificationInfo> {
        // Check if manifest has required marker
        if manifest.marker != MANIFEST_MARKER {
            Err(CaliptraError::IMAGE_VERIFIER_ERR_MANIFEST_MARKER_MISMATCH)?;
        }

        // Check if manifest size is valid
        if manifest.size as usize != core::mem::size_of::<ImageManifest>() {
            Err(CaliptraError::IMAGE_VERIFIER_ERR_MANIFEST_SIZE_MISMATCH)?;
        }

        // Check the verification pqc key type.
        let pqc_key_type = FwVerificationPqcKeyType::from_u8(manifest.pqc_key_type)
            .ok_or(CaliptraError::IMAGE_VERIFIER_ERR_FW_IMAGE_VERIFICATION_KEY_TYPE_INVALID)?;

        // Verify the preamble
        let preamble = &manifest.preamble;
        let header_info = self.verify_preamble(preamble, reason, pqc_key_type);
        let header_info = okref(&header_info)?;

        // Verify Header
        let header = &manifest.header;
        let toc_info = self.verify_header(header, header_info);
        let toc_info = okref(&toc_info)?;

        // Verify TOC
        let image_info = self.verify_toc(manifest, toc_info, img_bundle_sz);
        let image_info = okref(&image_info)?;

        // Verify FMC
        let fmc_info = self.verify_fmc(image_info.fmc, reason)?;

        // Verify Runtime
        let runtime_info = self.verify_runtime(image_info.runtime)?;

        // The FMC and RT FW images within the bundle each include an SVN, for
        // backwards compatibility with 1.x. ROM only inspects the RT FW SVN.
        let fw_svn = image_info.runtime.svn;

        self.verify_svn(fw_svn)?;

        let effective_fuse_svn = self.effective_fuse_svn();

        let info = ImageVerificationInfo {
            vendor_ecc_pub_key_idx: header_info.vendor_ecc_pub_key_idx,
            vendor_pqc_pub_key_idx: header_info.vendor_pqc_pub_key_idx,
            owner_pub_keys_digest: header_info.owner_pub_keys_digest,
            owner_pub_keys_digest_in_fuses: header_info.owner_pub_keys_digest_in_fuses,
            fmc: fmc_info,
            runtime: runtime_info,
            fw_svn,
            effective_fuse_svn,
            log_info: ImageVerificationLogInfo {
                vendor_ecc_pub_key_idx: header_info.vendor_ecc_pub_key_idx,
                fuse_vendor_ecc_pub_key_revocation: header_info.vendor_ecc_pub_key_revocation,
                fuse_vendor_pqc_pub_key_revocation: header_info.vendor_pqc_pub_key_revocation,
                vendor_pqc_pub_key_idx: header_info.vendor_pqc_pub_key_idx,
                fw_log_info: FirmwareSvnLogInfo {
                    manifest_svn: fw_svn,
                    reserved: 0,
                    fuse_svn: self.env.runtime_fuse_svn(),
                },
            },
            pqc_verify_config: manifest.pqc_key_type.into(),
        };

        Ok(info)
    }

    /// If an SVN check is required, verifies that the given SVN is greater than
    /// or equal to the fuse SVN.
    fn verify_svn(&mut self, fw_svn: u32) -> CaliptraResult<()> {
        if self.svn_check_required() {
            if fw_svn > MAX_RUNTIME_SVN {
                Err(CaliptraError::IMAGE_VERIFIER_ERR_RUNTIME_SVN_GREATER_THAN_MAX_SUPPORTED)?;
            }

            if cfi_launder(fw_svn) < self.env.runtime_fuse_svn() {
                Err(CaliptraError::IMAGE_VERIFIER_ERR_RUNTIME_SVN_LESS_THAN_FUSE)?;
            } else {
                cfi_assert_ge(fw_svn, self.env.runtime_fuse_svn());
            }
        }
        Ok(())
    }

    /// Calculates the effective fuse SVN.
    ///
    /// If anti-rollback is disabled, the effective fuse-SVN is zero.
    /// Otherwise, it is the value in fuses.
    fn effective_fuse_svn(&mut self) -> u32 {
        if cfi_launder(self.env.anti_rollback_disable()) {
            cfi_assert!(self.env.anti_rollback_disable());
            0_u32
        } else {
            cfi_assert!(!self.env.anti_rollback_disable());
            self.env.runtime_fuse_svn()
        }
    }

    /// Verify Preamble
    #[cfg_attr(all(not(test), not(feature = "no-cfi")), cfi_impl_fn)]
    fn verify_preamble<'a>(
        &mut self,
        preamble: &'a ImagePreamble,
        reason: ResetReason,
        pqc_key_type: FwVerificationPqcKeyType,
    ) -> CaliptraResult<HeaderInfo<'a>> {
        // Verify Vendor Public Key Info Digest
        self.verify_vendor_pub_key_info_digest(&preamble.vendor_pub_key_info, pqc_key_type)?;

        // Verify Owner Public Key Info Digest
        let (owner_pub_keys_digest, owner_pub_keys_digest_in_fuses) =
            self.verify_owner_pk_digest(reason)?;

        // Verify ECC Vendor Key Index
        let (vendor_ecc_pub_key_idx, vendor_ecc_pub_key_revocation) =
            self.verify_vendor_ecc_pk_idx(preamble, reason)?;

        // ECC Vendor Information
        let vendor_ecc_info = (
            &preamble.vendor_ecc_active_pub_key,
            &preamble.vendor_sigs.ecc_sig,
        );

        struct PubKeyIndexInfo {
            key_idx: u32,
            key_revocation: u32,
        }

        // Verify PQC Vendor Key Index
        let vendor_pqc_info: PqcKeyInfo<'a>;
        let vendor_pqc_pub_key_idx_info = match pqc_key_type {
            FwVerificationPqcKeyType::LMS => {
                // Read the LMS public key and signature from the preamble
                let lms_pub_key = ImageLmsPublicKey::ref_from_prefix(
                    preamble.vendor_pqc_active_pub_key.0.as_bytes(),
                )
                .ok_or(CaliptraError::IMAGE_VERIFIER_ERR_LMS_VENDOR_PUB_KEY_INVALID)?;

                let lms_sig =
                    ImageLmsSignature::ref_from_prefix(preamble.vendor_sigs.pqc_sig.0.as_bytes())
                        .ok_or(CaliptraError::IMAGE_VERIFIER_ERR_LMS_VENDOR_SIG_INVALID)?;

                vendor_pqc_info = PqcKeyInfo::Lms(lms_pub_key, lms_sig);

                // Verify the vendor LMS public key index and revocation status
                let key_revocation = self.env.vendor_lms_pub_key_revocation();
                let vendor_pqc_pub_key_idx =
                    self.verify_vendor_pqc_pk_idx(preamble, reason, key_revocation)?;

                // Return the public key index information
                PubKeyIndexInfo {
                    key_idx: vendor_pqc_pub_key_idx,
                    key_revocation,
                }
            }
            FwVerificationPqcKeyType::MLDSA => {
                let mldsa_pub_key = ImageMldsaPubKey::ref_from_prefix(
                    preamble.vendor_pqc_active_pub_key.0.as_bytes(),
                )
                .ok_or(CaliptraError::IMAGE_VERIFIER_ERR_MLDSA_VENDOR_PUB_KEY_READ_FAILED)?;

                let mldsa_sig =
                    ImageMldsaSignature::ref_from_prefix(preamble.vendor_sigs.pqc_sig.0.as_bytes())
                        .ok_or(CaliptraError::IMAGE_VERIFIER_ERR_MLDSA_VENDOR_SIG_READ_FAILED)?;

                vendor_pqc_info = PqcKeyInfo::Mldsa(mldsa_pub_key, mldsa_sig);

                // Verify the vendor MLDSA public key index and revocation status
                let key_revocation = self.env.vendor_mldsa_pub_key_revocation();
<<<<<<< HEAD
=======

>>>>>>> 4b536b15
                let vendor_pqc_pub_key_idx =
                    self.verify_vendor_pqc_pk_idx(preamble, reason, key_revocation)?;

                // Return the public key index information
                PubKeyIndexInfo {
                    key_idx: vendor_pqc_pub_key_idx,
                    key_revocation,
                }
            }
        };

        // Owner Information
        let owner_ecc_info = (
            &preamble.owner_pub_keys.ecc_pub_key,
            &preamble.owner_sigs.ecc_sig,
        );

        let owner_pqc_info: PqcKeyInfo<'a> = match pqc_key_type {
            FwVerificationPqcKeyType::LMS => {
                let lms_pub_key = ImageLmsPublicKey::ref_from_prefix(
                    preamble.owner_pub_keys.pqc_pub_key.0.as_bytes(),
                )
                .ok_or(CaliptraError::IMAGE_VERIFIER_ERR_LMS_OWNER_PUB_KEY_INVALID)?;

                let lms_sig =
                    ImageLmsSignature::ref_from_prefix(preamble.owner_sigs.pqc_sig.0.as_bytes())
                        .ok_or(CaliptraError::IMAGE_VERIFIER_ERR_LMS_OWNER_SIG_INVALID)?;

                PqcKeyInfo::Lms(lms_pub_key, lms_sig)
            }
            FwVerificationPqcKeyType::MLDSA => {
                let mldsa_pub_key = ImageMldsaPubKey::ref_from_prefix(
                    preamble.owner_pub_keys.pqc_pub_key.0.as_bytes(),
                )
                .ok_or(CaliptraError::IMAGE_VERIFIER_ERR_MLDSA_OWNER_PUB_KEY_READ_FAILED)?;

                let mldsa_sig =
                    ImageMldsaSignature::ref_from_prefix(preamble.owner_sigs.pqc_sig.0.as_bytes())
                        .ok_or(CaliptraError::IMAGE_VERIFIER_ERR_MLDSA_OWNER_SIG_READ_FAILED)?;

                PqcKeyInfo::Mldsa(mldsa_pub_key, mldsa_sig)
            }
        };

        let info = HeaderInfo {
            vendor_ecc_pub_key_idx,
            vendor_pqc_pub_key_idx: vendor_pqc_pub_key_idx_info.key_idx,
            vendor_ecc_info,
            vendor_pqc_info,
            owner_pqc_info,
            owner_pub_keys_digest,
            owner_pub_keys_digest_in_fuses,
            owner_ecc_info,
            vendor_ecc_pub_key_revocation,
            vendor_pqc_pub_key_revocation: vendor_pqc_pub_key_idx_info.key_revocation,
        };

        Ok(info)
    }

    /// Verify Vendor ECC Public Key Index
    fn verify_vendor_ecc_pk_idx(
        &mut self,
        preamble: &ImagePreamble,
        reason: ResetReason,
    ) -> CaliptraResult<(u32, VendorPubKeyRevocation)> {
        let key_idx = preamble.vendor_ecc_pub_key_idx;
        let revocation = self.env.vendor_ecc_pub_key_revocation();
        let key_hash_count = preamble
            .vendor_pub_key_info
            .ecc_key_descriptor
            .key_hash_count;
        let last_key_idx: u32 = key_hash_count as u32 - 1;

        // Check if the key index is within bounds.
        if key_idx > last_key_idx {
            Err(CaliptraError::IMAGE_VERIFIER_ERR_VENDOR_ECC_PUB_KEY_INDEX_OUT_OF_BOUNDS)?;
        }

        // Check if key idx is the last key index. Last key index is never revoked.
        if key_idx == last_key_idx {
            cfi_assert_eq(cfi_launder(key_idx), last_key_idx);
        } else {
            let key = VendorPubKeyRevocation::from_bits_truncate(0x01u32 << key_idx);
            if cfi_launder(revocation).contains(cfi_launder(key)) {
                Err(CaliptraError::IMAGE_VERIFIER_ERR_VENDOR_ECC_PUB_KEY_REVOKED)?;
            } else {
                cfi_assert!(!revocation.contains(key));
            }
        }

        if cfi_launder(reason) == ResetReason::UpdateReset {
            let expected = self.env.vendor_ecc_pub_key_idx_dv();
            if cfi_launder(expected) != key_idx {
                Err(
                    CaliptraError::IMAGE_VERIFIER_ERR_UPDATE_RESET_VENDOR_ECC_PUB_KEY_IDX_MISMATCH,
                )?;
            } else {
                cfi_assert_eq(self.env.vendor_ecc_pub_key_idx_dv(), key_idx);
            }
        } else {
            cfi_assert_ne(reason, ResetReason::UpdateReset);
        }

        Ok((key_idx, revocation))
    }

    /// Verify Vendor PQC (LMS or MLDSA) Public Key Index
    fn verify_vendor_pqc_pk_idx(
        &mut self,
        preamble: &ImagePreamble,
        reason: ResetReason,
        revocation: u32,
    ) -> CaliptraResult<u32> {
        let key_idx = preamble.vendor_pqc_pub_key_idx;
        let key_hash_count = preamble
            .vendor_pub_key_info
            .pqc_key_descriptor
            .key_hash_count;
        let last_key_idx: u32 = key_hash_count as u32 - 1;

        // Check if the key index is within bounds.
        if key_idx > last_key_idx {
            Err(CaliptraError::IMAGE_VERIFIER_ERR_VENDOR_PQC_PUB_KEY_INDEX_OUT_OF_BOUNDS)?;
        }

        // Check if key idx is the last key index. Last key index is never revoked.
        if key_idx == last_key_idx {
            cfi_assert_eq(cfi_launder(key_idx), last_key_idx);
        } else if (cfi_launder(revocation) & (0x01u32 << key_idx)) != 0 {
            Err(CaliptraError::IMAGE_VERIFIER_ERR_VENDOR_PQC_PUB_KEY_REVOKED)?;
        } else {
            cfi_assert_eq(revocation & (0x01u32 << key_idx), 0);
        }

        if cfi_launder(reason) == ResetReason::UpdateReset {
            let expected = self.env.vendor_pqc_pub_key_idx_dv();
            if cfi_launder(expected) != key_idx {
                Err(
                    CaliptraError::IMAGE_VERIFIER_ERR_UPDATE_RESET_VENDOR_PQC_PUB_KEY_IDX_MISMATCH,
                )?;
            } else {
                cfi_assert_eq(self.env.vendor_pqc_pub_key_idx_dv(), key_idx);
            }
        } else {
            cfi_assert_ne(reason, ResetReason::UpdateReset);
        }

        Ok(key_idx)
    }

    /// Verify vendor public key info digest
    fn verify_vendor_pub_key_info_digest(
        &mut self,
        pub_key_info: &ImageVendorPubKeyInfo,
        pqc_key_type: FwVerificationPqcKeyType,
    ) -> Result<(), NonZeroU32> {
        // We skip vendor public key check in unprovisioned state
        if cfi_launder(self.env.dev_lifecycle() as u32) == Lifecycle::Unprovisioned as u32 {
            cfi_assert_eq(
                self.env.dev_lifecycle() as u32,
                Lifecycle::Unprovisioned as u32,
            );
            return Ok(());
        } else {
            cfi_assert_ne(
                self.env.dev_lifecycle() as u32,
                Lifecycle::Unprovisioned as u32,
            );
        }

        // Read expected value from the fuses
        let expected = &self.env.vendor_pub_key_info_digest_fuses();

        // Vendor public key digest from the fuses must never be zero
        if cfi_launder(expected) == ZERO_DIGEST {
            Err(CaliptraError::IMAGE_VERIFIER_ERR_VENDOR_PUB_KEY_DIGEST_INVALID)?;
        } else {
            cfi_assert_ne(expected, ZERO_DIGEST);
        }

        // Validate the ECC key descriptor.
        if pub_key_info.ecc_key_descriptor.version != KEY_DESCRIPTOR_VERSION {
            Err(CaliptraError::IMAGE_VERIFIER_ERR_ECC_KEY_DESCRIPTOR_VERSION_MISMATCH)?;
        }
        if pub_key_info.ecc_key_descriptor.key_hash_count == 0 {
            Err(CaliptraError::IMAGE_VERIFIER_ERR_ECC_KEY_DESCRIPTOR_INVALID_HASH_COUNT)?;
        }
        if pub_key_info.ecc_key_descriptor.key_hash_count > VENDOR_ECC_MAX_KEY_COUNT as u8 {
            Err(CaliptraError::IMAGE_VERIFIER_ERR_ECC_KEY_DESCRIPTOR_HASH_COUNT_GT_MAX)?;
        }

        // Validate the PQC key descriptor.
        if pub_key_info.pqc_key_descriptor.version != KEY_DESCRIPTOR_VERSION {
            Err(CaliptraError::IMAGE_VERIFIER_ERR_PQC_KEY_DESCRIPTOR_VERSION_MISMATCH)?;
        }
        if pub_key_info.pqc_key_descriptor.key_type != pqc_key_type as u8 {
            Err(CaliptraError::IMAGE_VERIFIER_ERR_PQC_KEY_DESCRIPTOR_TYPE_MISMATCH)?;
        }
        if pub_key_info.pqc_key_descriptor.key_hash_count == 0 {
            Err(CaliptraError::IMAGE_VERIFIER_ERR_PQC_KEY_DESCRIPTOR_INVALID_HASH_COUNT)?;
        }
        if (pqc_key_type == FwVerificationPqcKeyType::LMS
            && pub_key_info.pqc_key_descriptor.key_hash_count > VENDOR_LMS_MAX_KEY_COUNT as u8)
            || (pqc_key_type == FwVerificationPqcKeyType::MLDSA
                && pub_key_info.pqc_key_descriptor.key_hash_count
                    > VENDOR_MLDSA_MAX_KEY_COUNT as u8)
        {
            Err(CaliptraError::IMAGE_VERIFIER_ERR_PQC_KEY_DESCRIPTOR_HASH_COUNT_GT_MAX)?;
        }

        let range = ImageManifest::vendor_pub_key_descriptors_range();

        #[cfg(feature = "fips-test-hooks")]
        unsafe {
            caliptra_drivers::FipsTestHook::update_hook_cmd_if_hook_set(
                caliptra_drivers::FipsTestHook::FW_LOAD_VENDOR_PUB_KEY_DIGEST_FAILURE,
                caliptra_drivers::FipsTestHook::SHA384_DIGEST_FAILURE,
            )
        };

        let actual = &self
            .env
            .sha384_digest(range.start, range.len() as u32)
            .map_err(|err| {
                self.env.set_fw_extended_error(err.into());
                CaliptraError::IMAGE_VERIFIER_ERR_VENDOR_PUB_KEY_DIGEST_FAILURE
            })?;

        if cfi_launder(expected) != actual {
            Err(CaliptraError::IMAGE_VERIFIER_ERR_VENDOR_PUB_KEY_DIGEST_MISMATCH)?;
        } else {
            caliptra_cfi_lib::cfi_assert_eq_12_words(expected, actual);
        }

        // [TODO] Verify active public key's digest from the descriptor hash list.

        Ok(())
    }

    /// Verify owner public key digest.
    /// Returns a bool indicating whether the digest was in fuses.
    fn verify_owner_pk_digest(
        &mut self,
        reason: ResetReason,
    ) -> CaliptraResult<(ImageDigest384, bool)> {
        let range = ImageManifest::owner_pub_key_range();

        #[cfg(feature = "fips-test-hooks")]
        unsafe {
            caliptra_drivers::FipsTestHook::update_hook_cmd_if_hook_set(
                caliptra_drivers::FipsTestHook::FW_LOAD_OWNER_PUB_KEY_DIGEST_FAILURE,
                caliptra_drivers::FipsTestHook::SHA384_DIGEST_FAILURE,
            )
        };

        let actual = &self
            .env
            .sha384_digest(range.start, range.len() as u32)
            .map_err(|err| {
                self.env.set_fw_extended_error(err.into());
                CaliptraError::IMAGE_VERIFIER_ERR_OWNER_PUB_KEY_DIGEST_FAILURE
            })?;

        let fuses_digest = &self.env.owner_pub_key_digest_fuses();

        if fuses_digest == ZERO_DIGEST {
            caliptra_cfi_lib::cfi_assert_eq_12_words(fuses_digest, ZERO_DIGEST);
        } else if fuses_digest != actual {
            return Err(CaliptraError::IMAGE_VERIFIER_ERR_OWNER_PUB_KEY_DIGEST_MISMATCH);
        } else {
            caliptra_cfi_lib::cfi_assert_eq_12_words(fuses_digest, actual);
        }

        if cfi_launder(reason) == ResetReason::UpdateReset {
            let cold_boot_digest = &self.env.owner_pub_key_digest_dv();
            if cfi_launder(cold_boot_digest) != actual {
                return Err(CaliptraError::IMAGE_VERIFIER_ERR_UPDATE_RESET_OWNER_DIGEST_FAILURE);
            } else {
                caliptra_cfi_lib::cfi_assert_eq_12_words(cold_boot_digest, actual);
            }
        } else {
            cfi_assert_ne(reason, ResetReason::UpdateReset);
        }

        Ok((*actual, fuses_digest != ZERO_DIGEST))
    }

    /// Verify Header
    #[cfg_attr(all(not(test), not(feature = "no-cfi")), cfi_impl_fn)]
    fn verify_header<'a>(
        &mut self,
        header: &'a ImageHeader,
        info: &HeaderInfo,
    ) -> CaliptraResult<TocInfo<'a>> {
        // Calculate the digest for the header
        let range = ImageManifest::header_range();
        let vendor_header_len = offset_of!(ImageHeader, owner_data);

        #[cfg(feature = "fips-test-hooks")]
        unsafe {
            caliptra_drivers::FipsTestHook::update_hook_cmd_if_hook_set(
                caliptra_drivers::FipsTestHook::FW_LOAD_HEADER_DIGEST_FAILURE,
                caliptra_drivers::FipsTestHook::SHA384_DIGEST_FAILURE,
            )
        };

        // Vendor header digest is calculated up to the owner_data field.
        let vendor_digest_384 = self
            .env
            .sha384_digest(range.start, vendor_header_len as u32)
            .map_err(|err| {
                self.env.set_fw_extended_error(err.into());
                CaliptraError::IMAGE_VERIFIER_ERR_HEADER_DIGEST_FAILURE
            })?;

        let mut vendor_digest_holder = ImageDigestHolder {
            digest_384: &vendor_digest_384,
            digest_512: None,
        };

        let owner_digest_384 = self
            .env
            .sha384_digest(range.start, range.len() as u32)
            .map_err(|err| {
                self.env.set_fw_extended_error(err.into());
                CaliptraError::IMAGE_VERIFIER_ERR_HEADER_DIGEST_FAILURE
            })?;

        let mut owner_digest_holder = ImageDigestHolder {
            digest_384: &owner_digest_384,
            digest_512: None,
        };

        let vendor_digest_512: [u32; 16];
        let owner_digest_512: [u32; 16];

        // Update vendor_digest_holder and owner_digest_holder with SHA512 digests if MLDSA validation i required.
        if let PqcKeyInfo::Mldsa(_, _) = info.vendor_pqc_info {
            vendor_digest_512 = self
                .env
                .sha512_digest(range.start, vendor_header_len as u32)
                .map_err(|err| {
                    self.env.set_fw_extended_error(err.into());
                    CaliptraError::IMAGE_VERIFIER_ERR_HEADER_DIGEST_FAILURE
                })?;
            vendor_digest_holder.digest_512 = Some(&vendor_digest_512);

            owner_digest_512 = self
                .env
                .sha512_digest(range.start, range.len() as u32)
                .map_err(|err| {
                    self.env.set_fw_extended_error(err.into());
                    CaliptraError::IMAGE_VERIFIER_ERR_HEADER_DIGEST_FAILURE
                })?;
            owner_digest_holder.digest_512 = Some(&owner_digest_512);
        }

        // Verify vendor signatures.
        self.verify_vendor_sig(
            &vendor_digest_holder,
            info.vendor_ecc_info,
            &info.vendor_pqc_info,
        )?;

        // Verify the ECC public key index used to verify header signature is encoded
        // in the header
        if cfi_launder(header.vendor_ecc_pub_key_idx) != info.vendor_ecc_pub_key_idx {
            Err(CaliptraError::IMAGE_VERIFIER_ERR_VENDOR_ECC_PUB_KEY_INDEX_MISMATCH)?;
        } else {
            cfi_assert_eq(header.vendor_ecc_pub_key_idx, info.vendor_ecc_pub_key_idx);
        }

        // Verify the PQC (LMS or MLDSA) public key index used to verify header signature is encoded
        // in the header
        if cfi_launder(header.vendor_pqc_pub_key_idx) != info.vendor_pqc_pub_key_idx {
            return Err(CaliptraError::IMAGE_VERIFIER_ERR_VENDOR_PQC_PUB_KEY_INDEX_MISMATCH);
        } else {
            cfi_assert_eq(header.vendor_pqc_pub_key_idx, info.vendor_pqc_pub_key_idx);
        }

        // Verify owner signatures.
        self.verify_owner_sig(
            &owner_digest_holder,
            info.owner_ecc_info,
            &info.owner_pqc_info,
        )?;

        let verif_info = TocInfo {
            len: header.toc_len,
            digest: &header.toc_digest,
        };

        Ok(verif_info)
    }

    /// Verify Owner Signature
    // Inlined to reduce ROM size
    #[inline(always)]
    fn verify_ecc_sig(
        &mut self,
        digest: &ImageDigest384,
        pub_key: &ImageEccPubKey,
        sig: &ImageEccSignature,
        is_owner: bool,
    ) -> CaliptraResult<()> {
        let (signature_invalid, pub_key_invalid_arg, sig_invalid_arg) = if is_owner {
            (
                CaliptraError::IMAGE_VERIFIER_ERR_OWNER_ECC_SIGNATURE_INVALID,
                CaliptraError::IMAGE_VERIFIER_ERR_OWNER_ECC_PUB_KEY_INVALID_ARG,
                CaliptraError::IMAGE_VERIFIER_ERR_OWNER_ECC_SIGNATURE_INVALID_ARG,
            )
        } else {
            (
                CaliptraError::IMAGE_VERIFIER_ERR_VENDOR_ECC_SIGNATURE_INVALID,
                CaliptraError::IMAGE_VERIFIER_ERR_VENDOR_ECC_PUB_KEY_INVALID_ARG,
                CaliptraError::IMAGE_VERIFIER_ERR_VENDOR_ECC_SIGNATURE_INVALID_ARG,
            )
        };

        if &pub_key.x == ZERO_DIGEST || &pub_key.y == ZERO_DIGEST {
            return Err(pub_key_invalid_arg);
        }
        if &sig.r == ZERO_DIGEST || &sig.s == ZERO_DIGEST {
            return Err(sig_invalid_arg);
        }

        #[cfg(feature = "fips-test-hooks")]
        unsafe {
            let fips_verify_failure = if is_owner {
                caliptra_drivers::FipsTestHook::FW_LOAD_OWNER_ECC_VERIFY_FAILURE
            } else {
                caliptra_drivers::FipsTestHook::FW_LOAD_VENDOR_ECC_VERIFY_FAILURE
            };
            caliptra_drivers::FipsTestHook::update_hook_cmd_if_hook_set(
                fips_verify_failure,
                caliptra_drivers::FipsTestHook::ECC384_VERIFY_FAILURE,
            )
        };

        let verify_r = self
            .env
            .ecc384_verify(digest, pub_key, sig)
            .map_err(|err| {
                self.env.set_fw_extended_error(err.into());
                if is_owner {
                    CaliptraError::IMAGE_VERIFIER_ERR_OWNER_ECC_VERIFY_FAILURE
                } else {
                    CaliptraError::IMAGE_VERIFIER_ERR_VENDOR_ECC_VERIFY_FAILURE
                }
            })?;

        if cfi_launder(verify_r) != caliptra_drivers::Array4xN(sig.r) {
            return Err(signature_invalid);
        } else {
            caliptra_cfi_lib::cfi_assert_eq_12_words(&verify_r.0, &sig.r);
        }

        Ok(())
    }

    /// Verify Vendor Signature
    fn verify_vendor_sig(
        &mut self,
        digest_holder: &ImageDigestHolder,
        ecc_info: (&ImageEccPubKey, &ImageEccSignature),
        pqc_info: &PqcKeyInfo,
    ) -> CaliptraResult<()> {
        let (ecc_pub_key, ecc_sig) = ecc_info;
        if &ecc_pub_key.x == ZERO_DIGEST || &ecc_pub_key.y == ZERO_DIGEST {
            Err(CaliptraError::IMAGE_VERIFIER_ERR_VENDOR_ECC_PUB_KEY_INVALID_ARG)?;
        }
        if &ecc_sig.r == ZERO_DIGEST || &ecc_sig.s == ZERO_DIGEST {
            Err(CaliptraError::IMAGE_VERIFIER_ERR_VENDOR_ECC_SIGNATURE_INVALID_ARG)?;
        }

        #[cfg(feature = "fips-test-hooks")]
        unsafe {
            caliptra_drivers::FipsTestHook::update_hook_cmd_if_hook_set(
                caliptra_drivers::FipsTestHook::FW_LOAD_VENDOR_ECC_VERIFY_FAILURE,
                caliptra_drivers::FipsTestHook::ECC384_VERIFY_FAILURE,
            )
        };

        let verify_r = self
            .env
            .ecc384_verify(digest_holder.digest_384, ecc_pub_key, ecc_sig)
            .map_err(|err| {
                self.env.set_fw_extended_error(err.into());
                CaliptraError::IMAGE_VERIFIER_ERR_VENDOR_ECC_VERIFY_FAILURE
            })?;

        if cfi_launder(verify_r) != caliptra_drivers::Array4xN(ecc_sig.r) {
            Err(CaliptraError::IMAGE_VERIFIER_ERR_VENDOR_ECC_SIGNATURE_INVALID)?;
        } else {
            caliptra_cfi_lib::cfi_assert_eq_12_words(&verify_r.0, &ecc_sig.r);
        }

        // Verify PQC signature.
        match pqc_info {
            PqcKeyInfo::Lms(lms_pub_key, lms_sig) => {
                self.verify_lms_sig(digest_holder.digest_384, lms_pub_key, lms_sig, false)?;
            }
            PqcKeyInfo::Mldsa(mldsa_pub_key, mldsa_sig) => {
                if let Some(digest_512) = digest_holder.digest_512 {
                    let result = self
                        .env
                        .mldsa87_verify(digest_512, mldsa_pub_key, mldsa_sig)
                        .map_err(|err| {
                            self.env.set_fw_extended_error(err.into());
                            CaliptraError::IMAGE_VERIFIER_ERR_VENDOR_MLDSA_VERIFY_FAILURE
                        })?;

                    if cfi_launder(result) != Mldsa87Result::Success {
                        Err(CaliptraError::IMAGE_VERIFIER_ERR_VENDOR_MLDSA_SIGNATURE_INVALID)?;
                    }
                } else {
                    Err(CaliptraError::IMAGE_VERIFIER_ERR_VENDOR_MLDSA_DIGEST_MISSING)?;
                }
            }
        }

        Ok(())
    }

    fn verify_owner_sig(
        &mut self,
        digest_holder: &ImageDigestHolder,
        ecc_info: (&ImageEccPubKey, &ImageEccSignature),
        pqc_info: &PqcKeyInfo,
    ) -> CaliptraResult<()> {
        // Verify owner ECC signature
        let (ecc_pub_key, ecc_sig) = ecc_info;
        self.verify_ecc_sig(digest_holder.digest_384, ecc_pub_key, ecc_sig, true)?;

        // Verify owner PQC signature
        match pqc_info {
            PqcKeyInfo::Lms(lms_pub_key, lms_sig) => {
                self.verify_lms_sig(digest_holder.digest_384, lms_pub_key, lms_sig, true)?;
            }
            PqcKeyInfo::Mldsa(mldsa_pub_key, mldsa_sig) => {
                if let Some(digest_512) = digest_holder.digest_512 {
                    let result = self
                        .env
                        .mldsa87_verify(digest_512, mldsa_pub_key, mldsa_sig)
                        .map_err(|err| {
                            self.env.set_fw_extended_error(err.into());
                            CaliptraError::IMAGE_VERIFIER_ERR_OWNER_MLDSA_VERIFY_FAILURE
                        })?;

                    if cfi_launder(result) != Mldsa87Result::Success {
                        Err(CaliptraError::IMAGE_VERIFIER_ERR_OWNER_MLDSA_SIGNATURE_INVALID)?;
                    }
                } else {
                    Err(CaliptraError::IMAGE_VERIFIER_ERR_OWNER_MLDSA_DIGEST_MISSING)?;
                }
            }
        }

        Ok(())
    }

    /// Verify owner LMS Signature
    fn verify_lms_sig(
        &mut self,
        digest: &ImageDigest384,
        lms_pub_key: &ImageLmsPublicKey,
        lms_sig: &ImageLmsSignature,
        is_owner: bool,
    ) -> CaliptraResult<()> {
        let (verify_failure, signature_invalid) = if is_owner {
            (
                CaliptraError::IMAGE_VERIFIER_ERR_OWNER_LMS_VERIFY_FAILURE,
                CaliptraError::IMAGE_VERIFIER_ERR_OWNER_LMS_SIGNATURE_INVALID,
            )
        } else {
            (
                CaliptraError::IMAGE_VERIFIER_ERR_VENDOR_LMS_VERIFY_FAILURE,
                CaliptraError::IMAGE_VERIFIER_ERR_VENDOR_LMS_SIGNATURE_INVALID,
            )
        };

        #[cfg(feature = "fips-test-hooks")]
        unsafe {
            let fips_verify_failure = if is_owner {
                caliptra_drivers::FipsTestHook::FW_LOAD_OWNER_LMS_VERIFY_FAILURE
            } else {
                caliptra_drivers::FipsTestHook::FW_LOAD_VENDOR_LMS_VERIFY_FAILURE
            };
            caliptra_drivers::FipsTestHook::update_hook_cmd_if_hook_set(
                fips_verify_failure,
                caliptra_drivers::FipsTestHook::LMS_VERIFY_FAILURE,
            )
        };

        let candidate_key = self
            .env
            .lms_verify(digest, lms_pub_key, lms_sig)
            .map_err(|err| {
                self.env.set_fw_extended_error(err.into());
                verify_failure
            })?;

        let pub_key_digest = HashValue::from(lms_pub_key.digest);
        if candidate_key != pub_key_digest {
            return Err(signature_invalid);
        } else {
            caliptra_cfi_lib::cfi_assert_eq_6_words(&candidate_key.0, &pub_key_digest.0);
        }

        Ok(())
    }

    /// Verify Table of Contents
    #[cfg_attr(all(not(test), not(feature = "no-cfi")), cfi_impl_fn)]
    fn verify_toc<'a>(
        &mut self,
        manifest: &'a ImageManifest,
        verify_info: &TocInfo,
        img_bundle_sz: u32,
    ) -> CaliptraResult<ImageInfo<'a>> {
        if cfi_launder(verify_info.len) != MAX_TOC_ENTRY_COUNT {
            Err(CaliptraError::IMAGE_VERIFIER_ERR_TOC_ENTRY_COUNT_INVALID)?;
        } else {
            cfi_assert_eq(verify_info.len, MAX_TOC_ENTRY_COUNT);
        }

        let range = ImageManifest::toc_range();

        #[cfg(feature = "fips-test-hooks")]
        unsafe {
            caliptra_drivers::FipsTestHook::update_hook_cmd_if_hook_set(
                caliptra_drivers::FipsTestHook::FW_LOAD_OWNER_TOC_DIGEST_FAILURE,
                caliptra_drivers::FipsTestHook::SHA384_DIGEST_FAILURE,
            )
        };

        let actual = self
            .env
            .sha384_digest(range.start, range.len() as u32)
            .map_err(|err| {
                self.env.set_fw_extended_error(err.into());
                CaliptraError::IMAGE_VERIFIER_ERR_TOC_DIGEST_FAILURE
            })?;

        if cfi_launder(*verify_info.digest) != actual {
            Err(CaliptraError::IMAGE_VERIFIER_ERR_TOC_DIGEST_MISMATCH)?;
        } else {
            caliptra_cfi_lib::cfi_assert_eq_12_words(verify_info.digest, &actual);
        }

        // Verify the FMC size is not zero.
        if manifest.fmc.image_size() == 0 {
            Err(CaliptraError::IMAGE_VERIFIER_ERR_FMC_SIZE_ZERO)?;
        }

        // Verify the Runtime size is not zero.
        if manifest.runtime.image_size() == 0 {
            Err(CaliptraError::IMAGE_VERIFIER_ERR_RUNTIME_SIZE_ZERO)?;
        }

        // Image length does not exceed the Image Bundle size
        let img_len: u64 = manifest.size as u64
            + manifest.fmc.image_size() as u64
            + manifest.runtime.image_size() as u64;

        if img_len > img_bundle_sz.into() {
            Err(CaliptraError::IMAGE_VERIFIER_ERR_IMAGE_LEN_MORE_THAN_BUNDLE_SIZE)?;
        }

        // Check if fmc and runtime sections overlap in the image.
        let fmc_range = manifest.fmc.image_range()?;
        let runtime_range = manifest.runtime.image_range()?;
        if fmc_range.start < runtime_range.end && fmc_range.end > runtime_range.start {
            Err(CaliptraError::IMAGE_VERIFIER_ERR_FMC_RUNTIME_OVERLAP)?;
        }

        // Ensure the fmc section is before the runtime section in the manifest.
        if fmc_range.end > runtime_range.start {
            Err(CaliptraError::IMAGE_VERIFIER_ERR_FMC_RUNTIME_INCORRECT_ORDER)?;
        }

        // Check if fmc and runtime images don't overlap on loading in the ICCM.
        let fmc_load_addr_start = manifest.fmc.load_addr;
        let (fmc_load_addr_end, overflow) =
            fmc_load_addr_start.overflowing_add(manifest.fmc.image_size() - 1);
        if overflow {
            Err(CaliptraError::IMAGE_VERIFIER_ERR_FMC_LOAD_ADDRESS_IMAGE_SIZE_ARITHMETIC_OVERFLOW)?;
        }

        let runtime_load_addr_start = manifest.runtime.load_addr;
        let (runtime_load_addr_end, overflow) =
            runtime_load_addr_start.overflowing_add(manifest.runtime.image_size() - 1);
        if overflow {
            Err(CaliptraError::IMAGE_VERIFIER_ERR_RUNTIME_LOAD_ADDRESS_IMAGE_SIZE_ARITHMETIC_OVERFLOW)?;
        }

        if fmc_load_addr_start <= runtime_load_addr_end
            && fmc_load_addr_end >= runtime_load_addr_start
        {
            Err(CaliptraError::IMAGE_VERIFIER_ERR_FMC_RUNTIME_LOAD_ADDR_OVERLAP)?;
        }

        let info = ImageInfo {
            fmc: &manifest.fmc,
            runtime: &manifest.runtime,
        };

        Ok(info)
    }

    // Check if SVN check is required
    #[inline(always)]
    fn svn_check_required(&mut self) -> bool {
        // If device is unprovisioned or if rollback is enabled (anti_rollback_disable == true), don't check the SVN.
        if cfi_launder(self.env.dev_lifecycle() as u32) == Lifecycle::Unprovisioned as u32 {
            cfi_assert_eq(
                self.env.dev_lifecycle() as u32,
                Lifecycle::Unprovisioned as u32,
            );
            false // SVN check not required
        } else if cfi_launder(self.env.anti_rollback_disable()) {
            cfi_assert!(self.env.anti_rollback_disable());
            false // SVN check not required
        } else {
            true // SVN check required
        }
    }

    /// Verify FMC
    #[cfg_attr(all(not(test), not(feature = "no-cfi")), cfi_impl_fn)]
    fn verify_fmc(
        &mut self,
        verify_info: &ImageTocEntry,
        reason: ResetReason,
    ) -> CaliptraResult<ImageVerificationExeInfo> {
        let range = verify_info.image_range()?;

        #[cfg(feature = "fips-test-hooks")]
        unsafe {
            caliptra_drivers::FipsTestHook::update_hook_cmd_if_hook_set(
                caliptra_drivers::FipsTestHook::FW_LOAD_FMC_DIGEST_FAILURE,
                caliptra_drivers::FipsTestHook::SHA384_DIGEST_FAILURE,
            )
        };

        let actual = self
            .env
            .sha384_digest(range.start, range.len() as u32)
            .map_err(|err| {
                self.env.set_fw_extended_error(err.into());
                CaliptraError::IMAGE_VERIFIER_ERR_FMC_DIGEST_FAILURE
            })?;

        if cfi_launder(verify_info.digest) != actual {
            Err(CaliptraError::IMAGE_VERIFIER_ERR_FMC_DIGEST_MISMATCH)?;
        } else {
            caliptra_cfi_lib::cfi_assert_eq_12_words(&verify_info.digest, &actual);
        }

        // Overflow/underflow is checked in verify_toc
        if !self.env.iccm_range().contains(&verify_info.load_addr)
            || !self
                .env
                .iccm_range()
                .contains(&(verify_info.load_addr + verify_info.size - 1))
        {
            Err(CaliptraError::IMAGE_VERIFIER_ERR_FMC_LOAD_ADDR_INVALID)?;
        }
        if verify_info.load_addr % 4 != 0 {
            Err(CaliptraError::IMAGE_VERIFIER_ERR_FMC_LOAD_ADDR_UNALIGNED)?;
        }

        if !self.env.iccm_range().contains(&verify_info.entry_point) {
            Err(CaliptraError::IMAGE_VERIFIER_ERR_FMC_ENTRY_POINT_INVALID)?;
        }
        if verify_info.entry_point % 4 != 0 {
            Err(CaliptraError::IMAGE_VERIFIER_ERR_FMC_ENTRY_POINT_UNALIGNED)?;
        }

        if cfi_launder(reason) == ResetReason::UpdateReset {
            if cfi_launder(actual) != self.env.get_fmc_digest_dv() {
                Err(CaliptraError::IMAGE_VERIFIER_ERR_UPDATE_RESET_FMC_DIGEST_MISMATCH)?;
            } else {
                cfi_assert_eq(actual, self.env.get_fmc_digest_dv());
            }
        } else {
            cfi_assert_ne(reason, ResetReason::UpdateReset);
        }

        let info = ImageVerificationExeInfo {
            load_addr: verify_info.load_addr,
            entry_point: verify_info.entry_point,
            digest: verify_info.digest,
            size: verify_info.size,
        };

        Ok(info)
    }

    /// Verify Runtime
    #[cfg_attr(all(not(test), not(feature = "no-cfi")), cfi_impl_fn)]
    fn verify_runtime(
        &mut self,
        verify_info: &ImageTocEntry,
    ) -> CaliptraResult<ImageVerificationExeInfo> {
        let range = verify_info.image_range()?;

        #[cfg(feature = "fips-test-hooks")]
        unsafe {
            caliptra_drivers::FipsTestHook::update_hook_cmd_if_hook_set(
                caliptra_drivers::FipsTestHook::FW_LOAD_RUNTIME_DIGEST_FAILURE,
                caliptra_drivers::FipsTestHook::SHA384_DIGEST_FAILURE,
            )
        };

        let actual = self
            .env
            .sha384_digest(range.start, range.len() as u32)
            .map_err(|err| {
                self.env.set_fw_extended_error(err.into());
                CaliptraError::IMAGE_VERIFIER_ERR_RUNTIME_DIGEST_FAILURE
            })?;

        if cfi_launder(verify_info.digest) != actual {
            Err(CaliptraError::IMAGE_VERIFIER_ERR_RUNTIME_DIGEST_MISMATCH)?;
        } else {
            caliptra_cfi_lib::cfi_assert_eq_12_words(&verify_info.digest, &actual);
        }

        // Overflow/underflow is checked in verify_toc
        if !self.env.iccm_range().contains(&verify_info.load_addr)
            || !self
                .env
                .iccm_range()
                .contains(&(verify_info.load_addr + verify_info.size - 1))
        {
            Err(CaliptraError::IMAGE_VERIFIER_ERR_RUNTIME_LOAD_ADDR_INVALID)?;
        }
        if verify_info.load_addr % 4 != 0 {
            Err(CaliptraError::IMAGE_VERIFIER_ERR_RUNTIME_LOAD_ADDR_UNALIGNED)?;
        }
        if !self.env.iccm_range().contains(&verify_info.entry_point) {
            Err(CaliptraError::IMAGE_VERIFIER_ERR_RUNTIME_ENTRY_POINT_INVALID)?;
        }
        if verify_info.entry_point % 4 != 0 {
            Err(CaliptraError::IMAGE_VERIFIER_ERR_RUNTIME_ENTRY_POINT_UNALIGNED)?;
        }

        let info = ImageVerificationExeInfo {
            load_addr: verify_info.load_addr,
            entry_point: verify_info.entry_point,
            digest: verify_info.digest,
            size: verify_info.size,
        };

        Ok(info)
    }
}

#[cfg(all(test, target_family = "unix"))]
mod tests {
    use super::*;
    use caliptra_common::memory_layout::*;

    const DUMMY_DATA: [u32; 12] = [
        0xdeadbeef, 0xdeadbeef, 0xdeadbeef, 0xdeadbeef, 0xdeadbeef, 0xdeadbeef, 0xdeadbeef,
        0xdeadbeef, 0xdeadbeef, 0xdeadbeef, 0xdeadbeef, 0xdeadbeef,
    ];
    const VENDOR_ECC_PUBKEY: ImageEccPubKey = ImageEccPubKey {
        x: DUMMY_DATA,
        y: DUMMY_DATA,
    };
    const VENDOR_ECC_SIG: ImageEccSignature = ImageEccSignature {
        r: DUMMY_DATA,
        s: DUMMY_DATA,
    };
    fn vendor_lms_pubkey() -> ImageLmsPublicKey {
        ImageLmsPublicKey::default()
    }
    fn vendor_lms_sig() -> ImageLmsSignature {
        ImageLmsSignature::default()
    }
    const OWNER_ECC_PUBKEY: ImageEccPubKey = ImageEccPubKey {
        x: DUMMY_DATA,
        y: DUMMY_DATA,
    };
    const OWNER_ECC_SIG: ImageEccSignature = ImageEccSignature {
        r: DUMMY_DATA,
        s: DUMMY_DATA,
    };

    #[test]
    fn test_vendor_ecc_pk_idx_update_rst() {
        let test_env = TestEnv {
            verify_result: true,
            ..Default::default()
        };
        let mut verifier = ImageVerifier::new(test_env);
        let preamble = ImagePreamble {
            vendor_pub_key_info: ImageVendorPubKeyInfo {
                ecc_key_descriptor: ImageEccKeyDescriptor {
                    version: KEY_DESCRIPTOR_VERSION,
                    key_hash_count: 1,
                    reserved: 0,
                    key_hash: ImageEccKeyHashes::default(),
                },
                pqc_key_descriptor: ImagePqcKeyDescriptor {
                    version: KEY_DESCRIPTOR_VERSION,
                    key_type: FwVerificationPqcKeyType::LMS as u8,
                    key_hash_count: 1,
                    key_hash: ImagePqcKeyHashes::default(),
                },
            },
            ..Default::default()
        };

        let result = verifier.verify_vendor_ecc_pk_idx(&preamble, ResetReason::UpdateReset);
        assert!(result.is_ok());
    }

    #[test]
    fn test_vendor_ecc_pk_idx_mismatch_update_rst() {
        let test_env = TestEnv {
            verify_result: true,
            ..Default::default()
        };
        let mut verifier = ImageVerifier::new(test_env);

        let preamble = ImagePreamble {
            vendor_pub_key_info: ImageVendorPubKeyInfo {
                ecc_key_descriptor: ImageEccKeyDescriptor {
                    version: KEY_DESCRIPTOR_VERSION,
                    key_hash_count: 4,
                    reserved: 0,
                    key_hash: ImageEccKeyHashes::default(),
                },
                pqc_key_descriptor: ImagePqcKeyDescriptor {
                    version: KEY_DESCRIPTOR_VERSION,
                    key_type: FwVerificationPqcKeyType::LMS as u8,
                    key_hash_count: 1,
                    key_hash: ImagePqcKeyHashes::default(),
                },
            },
            vendor_ecc_pub_key_idx: 2,
            ..Default::default()
        };

        let result = verifier.verify_vendor_ecc_pk_idx(&preamble, ResetReason::UpdateReset);
        assert_eq!(
            result.err(),
            Some(CaliptraError::IMAGE_VERIFIER_ERR_UPDATE_RESET_VENDOR_ECC_PUB_KEY_IDX_MISMATCH)
        );
    }

    #[test]
    fn test_owner_pk_digest_update_rst() {
        let test_env = TestEnv {
            lifecycle: Lifecycle::Production,
            vendor_pub_key_digest: DUMMY_DATA,
            owner_pub_key_digest: DUMMY_DATA,
            digest_384: DUMMY_DATA,
            ..Default::default()
        };

        let mut verifier = ImageVerifier::new(test_env);

        let preamble = ImagePreamble {
            vendor_pub_key_info: ImageVendorPubKeyInfo {
                ecc_key_descriptor: ImageEccKeyDescriptor {
                    version: KEY_DESCRIPTOR_VERSION,

                    key_hash_count: 1,
                    reserved: 0,
                    key_hash: ImageEccKeyHashes::default(),
                },
                pqc_key_descriptor: ImagePqcKeyDescriptor {
                    version: KEY_DESCRIPTOR_VERSION,

                    key_type: FwVerificationPqcKeyType::LMS as u8,
                    key_hash_count: 1,
                    key_hash: ImagePqcKeyHashes::default(),
                },
            },
            ..Default::default()
        };

        let result = verifier.verify_preamble(
            &preamble,
            ResetReason::UpdateReset,
            FwVerificationPqcKeyType::LMS,
        );
        assert!(result.is_ok());
    }

    #[test]
    fn test_verify_fmc_update_rst() {
        let test_env = TestEnv {
            lifecycle: Lifecycle::Production,
            vendor_pub_key_digest: DUMMY_DATA,
            owner_pub_key_digest: DUMMY_DATA,
            digest_384: DUMMY_DATA,
            fmc_digest: DUMMY_DATA,
            ..Default::default()
        };

        let mut verifier = ImageVerifier::new(test_env);

        let verify_info = ImageTocEntry {
            digest: DUMMY_DATA,
            load_addr: ICCM_ORG,
            entry_point: ICCM_ORG,
            size: 100,
            ..Default::default()
        };

        let result = verifier.verify_fmc(&verify_info, ResetReason::UpdateReset);
        assert!(result.is_ok());
    }

    #[test]
    fn test_verify_fmc_mismatch_update_rst() {
        let test_env = TestEnv {
            lifecycle: Lifecycle::Production,
            vendor_pub_key_digest: DUMMY_DATA,
            owner_pub_key_digest: DUMMY_DATA,
            digest_384: DUMMY_DATA,
            ..Default::default()
        };

        let mut verifier = ImageVerifier::new(test_env);
        let verify_info = ImageTocEntry {
            digest: DUMMY_DATA,
            load_addr: ICCM_ORG,
            entry_point: ICCM_ORG,
            size: 100,
            ..Default::default()
        };

        let result = verifier.verify_fmc(&verify_info, ResetReason::UpdateReset);
        assert_eq!(
            result.err(),
            Some(CaliptraError::IMAGE_VERIFIER_ERR_UPDATE_RESET_FMC_DIGEST_MISMATCH)
        );
    }

    #[test]
    fn test_owner_verify_preamble_update_rst() {
        let test_env = TestEnv {
            lifecycle: Lifecycle::Production,
            vendor_pub_key_digest: DUMMY_DATA,
            owner_pub_key_digest: DUMMY_DATA,
            digest_384: DUMMY_DATA,
            fmc_digest: DUMMY_DATA,
            ..Default::default()
        };

        let mut verifier = ImageVerifier::new(test_env);
        let preamble = ImagePreamble {
            vendor_pub_key_info: ImageVendorPubKeyInfo {
                ecc_key_descriptor: ImageEccKeyDescriptor {
                    version: KEY_DESCRIPTOR_VERSION,

                    key_hash_count: 1,
                    reserved: 0,
                    key_hash: ImageEccKeyHashes::default(),
                },
                pqc_key_descriptor: ImagePqcKeyDescriptor {
                    version: KEY_DESCRIPTOR_VERSION,

                    key_type: FwVerificationPqcKeyType::LMS as u8,
                    key_hash_count: 1,
                    key_hash: ImagePqcKeyHashes::default(),
                },
            },
            ..Default::default()
        };

        let result = verifier.verify_preamble(
            &preamble,
            ResetReason::UpdateReset,
            FwVerificationPqcKeyType::LMS,
        );
        assert!(result.is_ok());
    }

    #[test]
    fn test_manifest_marker() {
        let manifest = ImageManifest::default();
        let mut verifier = ImageVerifier::new(TestEnv::default());
        let result = verifier.verify(&manifest, manifest.size, ResetReason::ColdReset);
        assert!(result.is_err());
        assert_eq!(
            result.err(),
            Some(CaliptraError::IMAGE_VERIFIER_ERR_MANIFEST_MARKER_MISMATCH)
        );
    }

    #[test]
    fn test_manifest_size() {
        let manifest = ImageManifest {
            marker: MANIFEST_MARKER,
            size: 100,
            ..Default::default()
        };
        let mut verifier = ImageVerifier::new(TestEnv::default());
        let result = verifier.verify(&manifest, manifest.size, ResetReason::ColdReset);
        assert!(result.is_err());
        assert_eq!(
            result.err(),
            Some(CaliptraError::IMAGE_VERIFIER_ERR_MANIFEST_SIZE_MISMATCH)
        );
    }

    #[test]
    fn test_preamble_vendor_pubkey_digest() {
        let preamble = ImagePreamble::default();
        let test_env = TestEnv {
            lifecycle: Lifecycle::Production,
            ..Default::default()
        };
        let mut verifier = ImageVerifier::new(test_env);
        let result = verifier.verify_preamble(
            &preamble,
            ResetReason::ColdReset,
            FwVerificationPqcKeyType::LMS,
        );
        assert!(result.is_err());
        assert_eq!(
            result.err(),
            Some(CaliptraError::IMAGE_VERIFIER_ERR_VENDOR_PUB_KEY_DIGEST_INVALID)
        );
    }

    #[test]
    fn test_preamble_owner_pubkey_digest() {
        let test_env = TestEnv {
            lifecycle: Lifecycle::Production,
            vendor_pub_key_digest: DUMMY_DATA,
            owner_pub_key_digest: DUMMY_DATA,
            digest_384: DUMMY_DATA,
            ..Default::default()
        };
        let mut verifier = ImageVerifier::new(test_env);
        let preamble = ImagePreamble {
            vendor_pub_key_info: ImageVendorPubKeyInfo {
                ecc_key_descriptor: ImageEccKeyDescriptor {
                    version: KEY_DESCRIPTOR_VERSION,

                    key_hash_count: 1,
                    reserved: 0,
                    key_hash: ImageEccKeyHashes::default(),
                },
                pqc_key_descriptor: ImagePqcKeyDescriptor {
                    version: KEY_DESCRIPTOR_VERSION,

                    key_type: FwVerificationPqcKeyType::LMS as u8,
                    key_hash_count: 1,
                    key_hash: ImagePqcKeyHashes::default(),
                },
            },
            ..Default::default()
        };

        let result = verifier.verify_preamble(
            &preamble,
            ResetReason::ColdReset,
            FwVerificationPqcKeyType::LMS,
        );
        assert!(result.is_ok());
    }

    #[test]
    fn test_preamble_vendor_pubkey() {
        let test_env = TestEnv {
            lifecycle: Lifecycle::Production,
            vendor_pub_key_digest: DUMMY_DATA,
            owner_pub_key_digest: DUMMY_DATA,
            ..Default::default()
        };
        let mut verifier = ImageVerifier::new(test_env);
        let preamble = ImagePreamble {
            vendor_pub_key_info: ImageVendorPubKeyInfo {
                ecc_key_descriptor: ImageEccKeyDescriptor {
                    version: KEY_DESCRIPTOR_VERSION,

                    key_hash_count: 1,
                    reserved: 0,
                    key_hash: ImageEccKeyHashes::default(),
                },
                pqc_key_descriptor: ImagePqcKeyDescriptor {
                    version: KEY_DESCRIPTOR_VERSION,

                    key_type: FwVerificationPqcKeyType::LMS as u8,
                    key_hash_count: 1,
                    key_hash: ImagePqcKeyHashes::default(),
                },
            },
            ..Default::default()
        };
        let result = verifier.verify_preamble(
            &preamble,
            ResetReason::ColdReset,
            FwVerificationPqcKeyType::LMS,
        );
        assert_eq!(
            result.err(),
            Some(CaliptraError::IMAGE_VERIFIER_ERR_VENDOR_PUB_KEY_DIGEST_MISMATCH)
        );
    }

    #[test]
    fn test_header_vendor_pubkey_invalid_arg() {
        let test_env = TestEnv::default();
        let mut verifier = ImageVerifier::new(test_env);
        let header = ImageHeader::default();
        let ecc_pubkey = ImageEccPubKey::default();
        let ecc_sig = ImageEccSignature::default();
        let owner_lms_pubkey = ImageLmsPublicKey::default();
        let owner_lms_sig = ImageLmsSignature::default();
        let binding_vendor_lms_pubkey = vendor_lms_pubkey();
        let binding_vendor_lms_sig = vendor_lms_sig();
        let header_info: HeaderInfo = HeaderInfo {
            vendor_ecc_pub_key_idx: 0,
            vendor_pqc_pub_key_idx: 0,
            vendor_ecc_info: (&ImageEccPubKey::default(), &ImageEccSignature::default()),
            vendor_pqc_info: PqcKeyInfo::Lms(&binding_vendor_lms_pubkey, &binding_vendor_lms_sig),
            owner_ecc_info: (&ecc_pubkey, &ecc_sig),
            owner_pqc_info: PqcKeyInfo::Lms(&owner_lms_pubkey, &owner_lms_sig),
            owner_pub_keys_digest: ImageDigest384::default(),
            owner_pub_keys_digest_in_fuses: false,
            vendor_ecc_pub_key_revocation: Default::default(),
            vendor_pqc_pub_key_revocation: Default::default(),
        };
        let result = verifier.verify_header(&header, &header_info);
        assert_eq!(
            result.err(),
            Some(CaliptraError::IMAGE_VERIFIER_ERR_VENDOR_ECC_PUB_KEY_INVALID_ARG)
        );
    }

    #[test]
    fn test_header_vendor_signature_invalid_arg() {
        let test_env = TestEnv::default();
        let mut verifier = ImageVerifier::new(test_env);
        let header = ImageHeader::default();
        let owner_ecc_pubkey = ImageEccPubKey::default();
        let owner_ecc_sig = ImageEccSignature::default();
        let owner_lms_pubkey = ImageLmsPublicKey::default();
        let owner_lms_sig = ImageLmsSignature::default();
        let binding_vendor_lms_pubkey = vendor_lms_pubkey();
        let binding_vendor_lms_sig = vendor_lms_sig();
        let header_info: HeaderInfo = HeaderInfo {
            vendor_ecc_pub_key_idx: 0,
            vendor_pqc_pub_key_idx: 0,
            vendor_ecc_info: (&VENDOR_ECC_PUBKEY, &ImageEccSignature::default()),
            vendor_pqc_info: PqcKeyInfo::Lms(&binding_vendor_lms_pubkey, &binding_vendor_lms_sig),
            owner_ecc_info: (&owner_ecc_pubkey, &owner_ecc_sig),
            owner_pqc_info: PqcKeyInfo::Lms(&owner_lms_pubkey, &owner_lms_sig),
            owner_pub_keys_digest: ImageDigest384::default(),
            owner_pub_keys_digest_in_fuses: false,
            vendor_ecc_pub_key_revocation: Default::default(),
            vendor_pqc_pub_key_revocation: Default::default(),
        };
        let result = verifier.verify_header(&header, &header_info);
        assert_eq!(
            result.err(),
            // verified error
            Some(CaliptraError::IMAGE_VERIFIER_ERR_VENDOR_ECC_SIGNATURE_INVALID_ARG)
        );
    }

    #[test]
    fn test_header_vendor_signature_invalid() {
        let test_env = TestEnv {
            lifecycle: Lifecycle::Production,
            vendor_pub_key_digest: DUMMY_DATA,
            owner_pub_key_digest: DUMMY_DATA,
            ..Default::default()
        };
        let mut verifier = ImageVerifier::new(test_env);
        let header = ImageHeader::default();
        let owner_ecc_pubkey = ImageEccPubKey::default();
        let owner_ecc_sig = ImageEccSignature::default();
        let owner_lms_pubkey = ImageLmsPublicKey::default();
        let owner_lms_sig = ImageLmsSignature::default();
        let binding_vendor_lms_pubkey = vendor_lms_pubkey();
        let binding_vendor_lms_sig = vendor_lms_sig();
        let header_info: HeaderInfo = HeaderInfo {
            vendor_ecc_pub_key_idx: 0,
            vendor_pqc_pub_key_idx: 0,
            vendor_ecc_info: (&VENDOR_ECC_PUBKEY, &VENDOR_ECC_SIG),
            vendor_pqc_info: PqcKeyInfo::Lms(&binding_vendor_lms_pubkey, &binding_vendor_lms_sig),
            owner_ecc_info: (&owner_ecc_pubkey, &owner_ecc_sig),
            owner_pqc_info: PqcKeyInfo::Lms(&owner_lms_pubkey, &owner_lms_sig),
            owner_pub_keys_digest: ImageDigest384::default(),
            owner_pub_keys_digest_in_fuses: false,
            vendor_ecc_pub_key_revocation: Default::default(),
            vendor_pqc_pub_key_revocation: Default::default(),
        };
        let result = verifier.verify_header(&header, &header_info);
        assert_eq!(
            result.err(),
            Some(CaliptraError::IMAGE_VERIFIER_ERR_VENDOR_ECC_SIGNATURE_INVALID)
        );
    }

    #[test]
    fn test_header_vendor_lms_signature_invalid() {
        let test_env = TestEnv {
            lifecycle: Lifecycle::Production,
            vendor_pub_key_digest: DUMMY_DATA,
            owner_pub_key_digest: DUMMY_DATA,
            verify_result: true,
            ..Default::default()
        };
        let mut verifier = ImageVerifier::new(test_env);
        let header = ImageHeader::default();
        let owner_ecc_pubkey = ImageEccPubKey::default();
        let owner_ecc_sig = ImageEccSignature::default();
        let owner_lms_pubkey = ImageLmsPublicKey::default();
        let owner_lms_sig = ImageLmsSignature::default();
        let binding_vendor_lms_pubkey = vendor_lms_pubkey();
        let binding_vendor_lms_sig = vendor_lms_sig();
        let header_info: HeaderInfo = HeaderInfo {
            vendor_ecc_pub_key_idx: 0,
            vendor_pqc_pub_key_idx: 0,
            vendor_ecc_pub_key_revocation: Default::default(),
            vendor_ecc_info: (&VENDOR_ECC_PUBKEY, &VENDOR_ECC_SIG),
            vendor_pqc_info: PqcKeyInfo::Lms(&binding_vendor_lms_pubkey, &binding_vendor_lms_sig),
            owner_ecc_info: (&owner_ecc_pubkey, &owner_ecc_sig),
            owner_pqc_info: PqcKeyInfo::Lms(&owner_lms_pubkey, &owner_lms_sig),
            owner_pub_keys_digest: ImageDigest384::default(),
            owner_pub_keys_digest_in_fuses: false,
            vendor_pqc_pub_key_revocation: Default::default(),
        };
        let result = verifier.verify_header(&header, &header_info);
        assert_eq!(
            result.err(),
            Some(CaliptraError::IMAGE_VERIFIER_ERR_VENDOR_LMS_SIGNATURE_INVALID)
        );
    }

    #[test]
    fn test_header_incorrect_pubkey_index() {
        let test_env = TestEnv {
            verify_result: true,
            verify_pqc_result: true,
            ..Default::default()
        };
        let mut verifier = ImageVerifier::new(test_env);
        let header = ImageHeader::default();
        let owner_ecc_pubkey = ImageEccPubKey::default();
        let owner_ecc_sig = ImageEccSignature::default();
        let owner_lms_pubkey = ImageLmsPublicKey::default();
        let owner_lms_sig = ImageLmsSignature::default();
        let binding_vendor_lms_pubkey = vendor_lms_pubkey();
        let binding_vendor_lms_sig = vendor_lms_sig();
        let header_info: HeaderInfo = HeaderInfo {
            vendor_ecc_pub_key_idx: 1,
            vendor_pqc_pub_key_idx: 0,
            vendor_ecc_info: (&VENDOR_ECC_PUBKEY, &VENDOR_ECC_SIG),
            vendor_pqc_info: PqcKeyInfo::Lms(&binding_vendor_lms_pubkey, &binding_vendor_lms_sig),
            owner_ecc_info: (&owner_ecc_pubkey, &owner_ecc_sig),
            owner_pqc_info: PqcKeyInfo::Lms(&owner_lms_pubkey, &owner_lms_sig),
            owner_pub_keys_digest: ImageDigest384::default(),
            owner_pub_keys_digest_in_fuses: false,
            vendor_ecc_pub_key_revocation: Default::default(),
            vendor_pqc_pub_key_revocation: Default::default(),
        };
        let result = verifier.verify_header(&header, &header_info);
        assert_eq!(
            result.err(),
            Some(CaliptraError::IMAGE_VERIFIER_ERR_VENDOR_ECC_PUB_KEY_INDEX_MISMATCH)
        );
    }

    #[test]
    fn test_header_incorrect_lms_pubkey_index() {
        let test_env = TestEnv {
            verify_result: true,
            verify_pqc_result: true,
            ..Default::default()
        };
        let mut verifier = ImageVerifier::new(test_env);
        let header = ImageHeader::default();
        let owner_ecc_pubkey = ImageEccPubKey::default();
        let owner_ecc_sig = ImageEccSignature::default();
        let owner_lms_pubkey = ImageLmsPublicKey::default();
        let owner_lms_sig = ImageLmsSignature::default();
        let binding_vendor_lms_pubkey = vendor_lms_pubkey();
        let binding_vendor_lms_sig = vendor_lms_sig();
        let header_info: HeaderInfo = HeaderInfo {
            vendor_ecc_pub_key_idx: 0,
            vendor_pqc_pub_key_idx: 1,
            vendor_ecc_info: (&VENDOR_ECC_PUBKEY, &VENDOR_ECC_SIG),
            vendor_pqc_info: PqcKeyInfo::Lms(&binding_vendor_lms_pubkey, &binding_vendor_lms_sig),
            owner_ecc_info: (&owner_ecc_pubkey, &owner_ecc_sig),
            owner_pqc_info: PqcKeyInfo::Lms(&owner_lms_pubkey, &owner_lms_sig),
            owner_pub_keys_digest: ImageDigest384::default(),
            owner_pub_keys_digest_in_fuses: false,
            vendor_ecc_pub_key_revocation: Default::default(),
            vendor_pqc_pub_key_revocation: Default::default(),
        };
        let result = verifier.verify_header(&header, &header_info);
        assert_eq!(
            result.err(),
            Some(CaliptraError::IMAGE_VERIFIER_ERR_VENDOR_PQC_PUB_KEY_INDEX_MISMATCH)
        );
    }

    #[test]
    fn test_header_owner_pubkey_invalid_arg() {
        let test_env = TestEnv {
            verify_result: true,
            verify_pqc_result: true,
            ..Default::default()
        };
        let mut verifier = ImageVerifier::new(test_env);
        let header = ImageHeader::default();
        let owner_ecc_pubkey = ImageEccPubKey::default();
        let owner_ecc_sig = ImageEccSignature::default();
        let owner_lms_pubkey = ImageLmsPublicKey::default();
        let owner_lms_sig = ImageLmsSignature::default();
        let binding_vendor_lms_pubkey = vendor_lms_pubkey();
        let binding_vendor_lms_sig = vendor_lms_sig();
        let header_info: HeaderInfo = HeaderInfo {
            vendor_ecc_pub_key_idx: 0,
            vendor_pqc_pub_key_idx: 0,
            vendor_ecc_info: (&VENDOR_ECC_PUBKEY, &VENDOR_ECC_SIG),
            vendor_pqc_info: PqcKeyInfo::Lms(&binding_vendor_lms_pubkey, &binding_vendor_lms_sig),
            owner_ecc_info: (&owner_ecc_pubkey, &owner_ecc_sig),
            owner_pqc_info: PqcKeyInfo::Lms(&owner_lms_pubkey, &owner_lms_sig),
            owner_pub_keys_digest: ImageDigest384::default(),
            owner_pub_keys_digest_in_fuses: false,
            vendor_ecc_pub_key_revocation: Default::default(),
            vendor_pqc_pub_key_revocation: Default::default(),
        };
        let result = verifier.verify_header(&header, &header_info);
        assert_eq!(
            result.err(),
            Some(CaliptraError::IMAGE_VERIFIER_ERR_OWNER_ECC_PUB_KEY_INVALID_ARG)
        );
    }

    #[test]
    fn test_header_owner_signature_invalid_arg() {
        let test_env = TestEnv {
            verify_result: true,
            verify_pqc_result: true,
            ..Default::default()
        };
        let mut verifier = ImageVerifier::new(test_env);
        let header = ImageHeader::default();
        let owner_ecc_sig = ImageEccSignature::default();
        let owner_lms_pubkey = ImageLmsPublicKey::default();
        let owner_lms_sig = ImageLmsSignature::default();
        let binding_vendor_lms_pubkey = vendor_lms_pubkey();
        let binding_vendor_lms_sig = vendor_lms_sig();
        let header_info: HeaderInfo = HeaderInfo {
            vendor_ecc_pub_key_idx: 0,
            vendor_pqc_pub_key_idx: 0,
            vendor_ecc_info: (&VENDOR_ECC_PUBKEY, &VENDOR_ECC_SIG),
            vendor_pqc_info: PqcKeyInfo::Lms(&binding_vendor_lms_pubkey, &binding_vendor_lms_sig),
            owner_ecc_info: (&OWNER_ECC_PUBKEY, &owner_ecc_sig),
            owner_pqc_info: PqcKeyInfo::Lms(&owner_lms_pubkey, &owner_lms_sig),
            owner_pub_keys_digest: ImageDigest384::default(),
            owner_pub_keys_digest_in_fuses: false,
            vendor_ecc_pub_key_revocation: Default::default(),
            vendor_pqc_pub_key_revocation: Default::default(),
        };
        let result = verifier.verify_header(&header, &header_info);
        assert_eq!(
            result.err(),
            Some(CaliptraError::IMAGE_VERIFIER_ERR_OWNER_ECC_SIGNATURE_INVALID_ARG)
        );
    }

    #[test]
    fn test_header_success() {
        let test_env = TestEnv {
            verify_result: true,
            verify_pqc_result: true,
            ..Default::default()
        };
        let mut verifier = ImageVerifier::new(test_env);
        let header = ImageHeader {
            toc_len: 100,
            toc_digest: DUMMY_DATA,
            ..Default::default()
        };
        let owner_lms_pubkey = ImageLmsPublicKey::default();
        let owner_lms_sig = ImageLmsSignature::default();
        let binding_vendor_lms_pubkey = vendor_lms_pubkey();
        let binding_vendor_lms_sig = vendor_lms_sig();
        let header_info: HeaderInfo = HeaderInfo {
            vendor_ecc_pub_key_idx: 0,
            vendor_pqc_pub_key_idx: 0,
            vendor_ecc_info: (&VENDOR_ECC_PUBKEY, &VENDOR_ECC_SIG),
            vendor_pqc_info: PqcKeyInfo::Lms(&binding_vendor_lms_pubkey, &binding_vendor_lms_sig),
            owner_ecc_info: (&OWNER_ECC_PUBKEY, &OWNER_ECC_SIG),
            owner_pqc_info: PqcKeyInfo::Lms(&owner_lms_pubkey, &owner_lms_sig),
            owner_pub_keys_digest: ImageDigest384::default(),
            owner_pub_keys_digest_in_fuses: false,
            vendor_ecc_pub_key_revocation: Default::default(),
            vendor_pqc_pub_key_revocation: Default::default(),
        };
        let toc_info = verifier.verify_header(&header, &header_info).unwrap();
        assert_eq!(toc_info.len, 100);
        assert_eq!(toc_info.digest, &DUMMY_DATA);
    }

    #[test]
    fn test_toc_incorrect_length() {
        let manifest = ImageManifest::default();
        let test_env = TestEnv::default();
        let mut verifier = ImageVerifier::new(test_env);
        let toc_info = TocInfo {
            len: MAX_TOC_ENTRY_COUNT / 2,
            digest: &ImageDigest384::default(),
        };
        let result = verifier.verify_toc(&manifest, &toc_info, manifest.size);
        assert_eq!(
            result.err(),
            Some(CaliptraError::IMAGE_VERIFIER_ERR_TOC_ENTRY_COUNT_INVALID)
        );
    }

    #[test]
    fn test_toc_digest_mismatch() {
        let manifest = ImageManifest::default();
        let test_env = TestEnv::default();
        let mut verifier = ImageVerifier::new(test_env);
        let toc_info = TocInfo {
            len: MAX_TOC_ENTRY_COUNT,
            digest: &DUMMY_DATA,
        };
        let result = verifier.verify_toc(&manifest, &toc_info, manifest.size);
        assert_eq!(
            result.err(),
            Some(CaliptraError::IMAGE_VERIFIER_ERR_TOC_DIGEST_MISMATCH)
        );
    }

    #[test]
    fn test_toc_fmc_rt_overlap() {
        let mut manifest = ImageManifest::default();
        let test_env = TestEnv::default();
        let mut verifier = ImageVerifier::new(test_env);
        let toc_info = TocInfo {
            len: MAX_TOC_ENTRY_COUNT,
            digest: &ImageDigest384::default(),
        };

        // Case 0:
        // [-FMC--]
        // [--RT--]
        manifest.fmc.offset = 0;
        manifest.fmc.size = 100;
        manifest.runtime.offset = 0;
        manifest.runtime.size = 100;
        let result = verifier.verify_toc(
            &manifest,
            &toc_info,
            manifest.size + manifest.fmc.image_size() + manifest.runtime.image_size(),
        );
        assert_eq!(
            result.err(),
            Some(CaliptraError::IMAGE_VERIFIER_ERR_FMC_RUNTIME_OVERLAP)
        );

        // Case 1:
        // [-FMC--]
        //        [--RT--]
        manifest.fmc.offset = 0;
        manifest.fmc.size = 100;
        manifest.runtime.offset = 99;
        manifest.runtime.size = 200;
        let result = verifier.verify_toc(
            &manifest,
            &toc_info,
            manifest.size + manifest.fmc.image_size() + manifest.runtime.image_size(),
        );
        assert_eq!(
            result.err(),
            Some(CaliptraError::IMAGE_VERIFIER_ERR_FMC_RUNTIME_OVERLAP)
        );

        // Case 2:
        // [-FMC--]
        //   [-RT-]
        manifest.fmc.offset = 0;
        manifest.fmc.size = 100;
        manifest.runtime.offset = 5;
        manifest.runtime.size = 100;
        let result = verifier.verify_toc(
            &manifest,
            &toc_info,
            manifest.size + manifest.fmc.image_size() + manifest.runtime.image_size(),
        );
        assert_eq!(
            result.err(),
            Some(CaliptraError::IMAGE_VERIFIER_ERR_FMC_RUNTIME_OVERLAP)
        );

        // Case 3:
        //   [-FMC-]
        // [---RT--]
        manifest.fmc.offset = 5;
        manifest.fmc.size = 100;
        manifest.runtime.offset = 0;
        manifest.runtime.size = 100;
        let result = verifier.verify_toc(
            &manifest,
            &toc_info,
            manifest.size + manifest.fmc.image_size() + manifest.runtime.image_size(),
        );
        assert_eq!(
            result.err(),
            Some(CaliptraError::IMAGE_VERIFIER_ERR_FMC_RUNTIME_OVERLAP)
        );

        // Case 4:
        //        [-FMC--]
        // [--RT--]
        manifest.runtime.offset = 0;
        manifest.runtime.size = 100;
        manifest.fmc.offset = 99;
        manifest.fmc.size = 200;
        let result = verifier.verify_toc(
            &manifest,
            &toc_info,
            manifest.size + manifest.fmc.image_size() + manifest.runtime.image_size(),
        );
        assert_eq!(
            result.err(),
            Some(CaliptraError::IMAGE_VERIFIER_ERR_FMC_RUNTIME_OVERLAP)
        );

        // Case 5:
        //  [---FMC---]
        //    [-RT-]
        manifest.fmc.offset = 100;
        manifest.fmc.size = 500;
        manifest.runtime.offset = 150;
        manifest.runtime.size = 200;
        let result = verifier.verify_toc(
            &manifest,
            &toc_info,
            manifest.size + manifest.fmc.image_size() + manifest.runtime.image_size(),
        );
        assert_eq!(
            result.err(),
            Some(CaliptraError::IMAGE_VERIFIER_ERR_FMC_RUNTIME_OVERLAP)
        );

        // Case 6:
        //  [----RT----]
        //    [-FMC-]
        manifest.runtime.offset = 0;
        manifest.runtime.size = 200;
        manifest.fmc.offset = 20;
        manifest.fmc.size = 30;
        let result = verifier.verify_toc(
            &manifest,
            &toc_info,
            manifest.size + manifest.fmc.image_size() + manifest.runtime.image_size(),
        );
        assert_eq!(
            result.err(),
            Some(CaliptraError::IMAGE_VERIFIER_ERR_FMC_RUNTIME_OVERLAP)
        );
    }

    #[test]
    fn test_size_failure() {
        let mut manifest = ImageManifest::default();
        let test_env = TestEnv::default();
        let mut verifier = ImageVerifier::new(test_env);
        let toc_info = TocInfo {
            len: MAX_TOC_ENTRY_COUNT,
            digest: &ImageDigest384::default(),
        };

        // FMC size == 0
        manifest.fmc.offset = 0;
        manifest.fmc.size = 0;
        manifest.runtime.offset = 100;
        manifest.runtime.size = 200;
        let result = verifier.verify_toc(&manifest, &toc_info, 500);
        assert_eq!(
            result.err(),
            Some(CaliptraError::IMAGE_VERIFIER_ERR_FMC_SIZE_ZERO)
        );

        // RT size == 0
        manifest.fmc.offset = 0;
        manifest.fmc.size = 100;
        manifest.runtime.offset = 100;
        manifest.runtime.size = 0;
        let result = verifier.verify_toc(&manifest, &toc_info, 500);
        assert_eq!(
            result.err(),
            Some(CaliptraError::IMAGE_VERIFIER_ERR_RUNTIME_SIZE_ZERO)
        );

        // [-FMC--]
        // [--RT--]
        manifest.fmc.offset = 0;
        manifest.fmc.size = 100;
        manifest.runtime.offset = 100;
        manifest.runtime.size = 200;
        let result = verifier.verify_toc(&manifest, &toc_info, 100);
        assert_eq!(
            result.err(),
            Some(CaliptraError::IMAGE_VERIFIER_ERR_IMAGE_LEN_MORE_THAN_BUNDLE_SIZE)
        );
    }

    #[test]
    fn test_size_success() {
        let mut manifest = ImageManifest::default();
        let test_env = TestEnv::default();
        let mut verifier = ImageVerifier::new(test_env);
        let toc_info = TocInfo {
            len: MAX_TOC_ENTRY_COUNT,
            digest: &ImageDigest384::default(),
        };

        // [-FMC--]
        // [--RT--]
        manifest.fmc.offset = 0;
        manifest.fmc.size = 100;
        manifest.runtime.offset = 100;
        manifest.runtime.size = 200;
        manifest.fmc.load_addr = 0x1000;
        manifest.runtime.load_addr = 0x2000;
        let result = verifier.verify_toc(
            &manifest,
            &toc_info,
            manifest.size + manifest.fmc.image_size() + manifest.runtime.image_size(),
        );

        assert!(result.is_ok());
    }

    #[test]
    fn test_toc_fmc_rt_order() {
        let mut manifest = ImageManifest::default();
        let test_env = TestEnv::default();
        let mut verifier = ImageVerifier::new(test_env);
        let toc_info = TocInfo {
            len: MAX_TOC_ENTRY_COUNT,
            digest: &ImageDigest384::default(),
        };

        // [-FMC--]
        // [--RT--]
        manifest.runtime.offset = 0;
        manifest.runtime.size = 100;
        manifest.fmc.offset = 100;
        manifest.fmc.size = 200;
        let result = verifier.verify_toc(
            &manifest,
            &toc_info,
            manifest.size + manifest.fmc.image_size() + manifest.runtime.image_size(),
        );
        assert_eq!(
            result.err(),
            Some(CaliptraError::IMAGE_VERIFIER_ERR_FMC_RUNTIME_INCORRECT_ORDER)
        );
    }

    #[test]
    fn test_fmc_rt_load_address_range_overlap() {
        let mut manifest = ImageManifest::default();
        let test_env = TestEnv::default();
        let mut verifier = ImageVerifier::new(test_env);
        let toc_info = TocInfo {
            len: MAX_TOC_ENTRY_COUNT,
            digest: &ImageDigest384::default(),
        };

        manifest.fmc.offset = 0;
        manifest.fmc.size = 100;
        manifest.runtime.offset = 100;
        manifest.runtime.size = 200;

        // Case 1:
        // [-FMC--]
        //      [--RT--]
        manifest.fmc.load_addr = 0;
        manifest.fmc.size = 100;
        manifest.runtime.load_addr = 50;
        manifest.runtime.size = 100;
        let result = verifier.verify_toc(
            &manifest,
            &toc_info,
            manifest.size + manifest.fmc.image_size() + manifest.runtime.image_size(),
        );
        assert_eq!(
            result.err(),
            Some(CaliptraError::IMAGE_VERIFIER_ERR_FMC_RUNTIME_LOAD_ADDR_OVERLAP)
        );

        // Case 2:
        //      [-FMC--]
        //  [--RT--]
        manifest.fmc.load_addr = 50;
        manifest.fmc.size = 100;
        manifest.runtime.load_addr = 0;
        manifest.runtime.size = 100;
        let result = verifier.verify_toc(
            &manifest,
            &toc_info,
            manifest.size + manifest.fmc.image_size() + manifest.runtime.image_size(),
        );

        assert_eq!(
            result.err(),
            Some(CaliptraError::IMAGE_VERIFIER_ERR_FMC_RUNTIME_LOAD_ADDR_OVERLAP)
        );
    }

    #[test]
    fn test_fmc_contained_in_iccm() {
        let test_env = TestEnv::default();
        let mut verifier = ImageVerifier::new(test_env);
        let verify_info = ImageTocEntry {
            load_addr: ICCM_ORG,
            entry_point: ICCM_ORG,
            size: ICCM_SIZE + 1,
            ..Default::default()
        };

        let result = verifier.verify_fmc(&verify_info, ResetReason::ColdReset);
        assert_eq!(
            result.err(),
            Some(CaliptraError::IMAGE_VERIFIER_ERR_FMC_LOAD_ADDR_INVALID)
        );

        let verify_info = ImageTocEntry {
            load_addr: ICCM_ORG,
            entry_point: ICCM_ORG,
            size: ICCM_SIZE,
            ..Default::default()
        };

        let result = verifier.verify_fmc(&verify_info, ResetReason::ColdReset);
        assert_eq!(result.err(), None);
    }

    #[test]
    fn test_fmc_digest_mismatch() {
        let test_env = TestEnv::default();
        let mut verifier = ImageVerifier::new(test_env);
        let verify_info = ImageTocEntry {
            digest: DUMMY_DATA,
            ..Default::default()
        };
        let result = verifier.verify_fmc(&verify_info, ResetReason::ColdReset);
        assert_eq!(
            result.err(),
            Some(CaliptraError::IMAGE_VERIFIER_ERR_FMC_DIGEST_MISMATCH)
        );
    }

    #[test]
    fn test_fmc_success() {
        let test_env = TestEnv::default();
        let mut verifier = ImageVerifier::new(test_env);
        let verify_info = ImageTocEntry {
            load_addr: ICCM_ORG,
            entry_point: ICCM_ORG,
            svn: 1,
            size: 100,
            ..Default::default()
        };

        let result = verifier.verify_fmc(&verify_info, ResetReason::ColdReset);
        assert!(result.is_ok());
        let info = result.unwrap();
        assert_eq!(info.load_addr, ICCM_ORG);
        assert_eq!(info.entry_point, ICCM_ORG);
        assert_eq!(info.size, 100);
    }

    #[test]
    fn test_rt_digest_mismatch() {
        let test_env = TestEnv::default();
        let mut verifier = ImageVerifier::new(test_env);
        let verify_info = ImageTocEntry {
            digest: DUMMY_DATA,
            ..Default::default()
        };
        let result = verifier.verify_runtime(&verify_info);
        assert_eq!(
            result.err(),
            Some(CaliptraError::IMAGE_VERIFIER_ERR_RUNTIME_DIGEST_MISMATCH)
        );
    }

    #[test]
    fn test_rt_contained_in_iccm() {
        let test_env = TestEnv::default();
        let mut verifier = ImageVerifier::new(test_env);
        let verify_info = ImageTocEntry {
            load_addr: ICCM_ORG,
            entry_point: ICCM_ORG,
            size: ICCM_SIZE + 1,
            ..Default::default()
        };

        let result = verifier.verify_runtime(&verify_info);
        assert_eq!(
            result.err(),
            Some(CaliptraError::IMAGE_VERIFIER_ERR_RUNTIME_LOAD_ADDR_INVALID)
        );

        let verify_info = ImageTocEntry {
            load_addr: ICCM_ORG,
            entry_point: ICCM_ORG,
            size: ICCM_SIZE,
            ..Default::default()
        };

        let result = verifier.verify_runtime(&verify_info);
        assert_eq!(result.err(), None);
    }

    #[test]
    fn test_rt_success() {
        let test_env = TestEnv::default();
        let mut verifier = ImageVerifier::new(test_env);
        let verify_info = ImageTocEntry {
            load_addr: ICCM_ORG,
            entry_point: ICCM_ORG,
            svn: 1,
            size: 100,
            ..Default::default()
        };
        let result = verifier.verify_runtime(&verify_info);
        assert!(result.is_ok());
        let info = result.unwrap();
        assert_eq!(info.load_addr, ICCM_ORG);
        assert_eq!(info.entry_point, ICCM_ORG);
        assert_eq!(info.size, 100);
    }

    struct TestEnv {
        digest_384: ImageDigest384,
        digest_512: ImageDigest512,
        fmc_digest: ImageDigest384,
        verify_result: bool,
        verify_pqc_result: bool,
        vendor_pub_key_digest: ImageDigest384,
        vendor_ecc_pub_key_revocation: VendorPubKeyRevocation,
        vendor_pqc_pub_key_revocation: u32,
        owner_pub_key_digest: ImageDigest384,
        lifecycle: Lifecycle,
    }

    impl Default for TestEnv {
        fn default() -> Self {
            TestEnv {
                digest_384: ImageDigest384::default(),
                digest_512: ImageDigest512::default(),
                fmc_digest: ImageDigest384::default(),
                verify_result: false,
                verify_pqc_result: false,
                vendor_pub_key_digest: ImageDigest384::default(),
                vendor_ecc_pub_key_revocation: VendorPubKeyRevocation::default(),
                vendor_pqc_pub_key_revocation: 0,
                owner_pub_key_digest: ImageDigest384::default(),
                lifecycle: Lifecycle::Unprovisioned,
            }
        }
    }

    impl ImageVerificationEnv for TestEnv {
        fn sha384_digest(&mut self, _offset: u32, _len: u32) -> CaliptraResult<ImageDigest384> {
            Ok(self.digest_384)
        }

        fn sha512_digest(&mut self, _offset: u32, _len: u32) -> CaliptraResult<ImageDigest512> {
            Ok(self.digest_512)
        }

        fn ecc384_verify(
            &mut self,
            _digest: &ImageDigest384,
            _pub_key: &ImageEccPubKey,
            sig: &ImageEccSignature,
        ) -> CaliptraResult<Array4xN<12, 48>> {
            if self.verify_result {
                Ok(Array4x12::from(sig.r))
            } else {
                Ok(Array4x12::from(&[0xFF; 48]))
            }
        }

        fn lms_verify(
            &mut self,
            _digest: &ImageDigest384,
            pub_key: &ImageLmsPublicKey,
            _sig: &ImageLmsSignature,
        ) -> CaliptraResult<HashValue<SHA192_DIGEST_WORD_SIZE>> {
            if self.verify_pqc_result {
                Ok(HashValue::from(pub_key.digest))
            } else {
                Ok(HashValue::from(&[0xDEADBEEF; 6]))
            }
        }

        fn mldsa87_verify(
            &mut self,
            _digest: &ImageDigest512,
            _pub_key: &ImageMldsaPubKey,
            _sig: &ImageMldsaSignature,
        ) -> CaliptraResult<Mldsa87Result> {
            if self.verify_pqc_result {
                Ok(Mldsa87Result::Success)
            } else {
                Ok(Mldsa87Result::SigVerifyFailed)
            }
        }

        fn vendor_pub_key_info_digest_fuses(&self) -> ImageDigest384 {
            self.vendor_pub_key_digest
        }

        fn vendor_ecc_pub_key_revocation(&self) -> VendorPubKeyRevocation {
            self.vendor_ecc_pub_key_revocation
        }

        fn vendor_lms_pub_key_revocation(&self) -> u32 {
            self.vendor_pqc_pub_key_revocation
        }

        fn vendor_mldsa_pub_key_revocation(&self) -> u32 {
            self.vendor_pqc_pub_key_revocation
        }

        fn owner_pub_key_digest_fuses(&self) -> ImageDigest384 {
            self.owner_pub_key_digest
        }

        fn anti_rollback_disable(&self) -> bool {
            false
        }

        fn dev_lifecycle(&self) -> Lifecycle {
            self.lifecycle
        }

        fn vendor_ecc_pub_key_idx_dv(&self) -> u32 {
            0
        }

        fn vendor_pqc_pub_key_idx_dv(&self) -> u32 {
            0
        }

        fn owner_pub_key_digest_dv(&self) -> ImageDigest384 {
            self.owner_pub_key_digest
        }

        fn get_fmc_digest_dv(&self) -> ImageDigest384 {
            self.fmc_digest
        }

        fn runtime_fuse_svn(&self) -> u32 {
            0
        }

        fn iccm_range(&self) -> Range<u32> {
            Range {
                start: ICCM_ORG,
                end: ICCM_ORG + ICCM_SIZE,
            }
        }

        fn set_fw_extended_error(&mut self, _err: u32) {}
    }
}<|MERGE_RESOLUTION|>--- conflicted
+++ resolved
@@ -264,10 +264,7 @@
 
                 // Verify the vendor MLDSA public key index and revocation status
                 let key_revocation = self.env.vendor_mldsa_pub_key_revocation();
-<<<<<<< HEAD
-=======
-
->>>>>>> 4b536b15
+
                 let vendor_pqc_pub_key_idx =
                     self.verify_vendor_pqc_pk_idx(preamble, reason, key_revocation)?;
 
