// Licensed under the Apache-2.0 license

use bitflags::bitflags;
use caliptra_error::{CaliptraError, CaliptraResult};
use caliptra_image_types::{
    MLDSA87_PUB_KEY_BYTE_SIZE, MLDSA87_SIGNATURE_BYTE_SIZE, SHA512_DIGEST_BYTE_SIZE,
};
use core::mem::size_of;
use zerocopy::{FromBytes, Immutable, IntoBytes, KnownLayout, Ref};

use crate::CaliptraApiError;
use caliptra_registers::mbox;
use ureg::MmioMut;

/// Maximum input data size for cryptographic mailbox commands.
pub const MAX_CMB_DATA_SIZE: usize = 4096;
/// Context size for CMB SHA commands.
pub const CMB_SHA_CONTEXT_SIZE: usize = 200;
/// Maximum response data size
pub const MAX_RESP_DATA_SIZE: usize = 9216; // 9K

#[derive(PartialEq, Eq)]
pub struct CommandId(pub u32);

#[derive(Debug, Clone, Copy, PartialEq, Eq)]
pub enum AlgorithmType {
    Ecc384,
    Mldsa87,
}

impl CommandId {
    pub const FIRMWARE_LOAD: Self = Self(0x46574C44); // "FWLD"
    pub const GET_IDEV_ECC384_CERT: Self = Self(0x49444543); // "IDEC"
    pub const GET_IDEV_ECC384_INFO: Self = Self(0x49444549); // "IDEI"
    pub const POPULATE_IDEV_CERT: Self = Self(0x49444550); // "IDEP"
    pub const GET_LDEV_ECC384_CERT: Self = Self(0x4C444556); // "LDEV"
    pub const GET_FMC_ALIAS_ECC384_CERT: Self = Self(0x43455246); // "CERF"
    pub const GET_RT_ALIAS_ECC384_CERT: Self = Self(0x43455252); // "CERR"

    // MLDSA87 versions
    pub const GET_IDEV_MLDSA87_CERT: Self = Self(0x49444D43); // "IDMC"
    pub const POPULATE_IDEV_MLDSA87_CERT: Self = Self(0x49444D50); // "IDMP"
    pub const GET_LDEV_MLDSA87_CERT: Self = Self(0x4C444D43); // "LDMC"
    pub const GET_FMC_ALIAS_MLDSA87_CERT: Self = Self(0x434D4346); // "CMCF"
    pub const GET_RT_ALIAS_MLDSA87_CERT: Self = Self(0x434D4352); // "CMCR"
    pub const GET_IDEV_MLDSA87_INFO: Self = Self(0x49444D49); // "IDMI"
    pub const ECDSA384_VERIFY: Self = Self(0x45435632); // "ECV2"
    pub const LMS_VERIFY: Self = Self(0x4C4D5632); // "LMV2"
    pub const MLDSA87_VERIFY: Self = Self(0x4d4c5632); // "MLV2"
    pub const STASH_MEASUREMENT: Self = Self(0x4D454153); // "MEAS"
    pub const INVOKE_DPE: Self = Self(0x44504543); // "DPEC"
    pub const DISABLE_ATTESTATION: Self = Self(0x4453424C); // "DSBL"
    pub const FW_INFO: Self = Self(0x494E464F); // "INFO"
    pub const DPE_TAG_TCI: Self = Self(0x54514754); // "TAGT"
    pub const DPE_GET_TAGGED_TCI: Self = Self(0x47544744); // "GTGD"
    pub const INCREMENT_PCR_RESET_COUNTER: Self = Self(0x50435252); // "PCRR"
    pub const QUOTE_PCRS: Self = Self(0x50435251); // "PCRQ"
    pub const EXTEND_PCR: Self = Self(0x50435245); // "PCRE"
    pub const ADD_SUBJECT_ALT_NAME: Self = Self(0x414C544E); // "ALTN"
    pub const CERTIFY_KEY_EXTENDED: Self = Self(0x434B4558); // "CKEX"

    /// FIPS module commands.
    /// The status command.
    pub const VERSION: Self = Self(0x4650_5652); // "FPVR"
    /// The self-test command.
    pub const SELF_TEST_START: Self = Self(0x4650_4C54); // "FPST"
    /// The self-test get results.
    pub const SELF_TEST_GET_RESULTS: Self = Self(0x4650_4C67); // "FPGR"
    /// The shutdown command.
    pub const SHUTDOWN: Self = Self(0x4650_5344); // "FPSD"

    // The capabilities command.
    pub const CAPABILITIES: Self = Self(0x4341_5053); // "CAPS"

    // The authorization manifest set command.
    pub const SET_AUTH_MANIFEST: Self = Self(0x4154_4D4E); // "ATMN"

    // The authorize and stash command.
    pub const AUTHORIZE_AND_STASH: Self = Self(0x4154_5348); // "ATSH"

    // The download firmware from recovery interface command.
    pub const RI_DOWNLOAD_FIRMWARE: Self = Self(0x5249_4644); // "RIFD"

    // The get IDevID ECC CSR command.
    pub const GET_IDEV_ECC384_CSR: Self = Self(0x4944_4352); // "IDCR"

    // The get IDevID MLDSA CSR command.
    pub const GET_IDEV_MLDSA87_CSR: Self = Self(0x4944_4d52); // "IDMR"

    // The get FMC Alias ECC CSR command.
    pub const GET_FMC_ALIAS_ECC384_CSR: Self = Self(0x464D_4352); // "FMCR"

    // The get FMC Alias MLDSA CSR command.
    pub const GET_FMC_ALIAS_MLDSA87_CSR: Self = Self(0x464d_4452); // "FMDR"

    // The sign with exported ecdsa command.
    pub const SIGN_WITH_EXPORTED_ECDSA: Self = Self(0x5357_4545); // "SWEE"

<<<<<<< HEAD
    // The sign with exported mldsa command.
    pub const SIGN_WITH_EXPORTED_MLDSA: Self = Self(0x5357_4D4C); // "SWML"
=======
    // The revoke exported CDI handle command.
    pub const REVOKE_EXPORTED_CDI_HANDLE: Self = Self(0x5256_4348); // "RVCH"
>>>>>>> fb1bf9dc

    // Debug unlock commands
    pub const MANUF_DEBUG_UNLOCK_REQ_TOKEN: Self = Self(0x4d445554); // "MDUT"
    pub const PRODUCTION_AUTH_DEBUG_UNLOCK_REQ: Self = Self(0x50445552); // "PDUR"
    pub const PRODUCTION_AUTH_DEBUG_UNLOCK_TOKEN: Self = Self(0x50445554); // "PDUT"

    // Cryptographic mailbox commands
    pub const CM_IMPORT: Self = Self(0x434D_494D); // "CMIM"
    pub const CM_STATUS: Self = Self(0x434D_5354); // "CMST"
    pub const CM_SHA_INIT: Self = Self(0x434D_5349); // "CMSI"
    pub const CM_SHA_UPDATE: Self = Self(0x434D_5355); // "CMSU"
    pub const CM_SHA_FINAL: Self = Self(0x434D_5346); // "CMSF"
    pub const CM_RANDOM_GENERATE: Self = Self(0x434D_5247); // "CMRG"
    pub const CM_RANDOM_STIR: Self = Self(0x434D_5253); // "CMRS"

    // Image metadata commands
    pub const GET_IMAGE_INFO: Self = Self(0x494D_4530); // "IME0"
}

impl From<u32> for CommandId {
    fn from(value: u32) -> Self {
        Self(value)
    }
}

impl From<CommandId> for u32 {
    fn from(value: CommandId) -> Self {
        value.0
    }
}

/// A trait implemented by request types. Describes the associated command ID
/// and response type.
pub trait Request: IntoBytes + FromBytes + Immutable + KnownLayout {
    const ID: CommandId;
    type Resp: Response;
}

pub trait Response: IntoBytes + FromBytes
where
    Self: Sized,
{
    /// The minimum size (in bytes) of this response. Transports that receive at
    /// least this much data should pad the missing data with zeroes. If they
    /// receive fewer bytes than MIN_SIZE, they should error.
    const MIN_SIZE: usize = core::mem::size_of::<Self>();

    fn populate_chksum(&mut self) {
        // Note: This will panic if sizeof::<Self>() < 4
        populate_checksum(self.as_mut_bytes());
    }
}

#[repr(C)]
#[derive(Debug, IntoBytes, Default, FromBytes, Immutable, KnownLayout, PartialEq, Eq)]
pub struct MailboxRespHeaderVarSize {
    pub hdr: MailboxRespHeader,
    pub data_len: u32,
}
pub trait ResponseVarSize: IntoBytes + FromBytes + Immutable + KnownLayout {
    fn data(&self) -> CaliptraResult<&[u8]> {
        // Will panic if sizeof<Self>() is smaller than MailboxRespHeaderVarSize
        // or Self doesn't have compatible alignment with
        // MailboxRespHeaderVarSize (should be impossible if MailboxRespHeaderVarSiz is the first field)                                                                 ..
        let (hdr, data) = MailboxRespHeaderVarSize::ref_from_prefix(self.as_bytes())
            .map_err(|_| CaliptraError::RUNTIME_MAILBOX_API_RESPONSE_DATA_LEN_TOO_LARGE)?;
        data.get(..hdr.data_len as usize)
            .ok_or(CaliptraError::RUNTIME_MAILBOX_API_RESPONSE_DATA_LEN_TOO_LARGE)
    }
    fn partial_len(&self) -> CaliptraResult<usize> {
        let (hdr, _) = MailboxRespHeaderVarSize::ref_from_prefix(self.as_bytes())
            .map_err(|_| CaliptraError::RUNTIME_MAILBOX_API_RESPONSE_DATA_LEN_TOO_LARGE)?;
        Ok(size_of::<MailboxRespHeaderVarSize>() + hdr.data_len as usize)
    }
    fn as_bytes_partial(&self) -> CaliptraResult<&[u8]> {
        self.as_bytes()
            .get(..self.partial_len()?)
            .ok_or(CaliptraError::RUNTIME_MAILBOX_API_RESPONSE_DATA_LEN_TOO_LARGE)
    }
    fn as_bytes_partial_mut(&mut self) -> CaliptraResult<&mut [u8]> {
        let partial_len = self.partial_len()?;
        self.as_mut_bytes()
            .get_mut(..partial_len)
            .ok_or(CaliptraError::RUNTIME_MAILBOX_API_RESPONSE_DATA_LEN_TOO_LARGE)
    }
}
impl<T: ResponseVarSize> Response for T {
    const MIN_SIZE: usize = size_of::<MailboxRespHeaderVarSize>();
}

fn populate_checksum(msg: &mut [u8]) {
    let (checksum_bytes, payload_bytes) = msg.split_at_mut(size_of::<u32>());
    let checksum = crate::checksum::calc_checksum(0, payload_bytes);
    checksum_bytes.copy_from_slice(&checksum.to_le_bytes());
}

// Contains all the possible mailbox response structs
#[cfg_attr(test, derive(PartialEq, Debug, Eq))]
#[allow(clippy::large_enum_variant)]
pub enum MailboxResp {
    Header(MailboxRespHeader),
    GetIdevCert(GetIdevCertResp),
    GetIdevInfo(GetIdevInfoResp),
    GetIdevMldsa87Info(GetIdevMldsa87InfoResp),
    GetLdevCert(GetLdevCertResp),
    StashMeasurement(StashMeasurementResp),
    InvokeDpeCommand(InvokeDpeResp),
    GetFmcAliasEcc384Cert(GetFmcAliasEcc384CertResp),
    GetFmcAliasMlDsa87Cert(GetFmcAliasMlDsa87CertResp),
    FipsVersion(FipsVersionResp),
    FwInfo(FwInfoResp),
    Capabilities(CapabilitiesResp),
    GetTaggedTci(GetTaggedTciResp),
    GetRtAliasCert(GetRtAliasCertResp),
    QuotePcrs(QuotePcrsResp),
    CertifyKeyExtended(CertifyKeyExtendedResp),
    AuthorizeAndStash(AuthorizeAndStashResp),
    GetIdevCsr(GetIdevCsrResp),
    GetIdevMldsaCsr(GetIdevCsrResp),
    GetFmcAliasCsr(GetFmcAliasCsrResp),
    SignWithExportedEcdsa(SignWithExportedEcdsaResp),
    RevokeExportedCdiHandle(RevokeExportedCdiHandleResp),
    CmImport(CmImportResp),
    CmStatus(CmStatusResp),
    CmShaInit(CmShaInitResp),
    CmShaFinal(CmShaFinalResp),
    CmRandomGenerate(CmRandomGenerateResp),
    GetImageInfo(GetImageInfoResp),
}

impl MailboxResp {
    pub fn as_bytes(&self) -> CaliptraResult<&[u8]> {
        match self {
            MailboxResp::Header(resp) => Ok(resp.as_bytes()),
            MailboxResp::GetIdevCert(resp) => resp.as_bytes_partial(),
            MailboxResp::GetIdevInfo(resp) => Ok(resp.as_bytes()),
            MailboxResp::GetIdevMldsa87Info(resp) => Ok(resp.as_bytes()),
            MailboxResp::GetLdevCert(resp) => resp.as_bytes_partial(),
            MailboxResp::StashMeasurement(resp) => Ok(resp.as_bytes()),
            MailboxResp::InvokeDpeCommand(resp) => resp.as_bytes_partial(),
            MailboxResp::FipsVersion(resp) => Ok(resp.as_bytes()),
            MailboxResp::FwInfo(resp) => Ok(resp.as_bytes()),
            MailboxResp::Capabilities(resp) => Ok(resp.as_bytes()),
            MailboxResp::GetTaggedTci(resp) => Ok(resp.as_bytes()),
            MailboxResp::GetFmcAliasEcc384Cert(resp) => resp.as_bytes_partial(),
            MailboxResp::GetFmcAliasMlDsa87Cert(resp) => resp.as_bytes_partial(),
            MailboxResp::GetRtAliasCert(resp) => resp.as_bytes_partial(),
            MailboxResp::QuotePcrs(resp) => Ok(resp.as_bytes()),
            MailboxResp::CertifyKeyExtended(resp) => Ok(resp.as_bytes()),
            MailboxResp::AuthorizeAndStash(resp) => Ok(resp.as_bytes()),
            MailboxResp::GetIdevCsr(resp) => resp.as_bytes_partial(),
            MailboxResp::GetIdevMldsaCsr(resp) => Ok(resp.as_bytes()),
            MailboxResp::GetFmcAliasCsr(resp) => resp.as_bytes_partial(),
            MailboxResp::SignWithExportedEcdsa(resp) => Ok(resp.as_bytes()),
            MailboxResp::RevokeExportedCdiHandle(resp) => Ok(resp.as_bytes()),
            MailboxResp::CmImport(resp) => Ok(resp.as_bytes()),
            MailboxResp::CmStatus(resp) => Ok(resp.as_bytes()),
            MailboxResp::CmShaInit(resp) => Ok(resp.as_bytes()),
            MailboxResp::CmShaFinal(resp) => resp.as_bytes_partial(),
            MailboxResp::CmRandomGenerate(resp) => resp.as_bytes_partial(),
            MailboxResp::GetImageInfo(resp) => Ok(resp.as_bytes()),
        }
    }

    pub fn as_mut_bytes(&mut self) -> CaliptraResult<&mut [u8]> {
        match self {
            MailboxResp::Header(resp) => Ok(resp.as_mut_bytes()),
            MailboxResp::GetIdevCert(resp) => resp.as_bytes_partial_mut(),
            MailboxResp::GetIdevInfo(resp) => Ok(resp.as_mut_bytes()),
            MailboxResp::GetIdevMldsa87Info(resp) => Ok(resp.as_mut_bytes()),
            MailboxResp::GetLdevCert(resp) => resp.as_bytes_partial_mut(),
            MailboxResp::StashMeasurement(resp) => Ok(resp.as_mut_bytes()),
            MailboxResp::InvokeDpeCommand(resp) => resp.as_bytes_partial_mut(),
            MailboxResp::FipsVersion(resp) => Ok(resp.as_mut_bytes()),
            MailboxResp::FwInfo(resp) => Ok(resp.as_mut_bytes()),
            MailboxResp::Capabilities(resp) => Ok(resp.as_mut_bytes()),
            MailboxResp::GetTaggedTci(resp) => Ok(resp.as_mut_bytes()),
            MailboxResp::GetFmcAliasEcc384Cert(resp) => resp.as_bytes_partial_mut(),
            MailboxResp::GetFmcAliasMlDsa87Cert(resp) => resp.as_bytes_partial_mut(),
            MailboxResp::GetRtAliasCert(resp) => resp.as_bytes_partial_mut(),
            MailboxResp::QuotePcrs(resp) => Ok(resp.as_mut_bytes()),
            MailboxResp::CertifyKeyExtended(resp) => Ok(resp.as_mut_bytes()),
            MailboxResp::AuthorizeAndStash(resp) => Ok(resp.as_mut_bytes()),
            MailboxResp::GetIdevCsr(resp) => resp.as_bytes_partial_mut(),
            MailboxResp::GetIdevMldsaCsr(resp) => Ok(resp.as_mut_bytes()),
            MailboxResp::GetFmcAliasCsr(resp) => resp.as_bytes_partial_mut(),
            MailboxResp::SignWithExportedEcdsa(resp) => Ok(resp.as_mut_bytes()),
            MailboxResp::RevokeExportedCdiHandle(resp) => Ok(resp.as_mut_bytes()),
            MailboxResp::CmImport(resp) => Ok(resp.as_mut_bytes()),
            MailboxResp::CmStatus(resp) => Ok(resp.as_mut_bytes()),
            MailboxResp::CmShaInit(resp) => Ok(resp.as_mut_bytes()),
            MailboxResp::CmShaFinal(resp) => resp.as_bytes_partial_mut(),
            MailboxResp::CmRandomGenerate(resp) => resp.as_bytes_partial_mut(),
            MailboxResp::GetImageInfo(resp) => Ok(resp.as_mut_bytes()),
        }
    }

    /// Calculate and set the checksum for a response payload
    /// Takes into account the size override for variable-length payloads
    pub fn populate_chksum(&mut self) -> CaliptraResult<()> {
        // Calc checksum, use the size override if provided
        let resp_bytes = self.as_bytes()?;
        if size_of::<u32>() >= resp_bytes.len() {
            return Err(CaliptraError::RUNTIME_MAILBOX_API_RESPONSE_DATA_LEN_TOO_LARGE);
        }
        let checksum = crate::checksum::calc_checksum(0, &resp_bytes[size_of::<u32>()..]);

        let mut_resp_bytes = self.as_mut_bytes()?;
        if size_of::<MailboxRespHeader>() > mut_resp_bytes.len() {
            return Err(CaliptraError::RUNTIME_MAILBOX_API_RESPONSE_DATA_LEN_TOO_LARGE);
        }
        let hdr: &mut MailboxRespHeader = MailboxRespHeader::mut_from_bytes(
            &mut mut_resp_bytes[..size_of::<MailboxRespHeader>()],
        )
        .map_err(|_| CaliptraError::RUNTIME_INSUFFICIENT_MEMORY)?;

        // Set the chksum field
        hdr.chksum = checksum;

        Ok(())
    }
}

impl Default for MailboxResp {
    fn default() -> Self {
        MailboxResp::Header(MailboxRespHeader::default())
    }
}

#[cfg_attr(test, derive(PartialEq, Debug, Eq))]
#[allow(clippy::large_enum_variant)]
pub enum MailboxReq {
    EcdsaVerify(EcdsaVerifyReq),
    LmsVerify(LmsVerifyReq),
    GetLdevEcc384Cert(GetLdevEcc384CertReq),
    GetLdevMldsa87Cert(GetLdevMldsa87CertReq),
    StashMeasurement(StashMeasurementReq),
    InvokeDpeCommand(InvokeDpeReq),
    FipsVersion(MailboxReqHeader),
    FwInfo(MailboxReqHeader),
    PopulateIdevEcc384Cert(PopulateIdevEcc384CertReq),
    GetIdevEcc384Cert(GetIdevEcc384CertReq),
    GetIdevMldsa87Cert(GetIdevMldsa87CertReq),
    TagTci(TagTciReq),
    GetTaggedTci(GetTaggedTciReq),
    GetFmcAliasEcc384Cert(GetFmcAliasEcc384CertReq),
    GetRtAliasEcc384Cert(GetRtAliasEcc384CertReq),
    IncrementPcrResetCounter(IncrementPcrResetCounterReq),
    QuotePcrs(QuotePcrsReq),
    ExtendPcr(ExtendPcrReq),
    AddSubjectAltName(AddSubjectAltNameReq),
    CertifyKeyExtended(CertifyKeyExtendedReq),
    SetAuthManifest(SetAuthManifestReq),
    AuthorizeAndStash(AuthorizeAndStashReq),
    SignWithExportedEcdsa(SignWithExportedEcdsaReq),
    RevokeExportedCdiHandle(RevokeExportedCdiHandleReq),
    CmImport(CmImportReq),
    CmShaInit(CmShaInitReq),
    CmShaUpdate(CmShaUpdateReq),
    CmShaFinal(CmShaFinalReq),
    CmRandomGenerate(CmRandomGenerateReq),
    CmRandomStir(CmRandomStirReq),
    GetImageInfo(GetImageInfoReq),
}

impl MailboxReq {
    pub fn as_bytes(&self) -> CaliptraResult<&[u8]> {
        match self {
            MailboxReq::EcdsaVerify(req) => Ok(req.as_bytes()),
            MailboxReq::LmsVerify(req) => Ok(req.as_bytes()),
            MailboxReq::StashMeasurement(req) => Ok(req.as_bytes()),
            MailboxReq::InvokeDpeCommand(req) => req.as_bytes_partial(),
            MailboxReq::FipsVersion(req) => Ok(req.as_bytes()),
            MailboxReq::FwInfo(req) => Ok(req.as_bytes()),
            MailboxReq::GetLdevEcc384Cert(req) => Ok(req.as_bytes()),
            MailboxReq::GetLdevMldsa87Cert(req) => Ok(req.as_bytes()),
            MailboxReq::PopulateIdevEcc384Cert(req) => req.as_bytes_partial(),
            MailboxReq::GetIdevEcc384Cert(req) => req.as_bytes_partial(),
            MailboxReq::GetIdevMldsa87Cert(req) => req.as_bytes_partial(),
            MailboxReq::TagTci(req) => Ok(req.as_bytes()),
            MailboxReq::GetTaggedTci(req) => Ok(req.as_bytes()),
            MailboxReq::GetFmcAliasEcc384Cert(req) => Ok(req.as_bytes()),
            MailboxReq::GetRtAliasEcc384Cert(req) => Ok(req.as_bytes()),
            MailboxReq::IncrementPcrResetCounter(req) => Ok(req.as_bytes()),
            MailboxReq::QuotePcrs(req) => Ok(req.as_bytes()),
            MailboxReq::ExtendPcr(req) => Ok(req.as_bytes()),
            MailboxReq::AddSubjectAltName(req) => req.as_bytes_partial(),
            MailboxReq::CertifyKeyExtended(req) => Ok(req.as_bytes()),
            MailboxReq::SetAuthManifest(req) => Ok(req.as_bytes()),
            MailboxReq::AuthorizeAndStash(req) => Ok(req.as_bytes()),
            MailboxReq::SignWithExportedEcdsa(req) => Ok(req.as_bytes()),
            MailboxReq::RevokeExportedCdiHandle(req) => Ok(req.as_bytes()),
            MailboxReq::CmImport(req) => req.as_bytes_partial(),
            MailboxReq::CmShaInit(req) => req.as_bytes_partial(),
            MailboxReq::CmShaUpdate(req) => req.as_bytes_partial(),
            MailboxReq::CmShaFinal(req) => req.as_bytes_partial(),
            MailboxReq::CmRandomGenerate(req) => Ok(req.as_bytes()),
            MailboxReq::CmRandomStir(req) => req.as_bytes_partial(),
            MailboxReq::GetImageInfo(req) => Ok(req.as_bytes()),
        }
    }

    pub fn as_mut_bytes(&mut self) -> CaliptraResult<&mut [u8]> {
        match self {
            MailboxReq::EcdsaVerify(req) => Ok(req.as_mut_bytes()),
            MailboxReq::LmsVerify(req) => Ok(req.as_mut_bytes()),
            MailboxReq::GetLdevEcc384Cert(req) => Ok(req.as_mut_bytes()),
            MailboxReq::GetLdevMldsa87Cert(req) => Ok(req.as_mut_bytes()),
            MailboxReq::StashMeasurement(req) => Ok(req.as_mut_bytes()),
            MailboxReq::InvokeDpeCommand(req) => req.as_bytes_partial_mut(),
            MailboxReq::FipsVersion(req) => Ok(req.as_mut_bytes()),
            MailboxReq::FwInfo(req) => Ok(req.as_mut_bytes()),
            MailboxReq::PopulateIdevEcc384Cert(req) => req.as_bytes_partial_mut(),
            MailboxReq::GetIdevEcc384Cert(req) => req.as_bytes_partial_mut(),
            MailboxReq::GetIdevMldsa87Cert(req) => req.as_bytes_partial_mut(),
            MailboxReq::TagTci(req) => Ok(req.as_mut_bytes()),
            MailboxReq::GetTaggedTci(req) => Ok(req.as_mut_bytes()),
            MailboxReq::GetFmcAliasEcc384Cert(req) => Ok(req.as_mut_bytes()),
            MailboxReq::GetRtAliasEcc384Cert(req) => Ok(req.as_mut_bytes()),
            MailboxReq::IncrementPcrResetCounter(req) => Ok(req.as_mut_bytes()),
            MailboxReq::QuotePcrs(req) => Ok(req.as_mut_bytes()),
            MailboxReq::ExtendPcr(req) => Ok(req.as_mut_bytes()),
            MailboxReq::AddSubjectAltName(req) => req.as_bytes_partial_mut(),
            MailboxReq::CertifyKeyExtended(req) => Ok(req.as_mut_bytes()),
            MailboxReq::SetAuthManifest(req) => Ok(req.as_mut_bytes()),
            MailboxReq::AuthorizeAndStash(req) => Ok(req.as_mut_bytes()),
            MailboxReq::SignWithExportedEcdsa(req) => Ok(req.as_mut_bytes()),
            MailboxReq::RevokeExportedCdiHandle(req) => Ok(req.as_mut_bytes()),
            MailboxReq::CmImport(req) => Ok(req.as_mut_bytes()),
            MailboxReq::CmShaInit(req) => req.as_bytes_partial_mut(),
            MailboxReq::CmShaUpdate(req) => req.as_bytes_partial_mut(),
            MailboxReq::CmShaFinal(req) => req.as_bytes_partial_mut(),
            MailboxReq::CmRandomGenerate(req) => Ok(req.as_mut_bytes()),
            MailboxReq::CmRandomStir(req) => req.as_bytes_partial_mut(),
            MailboxReq::GetImageInfo(req) => Ok(req.as_mut_bytes()),
        }
    }

    pub fn cmd_code(&self) -> CommandId {
        match self {
            MailboxReq::EcdsaVerify(_) => CommandId::ECDSA384_VERIFY,
            MailboxReq::LmsVerify(_) => CommandId::LMS_VERIFY,
            MailboxReq::GetLdevEcc384Cert(_) => CommandId::GET_LDEV_ECC384_CERT,
            MailboxReq::GetLdevMldsa87Cert(_) => CommandId::GET_LDEV_MLDSA87_CERT,
            MailboxReq::StashMeasurement(_) => CommandId::STASH_MEASUREMENT,
            MailboxReq::InvokeDpeCommand(_) => CommandId::INVOKE_DPE,
            MailboxReq::FipsVersion(_) => CommandId::VERSION,
            MailboxReq::FwInfo(_) => CommandId::FW_INFO,
            MailboxReq::PopulateIdevEcc384Cert(_) => CommandId::POPULATE_IDEV_CERT,
            MailboxReq::GetIdevEcc384Cert(_) => CommandId::GET_IDEV_ECC384_CERT,
            MailboxReq::GetIdevMldsa87Cert(_) => CommandId::GET_IDEV_MLDSA87_CERT,
            MailboxReq::TagTci(_) => CommandId::DPE_TAG_TCI,
            MailboxReq::GetTaggedTci(_) => CommandId::DPE_GET_TAGGED_TCI,
            MailboxReq::GetFmcAliasEcc384Cert(_) => CommandId::GET_FMC_ALIAS_ECC384_CERT,
            MailboxReq::GetRtAliasEcc384Cert(_) => CommandId::GET_RT_ALIAS_ECC384_CERT,
            MailboxReq::IncrementPcrResetCounter(_) => CommandId::INCREMENT_PCR_RESET_COUNTER,
            MailboxReq::QuotePcrs(_) => CommandId::QUOTE_PCRS,
            MailboxReq::ExtendPcr(_) => CommandId::EXTEND_PCR,
            MailboxReq::AddSubjectAltName(_) => CommandId::ADD_SUBJECT_ALT_NAME,
            MailboxReq::CertifyKeyExtended(_) => CommandId::CERTIFY_KEY_EXTENDED,
            MailboxReq::SetAuthManifest(_) => CommandId::SET_AUTH_MANIFEST,
            MailboxReq::AuthorizeAndStash(_) => CommandId::AUTHORIZE_AND_STASH,
            MailboxReq::SignWithExportedEcdsa(_) => CommandId::SIGN_WITH_EXPORTED_ECDSA,
            MailboxReq::RevokeExportedCdiHandle(_) => CommandId::REVOKE_EXPORTED_CDI_HANDLE,
            MailboxReq::CmImport(_) => CommandId::CM_IMPORT,
            MailboxReq::CmShaInit(_) => CommandId::CM_SHA_INIT,
            MailboxReq::CmShaUpdate(_) => CommandId::CM_SHA_UPDATE,
            MailboxReq::CmShaFinal(_) => CommandId::CM_SHA_FINAL,
            MailboxReq::CmRandomGenerate(_) => CommandId::CM_RANDOM_GENERATE,
            MailboxReq::CmRandomStir(_) => CommandId::CM_RANDOM_STIR,
            MailboxReq::GetImageInfo(_) => CommandId::GET_IMAGE_INFO,
        }
    }

    /// Calculate and set the checksum for a request payload
    pub fn populate_chksum(&mut self) -> CaliptraResult<()> {
        // Calc checksum, use the size override if provided
        let checksum = crate::checksum::calc_checksum(
            self.cmd_code().into(),
            &self.as_bytes()?[size_of::<i32>()..],
        );

        let hdr: &mut MailboxReqHeader = MailboxReqHeader::mut_from_bytes(
            &mut self.as_mut_bytes()?[..size_of::<MailboxReqHeader>()],
        )
        .map_err(|_| CaliptraError::RUNTIME_INSUFFICIENT_MEMORY)?;

        // Set the chksum field
        hdr.chksum = checksum;

        Ok(())
    }
}

// HEADER
#[repr(C)]
#[derive(Default, Debug, IntoBytes, FromBytes, Immutable, KnownLayout, PartialEq, Eq)]
pub struct MailboxReqHeader {
    pub chksum: u32,
}

#[repr(C)]
#[derive(Debug, IntoBytes, FromBytes, KnownLayout, Immutable, PartialEq, Eq)]
pub struct MailboxRespHeader {
    pub chksum: u32,
    pub fips_status: u32,
}
impl Response for MailboxRespHeader {}

impl MailboxRespHeader {
    pub const FIPS_STATUS_APPROVED: u32 = 0;
}

impl Default for MailboxRespHeader {
    fn default() -> Self {
        Self {
            chksum: 0,
            fips_status: MailboxRespHeader::FIPS_STATUS_APPROVED,
        }
    }
}

// Generic variable-sized data response type
#[repr(C)]
#[derive(Debug, IntoBytes, FromBytes, Immutable, KnownLayout, PartialEq, Eq)]
pub struct VarSizeDataResp {
    pub hdr: MailboxRespHeader,
    pub data_size: u32,
    pub data: [u8; VarSizeDataResp::DATA_MAX_SIZE], // variable length
}

impl VarSizeDataResp {
    pub const DATA_MAX_SIZE: usize = MAX_RESP_DATA_SIZE;

    pub fn data(&self) -> Option<&[u8]> {
        self.data.get(..self.data_size as usize)
    }
}

impl ResponseVarSize for VarSizeDataResp {}

impl Default for VarSizeDataResp {
    fn default() -> Self {
        Self {
            hdr: MailboxRespHeader::default(),
            data_size: 0,
            data: [0u8; Self::DATA_MAX_SIZE],
        }
    }
}

// GET_IDEV_ECC384_CERT
#[repr(C)]
#[derive(Debug, IntoBytes, FromBytes, Immutable, KnownLayout, PartialEq, Eq)]
pub struct GetIdevEcc384CertReq {
    pub hdr: MailboxReqHeader,
    pub tbs_size: u32,
    pub signature_r: [u8; 48],
    pub signature_s: [u8; 48],
    pub tbs: [u8; GetIdevEcc384CertReq::DATA_MAX_SIZE], // variable length
}
impl GetIdevEcc384CertReq {
    pub const DATA_MAX_SIZE: usize = 916; // Req max size = Resp max size - MAX_ECDSA384_SIG_LEN

    pub fn as_bytes_partial(&self) -> CaliptraResult<&[u8]> {
        if self.tbs_size as usize > Self::DATA_MAX_SIZE {
            return Err(CaliptraError::RUNTIME_MAILBOX_API_REQUEST_DATA_LEN_TOO_LARGE);
        }
        let unused_byte_count = Self::DATA_MAX_SIZE - self.tbs_size as usize;
        Ok(&self.as_bytes()[..size_of::<Self>() - unused_byte_count])
    }

    pub fn as_bytes_partial_mut(&mut self) -> CaliptraResult<&mut [u8]> {
        if self.tbs_size as usize > Self::DATA_MAX_SIZE {
            return Err(CaliptraError::RUNTIME_MAILBOX_API_REQUEST_DATA_LEN_TOO_LARGE);
        }
        let unused_byte_count = Self::DATA_MAX_SIZE - self.tbs_size as usize;
        Ok(&mut self.as_mut_bytes()[..size_of::<Self>() - unused_byte_count])
    }
}
impl Default for GetIdevEcc384CertReq {
    fn default() -> Self {
        Self {
            hdr: MailboxReqHeader::default(),
            tbs_size: 0,
            signature_r: [0u8; 48],
            signature_s: [0u8; 48],
            tbs: [0u8; GetIdevEcc384CertReq::DATA_MAX_SIZE],
        }
    }
}

// GET_IDEV_MLDSA87_CERT
#[repr(C)]
#[derive(Debug, IntoBytes, FromBytes, Immutable, KnownLayout, PartialEq, Eq)]
pub struct GetIdevMldsa87CertReq {
    pub hdr: MailboxReqHeader,
    pub tbs_size: u32,
    pub signature: [u8; 4628],
    pub tbs: [u8; GetIdevMldsa87CertReq::DATA_MAX_SIZE], // variable length
}
impl GetIdevMldsa87CertReq {
    pub const DATA_MAX_SIZE: usize = 2820;

    pub fn as_bytes_partial(&self) -> CaliptraResult<&[u8]> {
        if self.tbs_size as usize > Self::DATA_MAX_SIZE {
            return Err(CaliptraError::RUNTIME_MAILBOX_API_REQUEST_DATA_LEN_TOO_LARGE);
        }
        let unused_byte_count = Self::DATA_MAX_SIZE - self.tbs_size as usize;
        Ok(&self.as_bytes()[..size_of::<Self>() - unused_byte_count])
    }

    pub fn as_bytes_partial_mut(&mut self) -> CaliptraResult<&mut [u8]> {
        if self.tbs_size as usize > Self::DATA_MAX_SIZE {
            return Err(CaliptraError::RUNTIME_MAILBOX_API_REQUEST_DATA_LEN_TOO_LARGE);
        }
        let unused_byte_count = Self::DATA_MAX_SIZE - self.tbs_size as usize;
        Ok(&mut self.as_mut_bytes()[..size_of::<Self>() - unused_byte_count])
    }
}
impl Default for GetIdevMldsa87CertReq {
    fn default() -> Self {
        Self {
            hdr: MailboxReqHeader::default(),
            tbs_size: 0,
            signature: [0u8; 4628],
            tbs: [0u8; GetIdevMldsa87CertReq::DATA_MAX_SIZE],
        }
    }
}

// Use the generic VarSizeDataResp for certificate responses
pub type GetIdevCertResp = VarSizeDataResp;

// GET_IDEV_ECC384_INFO
// No command-specific input args
#[repr(C)]
#[derive(Debug, IntoBytes, FromBytes, Immutable, KnownLayout, PartialEq, Eq)]
pub struct GetIdevInfoResp {
    pub hdr: MailboxRespHeader,
    pub idev_pub_x: [u8; 48],
    pub idev_pub_y: [u8; 48],
}

// GET_IDEV_MLDSA87_INFO
// No command-specific input args
#[repr(C)]
#[derive(Debug, IntoBytes, FromBytes, Immutable, KnownLayout, PartialEq, Eq)]
pub struct GetIdevMldsa87InfoResp {
    pub hdr: MailboxRespHeader,
    pub idev_pub_key: [u8; MLDSA87_PUB_KEY_BYTE_SIZE],
}

// GET_LDEV_CERT
#[repr(C)]
#[derive(Default, Debug, IntoBytes, FromBytes, Immutable, KnownLayout, PartialEq, Eq)]
pub struct GetLdevEcc384CertReq {
    pub header: MailboxReqHeader,
}

impl Request for GetLdevEcc384CertReq {
    const ID: CommandId = CommandId::GET_LDEV_ECC384_CERT;
    type Resp = GetLdevCertResp;
}

// GET_LDEV_MLDSA87_CERT
#[repr(C)]
#[derive(Default, Debug, IntoBytes, FromBytes, Immutable, KnownLayout, PartialEq, Eq)]
pub struct GetLdevMldsa87CertReq {
    pub header: MailboxReqHeader,
}

impl Request for GetLdevMldsa87CertReq {
    const ID: CommandId = CommandId::GET_LDEV_MLDSA87_CERT;
    type Resp = GetLdevCertResp;
}

pub type GetLdevCertResp = VarSizeDataResp;

// GET_RT_ALIAS_CERT
#[repr(C)]
#[derive(Default, Debug, IntoBytes, FromBytes, Immutable, KnownLayout, PartialEq, Eq)]
pub struct GetRtAliasEcc384CertReq {
    pub header: MailboxReqHeader,
}
impl Request for GetRtAliasEcc384CertReq {
    const ID: CommandId = CommandId::GET_RT_ALIAS_ECC384_CERT;
    type Resp = GetRtAliasCertResp;
}

pub type GetRtAliasCertResp = VarSizeDataResp;

// ECDSA384_SIGNATURE_VERIFY
#[repr(C)]
#[derive(Debug, IntoBytes, FromBytes, Immutable, KnownLayout, PartialEq, Eq)]
pub struct EcdsaVerifyReq {
    pub hdr: MailboxReqHeader,
    pub pub_key_x: [u8; 48],
    pub pub_key_y: [u8; 48],
    pub signature_r: [u8; 48],
    pub signature_s: [u8; 48],
    pub hash: [u8; 48],
}
impl Request for EcdsaVerifyReq {
    const ID: CommandId = CommandId::ECDSA384_VERIFY;
    type Resp = MailboxRespHeader;
}
// No command-specific output args

// LMS_SIGNATURE_VERIFY
#[repr(C)]
#[derive(Debug, IntoBytes, FromBytes, Immutable, KnownLayout, PartialEq, Eq)]
pub struct LmsVerifyReq {
    pub hdr: MailboxReqHeader,
    pub pub_key_tree_type: u32,
    pub pub_key_ots_type: u32,
    pub pub_key_id: [u8; 16],
    pub pub_key_digest: [u8; 24],
    pub signature_q: u32,
    pub signature_ots: [u8; 1252],
    pub signature_tree_type: u32,
    pub signature_tree_path: [u8; 360],
    pub hash: [u8; 48],
}
impl Request for LmsVerifyReq {
    const ID: CommandId = CommandId::LMS_VERIFY;
    type Resp = MailboxRespHeader;
}
// No command-specific output args

// STASH_MEASUREMENT
#[repr(C)]
#[derive(Debug, IntoBytes, FromBytes, Immutable, KnownLayout, PartialEq, Eq)]
pub struct StashMeasurementReq {
    pub hdr: MailboxReqHeader,
    pub metadata: [u8; 4],
    pub measurement: [u8; 48],
    pub context: [u8; 48],
    pub svn: u32,
}
impl Default for StashMeasurementReq {
    fn default() -> Self {
        Self {
            hdr: Default::default(),
            metadata: Default::default(),
            measurement: [0u8; 48],
            context: [0u8; 48],
            svn: Default::default(),
        }
    }
}
impl Request for StashMeasurementReq {
    const ID: CommandId = CommandId::STASH_MEASUREMENT;
    type Resp = StashMeasurementResp;
}

#[repr(C)]
#[derive(Debug, Default, IntoBytes, FromBytes, Immutable, KnownLayout, PartialEq, Eq)]
pub struct StashMeasurementResp {
    pub hdr: MailboxRespHeader,
    pub dpe_result: u32,
}
impl Response for StashMeasurementResp {}

// DISABLE_ATTESTATION
// No command-specific input args
// No command-specific output args

// CERTIFY_KEY_EXTENDED
#[repr(C)]
#[derive(Debug, IntoBytes, FromBytes, Immutable, KnownLayout, PartialEq, Eq)]
pub struct CertifyKeyExtendedReq {
    pub hdr: MailboxReqHeader,
    pub flags: CertifyKeyExtendedFlags,
    pub certify_key_req: [u8; CertifyKeyExtendedReq::CERTIFY_KEY_REQ_SIZE],
}
impl CertifyKeyExtendedReq {
    pub const CERTIFY_KEY_REQ_SIZE: usize = 72;
}
impl Request for CertifyKeyExtendedReq {
    const ID: CommandId = CommandId::CERTIFY_KEY_EXTENDED;
    type Resp = CertifyKeyExtendedResp;
}

#[repr(C)]
#[derive(Debug, PartialEq, Eq, FromBytes, Immutable, KnownLayout, IntoBytes)]
pub struct CertifyKeyExtendedFlags(pub u32);

bitflags! {
    impl CertifyKeyExtendedFlags: u32 {
        const DMTF_OTHER_NAME = 1u32 << 31;
    }
}

#[repr(C)]
#[derive(Debug, IntoBytes, FromBytes, Immutable, KnownLayout, PartialEq, Eq)]
pub struct CertifyKeyExtendedResp {
    pub hdr: MailboxRespHeader,
    pub certify_key_resp: [u8; CertifyKeyExtendedResp::CERTIFY_KEY_RESP_SIZE],
}
impl CertifyKeyExtendedResp {
    pub const CERTIFY_KEY_RESP_SIZE: usize = 6272;
}
impl Response for CertifyKeyExtendedResp {}

// INVOKE_DPE_COMMAND
#[repr(C)]
#[derive(Debug, IntoBytes, FromBytes, Immutable, KnownLayout, PartialEq, Eq)]
pub struct InvokeDpeReq {
    pub hdr: MailboxReqHeader,
    pub data_size: u32,
    pub data: [u8; InvokeDpeReq::DATA_MAX_SIZE], // variable length
}

impl InvokeDpeReq {
    pub const DATA_MAX_SIZE: usize = 512;

    pub fn as_bytes_partial(&self) -> CaliptraResult<&[u8]> {
        if self.data_size as usize > Self::DATA_MAX_SIZE {
            return Err(CaliptraError::RUNTIME_MAILBOX_API_REQUEST_DATA_LEN_TOO_LARGE);
        }
        let unused_byte_count = Self::DATA_MAX_SIZE - self.data_size as usize;
        Ok(&self.as_bytes()[..size_of::<Self>() - unused_byte_count])
    }

    pub fn as_bytes_partial_mut(&mut self) -> CaliptraResult<&mut [u8]> {
        if self.data_size as usize > Self::DATA_MAX_SIZE {
            return Err(CaliptraError::RUNTIME_MAILBOX_API_REQUEST_DATA_LEN_TOO_LARGE);
        }
        let unused_byte_count = Self::DATA_MAX_SIZE - self.data_size as usize;
        Ok(&mut self.as_mut_bytes()[..size_of::<Self>() - unused_byte_count])
    }
}
impl Default for InvokeDpeReq {
    fn default() -> Self {
        Self {
            hdr: MailboxReqHeader::default(),
            data_size: 0,
            data: [0u8; InvokeDpeReq::DATA_MAX_SIZE],
        }
    }
}
impl Request for InvokeDpeReq {
    const ID: CommandId = CommandId::INVOKE_DPE;
    type Resp = InvokeDpeResp;
}

// EXTEND_PCR
#[repr(C)]
#[derive(Debug, IntoBytes, FromBytes, Immutable, KnownLayout, PartialEq, Eq)]
pub struct ExtendPcrReq {
    pub hdr: MailboxReqHeader,
    pub pcr_idx: u32,
    pub data: [u8; 48],
}

impl Request for ExtendPcrReq {
    const ID: CommandId = CommandId::EXTEND_PCR;
    type Resp = MailboxRespHeader;
}

// No command-specific output args

#[repr(C)]
#[derive(Debug, IntoBytes, FromBytes, Immutable, KnownLayout, PartialEq, Eq)]
pub struct InvokeDpeResp {
    pub hdr: MailboxRespHeader,
    pub data_size: u32,
    pub data: [u8; InvokeDpeResp::DATA_MAX_SIZE], // variable length
}
impl InvokeDpeResp {
    pub const DATA_MAX_SIZE: usize = 6556;
}
impl ResponseVarSize for InvokeDpeResp {}

impl Default for InvokeDpeResp {
    fn default() -> Self {
        Self {
            hdr: MailboxRespHeader::default(),
            data_size: 0,
            data: [0u8; InvokeDpeResp::DATA_MAX_SIZE],
        }
    }
}

// GET_FMC_ALIAS_CERT
#[repr(C)]
#[derive(Debug, Default, IntoBytes, FromBytes, Immutable, KnownLayout, PartialEq, Eq)]
pub struct GetFmcAliasEcc384CertReq {
    pub header: MailboxReqHeader,
}
impl Request for GetFmcAliasEcc384CertReq {
    const ID: CommandId = CommandId::GET_FMC_ALIAS_ECC384_CERT;
    type Resp = GetFmcAliasEcc384CertResp;
}

pub type GetFmcAliasEcc384CertResp = VarSizeDataResp;

#[repr(C)]
#[derive(Debug, Default, IntoBytes, FromBytes, Immutable, KnownLayout, PartialEq, Eq)]
pub struct GetFmcAliasMlDsa87CertReq {
    pub header: MailboxReqHeader,
}
impl Request for GetFmcAliasMlDsa87CertReq {
    const ID: CommandId = CommandId::GET_FMC_ALIAS_MLDSA87_CERT;
    type Resp = GetFmcAliasMlDsa87CertResp;
}

pub type GetFmcAliasMlDsa87CertResp = VarSizeDataResp;

// FIPS_SELF_TEST
// No command-specific input args
// No command-specific output args

// FIPS_GET_VERSION
// No command-specific input args
#[repr(C)]
#[derive(Debug, IntoBytes, FromBytes, Immutable, KnownLayout, PartialEq, Eq)]
pub struct FipsVersionResp {
    pub hdr: MailboxRespHeader,
    pub mode: u32,
    pub fips_rev: [u32; 3],
    pub name: [u8; 12],
}
impl Response for FipsVersionResp {}

// FW_INFO
// No command-specific input args
#[repr(C)]
#[derive(Debug, IntoBytes, FromBytes, Immutable, KnownLayout, PartialEq, Eq)]
pub struct FwInfoResp {
    pub hdr: MailboxRespHeader,
    pub pl0_pauser: u32,
    pub fw_svn: u32,
    pub min_fw_svn: u32,
    pub cold_boot_fw_svn: u32,
    pub attestation_disabled: u32,
    pub rom_revision: [u8; 20],
    pub fmc_revision: [u8; 20],
    pub runtime_revision: [u8; 20],
    pub rom_sha256_digest: [u32; 8],
    pub fmc_sha384_digest: [u32; 12],
    pub runtime_sha384_digest: [u32; 12],
    pub owner_pub_key_hash: [u32; 12],
}

// CAPABILITIES
// No command-specific input args
#[repr(C)]
#[derive(Debug, IntoBytes, FromBytes, Immutable, KnownLayout, PartialEq, Eq)]
pub struct CapabilitiesResp {
    pub hdr: MailboxRespHeader,
    pub capabilities: [u8; crate::capabilities::Capabilities::SIZE_IN_BYTES],
}
impl Response for CapabilitiesResp {}

// ADD_SUBJECT_ALT_NAME
// No command-specific output args
#[repr(C)]
#[derive(Debug, IntoBytes, FromBytes, Immutable, KnownLayout, PartialEq, Eq)]
pub struct AddSubjectAltNameReq {
    pub hdr: MailboxReqHeader,
    pub dmtf_device_info_size: u32,
    pub dmtf_device_info: [u8; AddSubjectAltNameReq::MAX_DEVICE_INFO_LEN], // variable length
}
impl AddSubjectAltNameReq {
    pub const MAX_DEVICE_INFO_LEN: usize = 128;

    pub fn as_bytes_partial(&self) -> CaliptraResult<&[u8]> {
        if self.dmtf_device_info_size as usize > Self::MAX_DEVICE_INFO_LEN {
            return Err(CaliptraError::RUNTIME_MAILBOX_API_REQUEST_DATA_LEN_TOO_LARGE);
        }
        let unused_byte_count = Self::MAX_DEVICE_INFO_LEN - self.dmtf_device_info_size as usize;
        Ok(&self.as_bytes()[..size_of::<Self>() - unused_byte_count])
    }

    pub fn as_bytes_partial_mut(&mut self) -> CaliptraResult<&mut [u8]> {
        if self.dmtf_device_info_size as usize > Self::MAX_DEVICE_INFO_LEN {
            return Err(CaliptraError::RUNTIME_MAILBOX_API_REQUEST_DATA_LEN_TOO_LARGE);
        }
        let unused_byte_count = Self::MAX_DEVICE_INFO_LEN - self.dmtf_device_info_size as usize;
        Ok(&mut self.as_mut_bytes()[..size_of::<Self>() - unused_byte_count])
    }
}
impl Default for AddSubjectAltNameReq {
    fn default() -> Self {
        Self {
            hdr: MailboxReqHeader::default(),
            dmtf_device_info_size: 0,
            dmtf_device_info: [0u8; AddSubjectAltNameReq::MAX_DEVICE_INFO_LEN],
        }
    }
}

// POPULATE_IDEV_CERT
// No command-specific output args
#[repr(C)]
#[derive(Debug, IntoBytes, FromBytes, Immutable, KnownLayout, PartialEq, Eq)]
pub struct PopulateIdevEcc384CertReq {
    pub hdr: MailboxReqHeader,
    pub cert_size: u32,
    pub cert: [u8; PopulateIdevEcc384CertReq::MAX_CERT_SIZE], // variable length
}
impl PopulateIdevEcc384CertReq {
    pub const MAX_CERT_SIZE: usize = 1024;

    pub fn as_bytes_partial(&self) -> CaliptraResult<&[u8]> {
        if self.cert_size as usize > Self::MAX_CERT_SIZE {
            return Err(CaliptraError::RUNTIME_MAILBOX_API_REQUEST_DATA_LEN_TOO_LARGE);
        }
        let unused_byte_count = Self::MAX_CERT_SIZE - self.cert_size as usize;
        Ok(&self.as_bytes()[..size_of::<Self>() - unused_byte_count])
    }

    pub fn as_bytes_partial_mut(&mut self) -> CaliptraResult<&mut [u8]> {
        if self.cert_size as usize > Self::MAX_CERT_SIZE {
            return Err(CaliptraError::RUNTIME_MAILBOX_API_REQUEST_DATA_LEN_TOO_LARGE);
        }
        let unused_byte_count = Self::MAX_CERT_SIZE - self.cert_size as usize;
        Ok(&mut self.as_mut_bytes()[..size_of::<Self>() - unused_byte_count])
    }
}
impl Default for PopulateIdevEcc384CertReq {
    fn default() -> Self {
        Self {
            hdr: MailboxReqHeader::default(),
            cert_size: 0,
            cert: [0u8; PopulateIdevEcc384CertReq::MAX_CERT_SIZE],
        }
    }
}

// DPE_TAG_TCI
// No command-specific output args
#[repr(C)]
#[derive(Debug, IntoBytes, FromBytes, Immutable, KnownLayout, PartialEq, Eq)]
pub struct TagTciReq {
    pub hdr: MailboxReqHeader,
    pub handle: [u8; 16],
    pub tag: u32,
}

// DPE_GET_TAGGED_TCI
#[repr(C)]
#[derive(Debug, IntoBytes, FromBytes, Immutable, KnownLayout, PartialEq, Eq)]
pub struct GetTaggedTciReq {
    pub hdr: MailboxReqHeader,
    pub tag: u32,
}
#[repr(C)]
#[derive(Debug, IntoBytes, FromBytes, Immutable, KnownLayout, PartialEq, Eq)]
pub struct GetTaggedTciResp {
    pub hdr: MailboxRespHeader,
    pub tci_cumulative: [u8; 48],
    pub tci_current: [u8; 48],
}

// INCREMENT_PCR_RESET_COUNTER request
// No command specific output
#[repr(C)]
#[derive(Debug, IntoBytes, FromBytes, Immutable, KnownLayout, PartialEq, Eq)]
pub struct IncrementPcrResetCounterReq {
    pub hdr: MailboxReqHeader,
    pub index: u32,
}

impl Request for IncrementPcrResetCounterReq {
    const ID: CommandId = CommandId::INCREMENT_PCR_RESET_COUNTER;
    type Resp = MailboxRespHeader;
}

#[repr(C)]
#[derive(Debug, PartialEq, Eq, FromBytes, Immutable, KnownLayout, IntoBytes)]
pub struct QuotePcrsFlags(u32);

bitflags! {
    impl QuotePcrsFlags: u32 {
        const ECC_SIGNATURE = 0b0000_0001;
        const MLDSA_SIGNATURE = 0b0000_0010;
    }
}

/// QUOTE_PCRS input arguments
#[repr(C)]
#[derive(Debug, IntoBytes, FromBytes, Immutable, KnownLayout, PartialEq, Eq)]
pub struct QuotePcrsReq {
    pub hdr: MailboxReqHeader,
    pub nonce: [u8; 32],
    pub flags: QuotePcrsFlags,
}

pub type PcrValue = [u8; 48];

/// QUOTE_PCRS output
#[repr(C)]
#[derive(Debug, IntoBytes, FromBytes, Immutable, KnownLayout, PartialEq, Eq)]
pub struct QuotePcrsResp {
    pub hdr: MailboxRespHeader,
    /// The PCR values
    pub pcrs: [PcrValue; 32],
    pub nonce: [u8; 32],
    pub digest: [u8; 64],
    pub reset_ctrs: [u32; 32],
    pub ecc_signature_r: [u8; 48],
    pub ecc_signature_s: [u8; 48],
    pub mldsa_signature: [u8; MLDSA87_SIGNATURE_BYTE_SIZE],
}

impl Response for QuotePcrsResp {}

impl Request for QuotePcrsReq {
    const ID: CommandId = CommandId::QUOTE_PCRS;
    type Resp = QuotePcrsResp;
}

// SET_AUTH_MANIFEST
#[repr(C)]
#[derive(Debug, IntoBytes, FromBytes, Immutable, KnownLayout, PartialEq, Eq)]
pub struct SetAuthManifestReq {
    pub hdr: MailboxReqHeader,
    pub manifest_size: u32,
    pub manifest: [u8; SetAuthManifestReq::MAX_MAN_SIZE],
}
impl SetAuthManifestReq {
    pub const MAX_MAN_SIZE: usize = 17 * 1024;

    pub fn as_bytes_partial(&self) -> CaliptraResult<&[u8]> {
        if self.manifest_size as usize > Self::MAX_MAN_SIZE {
            return Err(CaliptraError::RUNTIME_MAILBOX_API_REQUEST_DATA_LEN_TOO_LARGE);
        }
        let unused_byte_count = Self::MAX_MAN_SIZE - self.manifest_size as usize;
        Ok(&self.as_bytes()[..size_of::<Self>() - unused_byte_count])
    }

    pub fn as_bytes_partial_mut(&mut self) -> CaliptraResult<&mut [u8]> {
        if self.manifest_size as usize > Self::MAX_MAN_SIZE {
            return Err(CaliptraError::RUNTIME_MAILBOX_API_REQUEST_DATA_LEN_TOO_LARGE);
        }
        let unused_byte_count = Self::MAX_MAN_SIZE - self.manifest_size as usize;
        Ok(&mut self.as_mut_bytes()[..size_of::<Self>() - unused_byte_count])
    }
}
impl Default for SetAuthManifestReq {
    fn default() -> Self {
        Self {
            hdr: MailboxReqHeader::default(),
            manifest_size: 0,
            manifest: [0u8; SetAuthManifestReq::MAX_MAN_SIZE],
        }
    }
}

// GET_IDEVID_CSR
#[repr(C)]
#[derive(Default, Debug, IntoBytes, FromBytes, KnownLayout, Immutable, PartialEq, Eq)]
pub struct GetIdevCsrReq {
    pub hdr: MailboxReqHeader,
}

impl Request for GetIdevCsrReq {
    const ID: CommandId = CommandId::GET_IDEV_ECC384_CSR;
    type Resp = GetIdevCsrResp;
}

pub type GetIdevCsrResp = VarSizeDataResp;

// GET_IDEVID_MLDSA_CSR
#[repr(C)]
#[derive(Default, Debug, IntoBytes, FromBytes, KnownLayout, Immutable, PartialEq, Eq)]
pub struct GetIdevMldsaCsrReq {
    pub hdr: MailboxReqHeader,
}

impl Request for GetIdevMldsaCsrReq {
    const ID: CommandId = CommandId::GET_IDEV_MLDSA87_CSR;
    type Resp = GetIdevMldsaCsrResp;
}

pub type GetIdevMldsaCsrResp = VarSizeDataResp;

// GET_FMC_ALIAS_CSR
#[repr(C)]
#[derive(Default, Debug, IntoBytes, FromBytes, KnownLayout, Immutable, PartialEq, Eq)]
pub struct GetFmcAliasCsrReq {
    pub hdr: MailboxReqHeader,
}

impl Request for GetFmcAliasCsrReq {
    const ID: CommandId = CommandId::GET_FMC_ALIAS_ECC384_CSR;
    type Resp = GetFmcAliasCsrResp;
}

pub type GetFmcAliasCsrResp = VarSizeDataResp;

// SIGN_WITH_EXPORTED_ECDSA
#[repr(C)]
#[derive(Debug, IntoBytes, FromBytes, KnownLayout, Immutable, PartialEq, Eq)]
pub struct SignWithExportedEcdsaReq {
    pub hdr: MailboxReqHeader,
    pub exported_cdi_handle: [u8; Self::EXPORTED_CDI_MAX_SIZE],
    pub tbs: [u8; Self::MAX_DIGEST_SIZE],
}

impl Default for SignWithExportedEcdsaReq {
    fn default() -> Self {
        Self {
            hdr: MailboxReqHeader::default(),
            exported_cdi_handle: [0u8; Self::EXPORTED_CDI_MAX_SIZE],
            tbs: [0u8; Self::MAX_DIGEST_SIZE],
        }
    }
}

impl SignWithExportedEcdsaReq {
    pub const EXPORTED_CDI_MAX_SIZE: usize = 32;
    pub const MAX_DIGEST_SIZE: usize = 48;
}

impl Request for SignWithExportedEcdsaReq {
    const ID: CommandId = CommandId::SIGN_WITH_EXPORTED_ECDSA;
    type Resp = SignWithExportedEcdsaResp;
}

#[repr(C)]
#[derive(Debug, IntoBytes, FromBytes, KnownLayout, Immutable, PartialEq, Eq)]
pub struct SignWithExportedEcdsaResp {
    pub hdr: MailboxRespHeader,
    pub derived_pubkey_x: [u8; Self::X_SIZE],
    pub derived_pubkey_y: [u8; Self::Y_SIZE],
    pub signature_r: [u8; Self::R_SIZE],
    pub signature_s: [u8; Self::S_SIZE],
}

impl SignWithExportedEcdsaResp {
    pub const X_SIZE: usize = 48;
    pub const Y_SIZE: usize = 48;
    pub const R_SIZE: usize = 48;
    pub const S_SIZE: usize = 48;
}

impl ResponseVarSize for SignWithExportedEcdsaResp {}

impl Default for SignWithExportedEcdsaResp {
    fn default() -> Self {
        Self {
            hdr: MailboxRespHeader::default(),
            signature_r: [0u8; Self::R_SIZE],
            signature_s: [0u8; Self::S_SIZE],
            derived_pubkey_x: [0u8; Self::X_SIZE],
            derived_pubkey_y: [0u8; Self::Y_SIZE],
        }
    }
}

<<<<<<< HEAD
// SIGN_WITH_EXPORTED_MLDSA
#[repr(C)]
#[derive(Debug, IntoBytes, FromBytes, KnownLayout, Immutable, PartialEq, Eq)]
pub struct SignWithExportedMldsaReq {
    pub hdr: MailboxReqHeader,
    pub exported_cdi_handle: [u8; Self::EXPORTED_CDI_MAX_SIZE],
    pub tbs: [u8; Self::MAX_DIGEST_SIZE],
}

impl Default for SignWithExportedMldsaReq {
=======
// REVOKE_EXPORTED_CDI_HANDLE
#[repr(C)]
#[derive(Debug, IntoBytes, FromBytes, KnownLayout, Immutable, PartialEq, Eq)]
pub struct RevokeExportedCdiHandleReq {
    pub hdr: MailboxReqHeader,
    pub exported_cdi_handle: [u8; Self::EXPORTED_CDI_MAX_SIZE],
}

impl Default for RevokeExportedCdiHandleReq {
>>>>>>> fb1bf9dc
    fn default() -> Self {
        Self {
            hdr: MailboxReqHeader::default(),
            exported_cdi_handle: [0u8; Self::EXPORTED_CDI_MAX_SIZE],
<<<<<<< HEAD
            tbs: [0u8; Self::MAX_DIGEST_SIZE],
        }
    }
}

impl SignWithExportedMldsaReq {
    pub const EXPORTED_CDI_MAX_SIZE: usize = 32;
    pub const MAX_DIGEST_SIZE: usize = 64;
}

impl Request for SignWithExportedMldsaReq {
    const ID: CommandId = CommandId::SIGN_WITH_EXPORTED_MLDSA;
    type Resp = SignWithExportedMldsaResp;
}

#[repr(C)]
#[derive(Debug, IntoBytes, FromBytes, KnownLayout, Immutable, PartialEq, Eq)]
pub struct SignWithExportedMldsaResp {
    pub hdr: MailboxRespHeader,
    pub derived_pubkey: [u8; Self::PUBKEY_SIZE],
    pub signature: [u8; Self::SIG_SIZE],
}

impl SignWithExportedMldsaResp {
    pub const SIG_SIZE: usize = 4628;
    pub const PUBKEY_SIZE: usize = 2592;
}

impl ResponseVarSize for SignWithExportedMldsaResp {}

impl Default for SignWithExportedMldsaResp {
    fn default() -> Self {
        Self {
            hdr: MailboxRespHeader::default(),
            signature: [0u8; Self::SIG_SIZE],
            derived_pubkey: [0u8; Self::PUBKEY_SIZE],
        }
    }
=======
        }
    }
}

impl RevokeExportedCdiHandleReq {
    pub const EXPORTED_CDI_MAX_SIZE: usize = 32;
}

impl Request for RevokeExportedCdiHandleReq {
    const ID: CommandId = CommandId::REVOKE_EXPORTED_CDI_HANDLE;
    type Resp = RevokeExportedCdiHandleResp;
}
impl Response for RevokeExportedCdiHandleResp {}

#[repr(C)]
#[derive(Debug, Default, IntoBytes, FromBytes, KnownLayout, Immutable, PartialEq, Eq)]
pub struct RevokeExportedCdiHandleResp {
    pub hdr: MailboxRespHeader,
>>>>>>> fb1bf9dc
}

#[repr(u32)]
#[derive(Debug, PartialEq, Eq)]
pub enum ImageHashSource {
    Invalid = 0,
    InRequest,
    LoadAddress,
    StagingAddress,
}

impl From<u32> for ImageHashSource {
    fn from(val: u32) -> Self {
        match val {
            1_u32 => ImageHashSource::InRequest,
            2_u32 => ImageHashSource::LoadAddress,
            3_u32 => ImageHashSource::StagingAddress,
            _ => ImageHashSource::Invalid,
        }
    }
}

impl From<ImageHashSource> for u32 {
    fn from(val: ImageHashSource) -> Self {
        match val {
            ImageHashSource::InRequest => 1,
            ImageHashSource::LoadAddress => 2,
            ImageHashSource::StagingAddress => 3,
            _ => 0,
        }
    }
}

bitflags::bitflags! {
    pub struct AuthAndStashFlags : u32 {
        const SKIP_STASH = 0x1;
    }
}

impl From<u32> for AuthAndStashFlags {
    /// Converts to this type from the input type.
    fn from(value: u32) -> Self {
        AuthAndStashFlags::from_bits_truncate(value)
    }
}

impl AuthAndStashFlags {
    pub fn set_skip_stash(&mut self, skip_stash: bool) {
        self.set(AuthAndStashFlags::SKIP_STASH, skip_stash);
    }
}

// AUTHORIZE_AND_STASH
#[repr(C)]
#[derive(Debug, IntoBytes, FromBytes, Immutable, KnownLayout, PartialEq, Eq)]
pub struct AuthorizeAndStashReq {
    pub hdr: MailboxReqHeader,
    pub fw_id: [u8; 4],
    pub measurement: [u8; 48], // Image digest.
    pub context: [u8; 48],
    pub svn: u32,
    pub flags: u32,
    pub source: u32,
    pub image_size: u32, // Image size in bytes if source is LoadAddress or StagingAddress
}
impl Default for AuthorizeAndStashReq {
    fn default() -> Self {
        Self {
            hdr: Default::default(),
            fw_id: Default::default(),
            measurement: [0u8; 48],
            context: [0u8; 48],
            svn: Default::default(),
            flags: AuthAndStashFlags::SKIP_STASH.bits(),
            source: ImageHashSource::InRequest as u32,
            image_size: 0,
        }
    }
}
impl Request for AuthorizeAndStashReq {
    const ID: CommandId = CommandId::AUTHORIZE_AND_STASH;
    type Resp = StashMeasurementResp;
}

#[repr(C)]
#[derive(Debug, Default, IntoBytes, FromBytes, Immutable, KnownLayout, PartialEq, Eq)]
pub struct AuthorizeAndStashResp {
    pub hdr: MailboxRespHeader,
    pub auth_req_result: u32,
}
impl Response for AuthorizeAndStashResp {}

// MANUF_DEBUG_UNLOCK_REQ_TOKEN
#[repr(C)]
#[derive(Debug, FromBytes, Immutable, IntoBytes, KnownLayout, PartialEq, Eq, Default)]
pub struct ManufDebugUnlockTokenReq {
    pub hdr: MailboxReqHeader,
    pub token: [u8; 32],
}
impl Request for ManufDebugUnlockTokenReq {
    const ID: CommandId = CommandId::MANUF_DEBUG_UNLOCK_REQ_TOKEN;
    type Resp = MailboxRespHeader;
}

// PRODUCTION_AUTH_DEBUG_UNLOCK_REQ
#[repr(C)]
#[derive(Debug, FromBytes, Immutable, IntoBytes, KnownLayout, PartialEq, Eq, Default)]
pub struct ProductionAuthDebugUnlockReq {
    pub hdr: MailboxReqHeader,
    pub length: u32,       // Length (in DWORDs)
    pub unlock_level: u8,  // Debug unlock Level 1-8
    pub reserved: [u8; 3], // Reserved (3 bytes)
}

impl Request for ProductionAuthDebugUnlockReq {
    const ID: CommandId = CommandId::PRODUCTION_AUTH_DEBUG_UNLOCK_REQ;
    type Resp = ProductionAuthDebugUnlockChallenge;
}

// PRODUCTION_AUTH_DEBUG_UNLOCK_CHALLENGE
#[repr(C)]
#[derive(Debug, FromBytes, Immutable, IntoBytes, KnownLayout, PartialEq, Eq)]
pub struct ProductionAuthDebugUnlockChallenge {
    pub hdr: MailboxRespHeader,
    pub length: u32,                        // Length (in DWORDs)
    pub unique_device_identifier: [u8; 32], // Device identifier of the Caliptra Device
    pub challenge: [u8; 48],                // Random number
}
impl Default for ProductionAuthDebugUnlockChallenge {
    fn default() -> Self {
        Self {
            hdr: Default::default(),
            length: 0,
            unique_device_identifier: Default::default(),
            challenge: [0; 48],
        }
    }
}
impl Response for ProductionAuthDebugUnlockChallenge {}

// PRODUCTION_AUTH_DEBUG_UNLOCK_TOKEN
#[repr(C)]
#[derive(Debug, FromBytes, Immutable, IntoBytes, KnownLayout, PartialEq, Eq)]
pub struct ProductionAuthDebugUnlockToken {
    pub hdr: MailboxReqHeader,
    pub length: u32,                        // Length (in DWORDs)
    pub unique_device_identifier: [u8; 32], // Device identifier of the Caliptra Device
    pub unlock_level: u8,                   // Debug unlock Level (1-8)
    pub reserved: [u8; 3],                  // Reserved
    pub challenge: [u8; 48],                // Random number
    pub ecc_public_key: [u32; 24], // ECC public key (in hardware format i.e. little endian)
    pub mldsa_public_key: [u32; 648], // MLDSA public key (in hardware format i.e. little endian)
    // ECC P-384 signature of the Message hashed using SHA2-384 (in hardware format i.e. little endian)
    // R-Coordinate: Random Point (48 bytes) S-Coordinate: Proof (48 bytes)
    pub ecc_signature: [u32; 24],
    // MLDSA signature of the Message hashed using SHA2-512. (4627 bytes + 1 Reserved byte) (in hardware format i.e. little endian)
    pub mldsa_signature: [u32; 1157],
}
impl Default for ProductionAuthDebugUnlockToken {
    fn default() -> Self {
        Self {
            hdr: Default::default(),
            reserved: Default::default(),
            length: Default::default(),
            unique_device_identifier: Default::default(),
            unlock_level: Default::default(),
            challenge: [0; 48],
            ecc_public_key: [0; 24],
            mldsa_public_key: [0; 648],
            ecc_signature: [0; 24],
            mldsa_signature: [0; 1157],
        }
    }
}
impl Request for ProductionAuthDebugUnlockToken {
    const ID: CommandId = CommandId::PRODUCTION_AUTH_DEBUG_UNLOCK_TOKEN; // TODO
    type Resp = MailboxRespHeader; // TODO Check
}

pub const CMK_MAX_KEY_SIZE_BITS: usize = 512;
pub const CMK_SIZE_BYTES: usize = 128;
/// CMK is an opaque (encrypted) wrapper around a key.
#[derive(Clone, Debug, FromBytes, Immutable, IntoBytes, KnownLayout, PartialEq, Eq)]
pub struct Cmk(pub [u8; CMK_SIZE_BYTES]);

impl Default for Cmk {
    fn default() -> Self {
        Self([0u8; CMK_SIZE_BYTES])
    }
}

#[repr(u32)]
#[derive(Clone, Copy, Debug, PartialEq, Eq)]
pub enum CmKeyUsage {
    Reserved = 0,
    Hmac = 1,
    HKDF = 2,
    AES = 3,
}

impl From<u32> for CmKeyUsage {
    fn from(val: u32) -> Self {
        match val {
            1_u32 => CmKeyUsage::Hmac,
            2_u32 => CmKeyUsage::HKDF,
            3_u32 => CmKeyUsage::AES,
            _ => CmKeyUsage::Reserved,
        }
    }
}

impl From<CmKeyUsage> for u32 {
    fn from(value: CmKeyUsage) -> Self {
        match value {
            CmKeyUsage::Hmac => 1,
            CmKeyUsage::HKDF => 2,
            CmKeyUsage::AES => 3,
            _ => 0,
        }
    }
}

// CM_IMPORT
#[repr(C)]
#[derive(Debug, IntoBytes, FromBytes, KnownLayout, Immutable, PartialEq, Eq)]
pub struct CmImportReq {
    pub hdr: MailboxReqHeader,
    pub key_usage: u32,
    pub input_size: u32,
    pub input: [u8; Self::MAX_KEY_SIZE],
}

impl Default for CmImportReq {
    fn default() -> Self {
        Self {
            hdr: MailboxReqHeader::default(),
            key_usage: 0,
            input_size: 0,
            input: [0u8; Self::MAX_KEY_SIZE],
        }
    }
}

impl CmImportReq {
    pub const MAX_KEY_SIZE: usize = CMK_MAX_KEY_SIZE_BITS / 8;

    pub fn as_bytes_partial(&self) -> CaliptraResult<&[u8]> {
        if self.input_size as usize > Self::MAX_KEY_SIZE {
            return Err(CaliptraError::RUNTIME_MAILBOX_API_REQUEST_DATA_LEN_TOO_LARGE);
        }
        let unused_byte_count = Self::MAX_KEY_SIZE - self.input_size as usize;
        Ok(&self.as_bytes()[..size_of::<Self>() - unused_byte_count])
    }

    pub fn as_bytes_partial_mut(&mut self) -> CaliptraResult<&mut [u8]> {
        if self.input_size as usize > Self::MAX_KEY_SIZE {
            return Err(CaliptraError::RUNTIME_MAILBOX_API_REQUEST_DATA_LEN_TOO_LARGE);
        }
        let unused_byte_count = Self::MAX_KEY_SIZE - self.input_size as usize;
        Ok(&mut self.as_mut_bytes()[..size_of::<Self>() - unused_byte_count])
    }
}

impl Request for CmImportReq {
    const ID: CommandId = CommandId::CM_IMPORT;
    type Resp = CmImportResp;
}

#[repr(C)]
#[derive(Debug, Default, IntoBytes, FromBytes, KnownLayout, Immutable, PartialEq, Eq)]
pub struct CmImportResp {
    pub hdr: MailboxRespHeader,
    pub cmk: Cmk,
}

impl Response for CmImportResp {}

/// CM_STATUS response
#[repr(C)]
#[derive(Debug, IntoBytes, FromBytes, KnownLayout, Immutable, PartialEq, Eq)]
pub struct CmStatusResp {
    pub hdr: MailboxRespHeader,
    pub used_usage_storage: u32,
    pub total_usage_storage: u32,
}

#[repr(u32)]
#[derive(Clone, Copy, Debug, PartialEq, Eq)]
pub enum CmHashAlgorithm {
    Reserved = 0,
    Sha384 = 1,
    Sha512 = 2,
}

impl From<u32> for CmHashAlgorithm {
    fn from(val: u32) -> Self {
        match val {
            1_u32 => CmHashAlgorithm::Sha384,
            2_u32 => CmHashAlgorithm::Sha512,
            _ => CmHashAlgorithm::Reserved,
        }
    }
}

impl From<CmHashAlgorithm> for u32 {
    fn from(value: CmHashAlgorithm) -> Self {
        match value {
            CmHashAlgorithm::Sha384 => 1,
            CmHashAlgorithm::Sha512 => 2,
            _ => 0,
        }
    }
}

// CM_SHA_INIT
#[repr(C)]
#[derive(Debug, IntoBytes, FromBytes, KnownLayout, Immutable, PartialEq, Eq)]
pub struct CmShaInitReq {
    pub hdr: MailboxReqHeader,
    pub hash_algorithm: u32,
    pub input_size: u32,
    pub input: [u8; MAX_CMB_DATA_SIZE],
}

impl Default for CmShaInitReq {
    fn default() -> Self {
        Self {
            hdr: MailboxReqHeader::default(),
            hash_algorithm: 0,
            input_size: 0,
            input: [0u8; MAX_CMB_DATA_SIZE],
        }
    }
}

impl CmShaInitReq {
    pub fn as_bytes_partial(&self) -> CaliptraResult<&[u8]> {
        if self.input_size as usize > MAX_CMB_DATA_SIZE {
            return Err(CaliptraError::RUNTIME_MAILBOX_API_REQUEST_DATA_LEN_TOO_LARGE);
        }
        let unused_byte_count = MAX_CMB_DATA_SIZE - self.input_size as usize;
        Ok(&self.as_bytes()[..size_of::<Self>() - unused_byte_count])
    }

    pub fn as_bytes_partial_mut(&mut self) -> CaliptraResult<&mut [u8]> {
        if self.input_size as usize > MAX_CMB_DATA_SIZE {
            return Err(CaliptraError::RUNTIME_MAILBOX_API_REQUEST_DATA_LEN_TOO_LARGE);
        }
        let unused_byte_count = MAX_CMB_DATA_SIZE - self.input_size as usize;
        Ok(&mut self.as_mut_bytes()[..size_of::<Self>() - unused_byte_count])
    }
}

impl Request for CmShaInitReq {
    const ID: CommandId = CommandId::CM_SHA_INIT;
    type Resp = CmShaInitResp;
}

#[repr(C)]
#[derive(Debug, IntoBytes, FromBytes, KnownLayout, Immutable, PartialEq, Eq)]
pub struct CmShaInitResp {
    pub hdr: MailboxRespHeader,
    pub context: [u8; CMB_SHA_CONTEXT_SIZE],
}

impl Default for CmShaInitResp {
    fn default() -> Self {
        Self {
            hdr: MailboxRespHeader::default(),
            context: [0u8; CMB_SHA_CONTEXT_SIZE],
        }
    }
}

impl Response for CmShaInitResp {}

// CM_SHA_UPDATE
#[repr(C)]
#[derive(Debug, IntoBytes, FromBytes, KnownLayout, Immutable, PartialEq, Eq)]
pub struct CmShaUpdateReq {
    pub hdr: MailboxReqHeader,
    pub context: [u8; CMB_SHA_CONTEXT_SIZE],
    pub input_size: u32,
    pub input: [u8; MAX_CMB_DATA_SIZE],
}

impl Default for CmShaUpdateReq {
    fn default() -> Self {
        Self {
            hdr: MailboxReqHeader::default(),
            context: [0u8; CMB_SHA_CONTEXT_SIZE],
            input_size: 0,
            input: [0u8; MAX_CMB_DATA_SIZE],
        }
    }
}

impl CmShaUpdateReq {
    pub fn as_bytes_partial(&self) -> CaliptraResult<&[u8]> {
        if self.input_size as usize > MAX_CMB_DATA_SIZE {
            return Err(CaliptraError::RUNTIME_MAILBOX_API_REQUEST_DATA_LEN_TOO_LARGE);
        }
        let unused_byte_count = MAX_CMB_DATA_SIZE - self.input_size as usize;
        Ok(&self.as_bytes()[..size_of::<Self>() - unused_byte_count])
    }

    pub fn as_bytes_partial_mut(&mut self) -> CaliptraResult<&mut [u8]> {
        if self.input_size as usize > MAX_CMB_DATA_SIZE {
            return Err(CaliptraError::RUNTIME_MAILBOX_API_REQUEST_DATA_LEN_TOO_LARGE);
        }
        let unused_byte_count = MAX_CMB_DATA_SIZE - self.input_size as usize;
        Ok(&mut self.as_mut_bytes()[..size_of::<Self>() - unused_byte_count])
    }
}

impl Request for CmShaUpdateReq {
    const ID: CommandId = CommandId::CM_SHA_UPDATE;
    type Resp = CmShaInitResp; // We can reuse the same response struct for update and init.
}

// CM_SHA_FINAL
#[repr(C)]
#[derive(Debug, IntoBytes, FromBytes, KnownLayout, Immutable, PartialEq, Eq)]
pub struct CmShaFinalReq {
    pub hdr: MailboxReqHeader,
    pub context: [u8; CMB_SHA_CONTEXT_SIZE],
    pub input_size: u32,
    pub input: [u8; MAX_CMB_DATA_SIZE],
}

impl Default for CmShaFinalReq {
    fn default() -> Self {
        Self {
            hdr: MailboxReqHeader::default(),
            context: [0u8; CMB_SHA_CONTEXT_SIZE],
            input_size: 0,
            input: [0u8; MAX_CMB_DATA_SIZE],
        }
    }
}

impl CmShaFinalReq {
    pub fn as_bytes_partial(&self) -> CaliptraResult<&[u8]> {
        if self.input_size as usize > MAX_CMB_DATA_SIZE {
            return Err(CaliptraError::RUNTIME_MAILBOX_API_REQUEST_DATA_LEN_TOO_LARGE);
        }
        let unused_byte_count = MAX_CMB_DATA_SIZE - self.input_size as usize;
        Ok(&self.as_bytes()[..size_of::<Self>() - unused_byte_count])
    }

    pub fn as_bytes_partial_mut(&mut self) -> CaliptraResult<&mut [u8]> {
        if self.input_size as usize > MAX_CMB_DATA_SIZE {
            return Err(CaliptraError::RUNTIME_MAILBOX_API_REQUEST_DATA_LEN_TOO_LARGE);
        }
        let unused_byte_count = MAX_CMB_DATA_SIZE - self.input_size as usize;
        Ok(&mut self.as_mut_bytes()[..size_of::<Self>() - unused_byte_count])
    }
}

impl Request for CmShaFinalReq {
    const ID: CommandId = CommandId::CM_SHA_FINAL;
    type Resp = CmShaFinalResp; // We can reuse the same response struct for update and init.
}

#[repr(C)]
#[derive(Debug, IntoBytes, FromBytes, KnownLayout, Immutable, PartialEq, Eq)]
pub struct CmShaFinalResp {
    pub hdr: MailboxRespHeaderVarSize,
    pub hash: [u8; SHA512_DIGEST_BYTE_SIZE],
}

impl Default for CmShaFinalResp {
    fn default() -> Self {
        Self {
            hdr: MailboxRespHeaderVarSize::default(),
            hash: [0u8; SHA512_DIGEST_BYTE_SIZE],
        }
    }
}

impl ResponseVarSize for CmShaFinalResp {}

#[repr(C)]
#[derive(Debug, Default, IntoBytes, FromBytes, Immutable, KnownLayout, PartialEq, Eq)]
pub struct CmRandomGenerateReq {
    pub hdr: MailboxReqHeader,
    pub size: u32,
}

impl Request for CmRandomGenerateReq {
    const ID: CommandId = CommandId::CM_RANDOM_GENERATE;
    type Resp = CmRandomGenerateResp;
}

#[repr(C)]
#[derive(Debug, IntoBytes, FromBytes, KnownLayout, Immutable, PartialEq, Eq)]
pub struct CmRandomGenerateResp {
    pub hdr: MailboxRespHeaderVarSize,
    pub data: [u8; MAX_CMB_DATA_SIZE],
}

impl Default for CmRandomGenerateResp {
    fn default() -> Self {
        Self {
            hdr: MailboxRespHeaderVarSize::default(),
            data: [0u8; MAX_CMB_DATA_SIZE],
        }
    }
}

impl ResponseVarSize for CmRandomGenerateResp {}

// CM_RANDOM_STIR
#[repr(C)]
#[derive(Debug, IntoBytes, FromBytes, KnownLayout, Immutable, PartialEq, Eq)]
pub struct CmRandomStirReq {
    pub hdr: MailboxReqHeader,
    pub input_size: u32,
    pub input: [u8; MAX_CMB_DATA_SIZE],
}

impl Default for CmRandomStirReq {
    fn default() -> Self {
        Self {
            hdr: MailboxReqHeader::default(),
            input_size: 0,
            input: [0u8; MAX_CMB_DATA_SIZE],
        }
    }
}

impl CmRandomStirReq {
    pub fn as_bytes_partial(&self) -> CaliptraResult<&[u8]> {
        if self.input_size as usize > MAX_CMB_DATA_SIZE {
            return Err(CaliptraError::RUNTIME_MAILBOX_API_REQUEST_DATA_LEN_TOO_LARGE);
        }
        let unused_byte_count = MAX_CMB_DATA_SIZE - self.input_size as usize;
        Ok(&self.as_bytes()[..size_of::<Self>() - unused_byte_count])
    }

    pub fn as_bytes_partial_mut(&mut self) -> CaliptraResult<&mut [u8]> {
        if self.input_size as usize > MAX_CMB_DATA_SIZE {
            return Err(CaliptraError::RUNTIME_MAILBOX_API_REQUEST_DATA_LEN_TOO_LARGE);
        }
        let unused_byte_count = MAX_CMB_DATA_SIZE - self.input_size as usize;
        Ok(&mut self.as_mut_bytes()[..size_of::<Self>() - unused_byte_count])
    }
}

impl Request for CmRandomStirReq {
    const ID: CommandId = CommandId::CM_RANDOM_STIR;
    type Resp = MailboxRespHeader;
}

// GET_IMAGE_INFO
#[repr(C)]
#[derive(Debug, IntoBytes, FromBytes, Immutable, KnownLayout, PartialEq, Eq, Default)]
pub struct GetImageInfoReq {
    pub hdr: MailboxReqHeader,
    pub fw_id: [u8; 4],
}
impl Request for GetImageInfoReq {
    const ID: CommandId = CommandId::GET_IMAGE_INFO;
    type Resp = GetImageInfoResp;
}

#[repr(C)]
#[derive(Debug, Default, IntoBytes, FromBytes, Immutable, KnownLayout, PartialEq, Eq)]
pub struct GetImageInfoResp {
    pub hdr: MailboxRespHeader,
    pub component_id: u32,
    pub flags: u32,
    pub image_load_address_high: u32,
    pub image_load_address_low: u32,
    pub image_staging_address_high: u32,
    pub image_staging_address_low: u32,
}
impl Response for GetImageInfoResp {}

/// Retrieves dlen bytes  from the mailbox.
pub fn mbox_read_response(
    mbox: mbox::RegisterBlock<impl MmioMut>,
    buf: &mut [u8],
) -> Result<&[u8], CaliptraApiError> {
    let dlen_bytes = mbox.dlen().read() as usize;

    // Buffer must be big enough to store dlen bytes.
    let buf = buf
        .get_mut(..dlen_bytes)
        .ok_or(CaliptraApiError::ReadBuffTooSmall)?;

    mbox_read_fifo(mbox, buf)?;

    Ok(buf)
}

pub fn mbox_read_fifo(
    mbox: mbox::RegisterBlock<impl MmioMut>,
    buf: &mut [u8],
) -> core::result::Result<(), CaliptraApiError> {
    use zerocopy::Unalign;

    fn dequeue_words(mbox: &mbox::RegisterBlock<impl MmioMut>, buf: &mut [Unalign<u32>]) {
        for word in buf.iter_mut() {
            *word = Unalign::new(mbox.dataout().read());
        }
    }

    let dlen_bytes = mbox.dlen().read() as usize;

    let buf = buf
        .get_mut(..dlen_bytes)
        .ok_or(CaliptraApiError::UnableToReadMailbox)?;

    let len_words = buf.len() / size_of::<u32>();
    let (mut buf_words, suffix) = Ref::from_prefix_with_elems(buf, len_words)
        .map_err(|_| CaliptraApiError::ReadBuffTooSmall)?;

    dequeue_words(&mbox, &mut buf_words);
    if !suffix.is_empty() {
        let last_word = mbox.dataout().read();
        let suffix_len = suffix.len();
        suffix
            .as_mut_bytes()
            .copy_from_slice(&last_word.as_bytes()[..suffix_len]);
    }

    Ok(())
}

pub fn mbox_write_fifo(
    mbox: &mbox::RegisterBlock<impl MmioMut>,
    buf: &[u8],
) -> core::result::Result<(), CaliptraApiError> {
    const MAILBOX_SIZE: u32 = 256 * 1024;

    let Ok(input_len) = u32::try_from(buf.len()) else {
        return Err(CaliptraApiError::BufferTooLargeForMailbox);
    };
    if input_len > MAILBOX_SIZE {
        return Err(CaliptraApiError::BufferTooLargeForMailbox);
    }
    mbox.dlen().write(|_| input_len);

    let mut remaining = buf;
    while remaining.len() >= 4 {
        // Panic is impossible because the subslice is always 4 bytes
        let word = u32::from_le_bytes(remaining[..4].try_into().unwrap());
        mbox.datain().write(|_| word);
        remaining = &remaining[4..];
    }
    if !remaining.is_empty() {
        let mut word_bytes = [0u8; 4];
        word_bytes[..remaining.len()].copy_from_slice(remaining);
        let word = u32::from_le_bytes(word_bytes);
        mbox.datain().write(|_| word);
    }
    Ok(())
}

#[cfg(test)]
mod tests {
    use super::*;

    #[test]
    fn test_populate_checksum_resp_header() {
        let mut hdr = MailboxRespHeader {
            fips_status: 0x4242,
            ..Default::default()
        };
        hdr.populate_chksum();
        assert_eq!(
            hdr,
            MailboxRespHeader {
                chksum: 0u32.wrapping_sub(0x84),
                fips_status: 0x4242,
            }
        )
    }
    #[test]
    fn test_populate_checksum_capabilities() {
        let mut msg = CapabilitiesResp {
            hdr: Default::default(),
            capabilities: [
                0x42, 0x23, 0x43, 0x81, 0x45, 0x6c, 0x55, 0x75, 0x3d, 0x81, 0xd4, 0xcc, 0x3c, 0x28,
                0x29, 0xc9,
            ],
        };
        msg.populate_chksum();
        assert_eq!(
            msg,
            CapabilitiesResp {
                hdr: MailboxRespHeader {
                    chksum: 0xfffff9a8,
                    fips_status: 0
                },
                capabilities: [
                    0x42, 0x23, 0x43, 0x81, 0x45, 0x6c, 0x55, 0x75, 0x3d, 0x81, 0xd4, 0xcc, 0x3c,
                    0x28, 0x29, 0xc9
                ],
            }
        );
    }
}<|MERGE_RESOLUTION|>--- conflicted
+++ resolved
@@ -96,13 +96,11 @@
     // The sign with exported ecdsa command.
     pub const SIGN_WITH_EXPORTED_ECDSA: Self = Self(0x5357_4545); // "SWEE"
 
-<<<<<<< HEAD
+    // The revoke exported CDI handle command.
+    pub const REVOKE_EXPORTED_CDI_HANDLE: Self = Self(0x5256_4348); // "RVCH"
+
     // The sign with exported mldsa command.
     pub const SIGN_WITH_EXPORTED_MLDSA: Self = Self(0x5357_4D4C); // "SWML"
-=======
-    // The revoke exported CDI handle command.
-    pub const REVOKE_EXPORTED_CDI_HANDLE: Self = Self(0x5256_4348); // "RVCH"
->>>>>>> fb1bf9dc
 
     // Debug unlock commands
     pub const MANUF_DEBUG_UNLOCK_REQ_TOKEN: Self = Self(0x4d445554); // "MDUT"
@@ -1257,7 +1255,39 @@
     }
 }
 
-<<<<<<< HEAD
+// REVOKE_EXPORTED_CDI_HANDLE
+#[repr(C)]
+#[derive(Debug, IntoBytes, FromBytes, KnownLayout, Immutable, PartialEq, Eq)]
+pub struct RevokeExportedCdiHandleReq {
+    pub hdr: MailboxReqHeader,
+    pub exported_cdi_handle: [u8; Self::EXPORTED_CDI_MAX_SIZE],
+}
+
+impl Default for RevokeExportedCdiHandleReq {
+    fn default() -> Self {
+        Self {
+            hdr: MailboxReqHeader::default(),
+            exported_cdi_handle: [0u8; Self::EXPORTED_CDI_MAX_SIZE],
+        }
+    }
+}
+
+impl RevokeExportedCdiHandleReq {
+    pub const EXPORTED_CDI_MAX_SIZE: usize = 32;
+}
+
+impl Request for RevokeExportedCdiHandleReq {
+    const ID: CommandId = CommandId::REVOKE_EXPORTED_CDI_HANDLE;
+    type Resp = RevokeExportedCdiHandleResp;
+}
+impl Response for RevokeExportedCdiHandleResp {}
+
+#[repr(C)]
+#[derive(Debug, Default, IntoBytes, FromBytes, KnownLayout, Immutable, PartialEq, Eq)]
+pub struct RevokeExportedCdiHandleResp {
+    pub hdr: MailboxRespHeader,
+}
+
 // SIGN_WITH_EXPORTED_MLDSA
 #[repr(C)]
 #[derive(Debug, IntoBytes, FromBytes, KnownLayout, Immutable, PartialEq, Eq)]
@@ -1268,22 +1298,10 @@
 }
 
 impl Default for SignWithExportedMldsaReq {
-=======
-// REVOKE_EXPORTED_CDI_HANDLE
-#[repr(C)]
-#[derive(Debug, IntoBytes, FromBytes, KnownLayout, Immutable, PartialEq, Eq)]
-pub struct RevokeExportedCdiHandleReq {
-    pub hdr: MailboxReqHeader,
-    pub exported_cdi_handle: [u8; Self::EXPORTED_CDI_MAX_SIZE],
-}
-
-impl Default for RevokeExportedCdiHandleReq {
->>>>>>> fb1bf9dc
     fn default() -> Self {
         Self {
             hdr: MailboxReqHeader::default(),
             exported_cdi_handle: [0u8; Self::EXPORTED_CDI_MAX_SIZE],
-<<<<<<< HEAD
             tbs: [0u8; Self::MAX_DIGEST_SIZE],
         }
     }
@@ -1322,26 +1340,6 @@
             derived_pubkey: [0u8; Self::PUBKEY_SIZE],
         }
     }
-=======
-        }
-    }
-}
-
-impl RevokeExportedCdiHandleReq {
-    pub const EXPORTED_CDI_MAX_SIZE: usize = 32;
-}
-
-impl Request for RevokeExportedCdiHandleReq {
-    const ID: CommandId = CommandId::REVOKE_EXPORTED_CDI_HANDLE;
-    type Resp = RevokeExportedCdiHandleResp;
-}
-impl Response for RevokeExportedCdiHandleResp {}
-
-#[repr(C)]
-#[derive(Debug, Default, IntoBytes, FromBytes, KnownLayout, Immutable, PartialEq, Eq)]
-pub struct RevokeExportedCdiHandleResp {
-    pub hdr: MailboxRespHeader,
->>>>>>> fb1bf9dc
 }
 
 #[repr(u32)]
