--- conflicted
+++ resolved
@@ -783,11 +783,8 @@
             MailboxReq::ProductionAuthDebugUnlockToken(_) => {
                 CommandId::PRODUCTION_AUTH_DEBUG_UNLOCK_TOKEN
             }
-<<<<<<< HEAD
+            MailboxReq::ReportHekMetadata(_) => CommandId::REPORT_HEK_METADATA,
             MailboxReq::ExternalMailboxCmd(_) => CommandId::EXTERNAL_MAILBOX_CMD,
-=======
-            MailboxReq::ReportHekMetadata(_) => CommandId::REPORT_HEK_METADATA,
->>>>>>> 0eb73873
         }
     }
 
