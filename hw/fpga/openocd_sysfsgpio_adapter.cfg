# Licensed under the Apache-2.0 license

proc configure_adapter {target} {

    adapter driver sysfsgpio

    # Get the number of the versal_gpio gpiochip.
    # This corresponds to the LPD GPIO controller.
    regexp {.*gpiochip(\d*)/.*} [exec grep -H versal_gpio {*}[glob /sys/class/gpio/*/label]] trash gpionum
    puts stderr [glob /sys/class/gpio/*/label]
    puts stderr [exec grep pmc_gpio {*}[glob /sys/class/gpio/*/label]]

    # PL EMIO starts at pin 26
    # 26-30 -> Caliptra Core JTAG
    # 31-35 -> MCU JTAG
    # 36-41 -> LCC JTAG
<<<<<<< HEAD
    if {$target == "core" || $target == "mcu"} {
        if {$target == "core"} {
            set gpionum [expr {$gpionum + 26}]
        } else {
            set gpionum [expr {$gpionum + 31}]
        }
    } elseif {$target == "lcc"} {
        set gpionum [expr {$gpionum + 36}]
=======
    if {$target == "core"} {
      set gpionum [expr {$gpionum + 26}]
    } elseif {$target == "mcu"} {
      set gpionum [expr {$gpionum + 31}]
    } elseif {$target == "lcc"} {
      set gpionum [expr {$gpionum + 36}]
>>>>>>> 60055244
    } else {
        puts stderr "Please include -c [target]"
    }

    # Define pin numbers for sysfsgpio
    sysfsgpio tck_num [expr {$gpionum + 0}]
    sysfsgpio tms_num [expr {$gpionum + 1}]
    sysfsgpio tdi_num [expr {$gpionum + 2}]
    sysfsgpio trst_num [expr {$gpionum + 3}]
    sysfsgpio tdo_num [expr {$gpionum + 4}]

    reset_config srst_only
    reset_config srst_nogate
    reset_config connect_assert_srst
}<|MERGE_RESOLUTION|>--- conflicted
+++ resolved
@@ -14,23 +14,12 @@
     # 26-30 -> Caliptra Core JTAG
     # 31-35 -> MCU JTAG
     # 36-41 -> LCC JTAG
-<<<<<<< HEAD
-    if {$target == "core" || $target == "mcu"} {
-        if {$target == "core"} {
-            set gpionum [expr {$gpionum + 26}]
-        } else {
-            set gpionum [expr {$gpionum + 31}]
-        }
-    } elseif {$target == "lcc"} {
-        set gpionum [expr {$gpionum + 36}]
-=======
     if {$target == "core"} {
       set gpionum [expr {$gpionum + 26}]
     } elseif {$target == "mcu"} {
       set gpionum [expr {$gpionum + 31}]
     } elseif {$target == "lcc"} {
       set gpionum [expr {$gpionum + 36}]
->>>>>>> 60055244
     } else {
         puts stderr "Please include -c [target]"
     }
