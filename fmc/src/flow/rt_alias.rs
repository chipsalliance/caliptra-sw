/*++

Licensed under the Apache-2.0 license.

File Name:

    rt_alias.rs

Abstract:

    Alias RT DICE Layer & PCR extension

--*/
use crate::flow::crypto::Crypto;
use crate::flow::dice::{DiceInput, DiceOutput};
use crate::flow::pcr::{extend_current_pcr, extend_journey_pcr};
use crate::flow::tci::Tci;
use crate::flow::x509::X509;
use crate::flow::{KEY_ID_RT_CDI, KEY_ID_RT_PRIV_KEY};
use crate::fmc_env::FmcEnv;
use crate::FmcBootStatus;
use crate::HandOff;
use caliptra_common::cprintln;
use caliptra_common::crypto::Ecc384KeyPair;
use caliptra_common::HexBytes;
<<<<<<< HEAD
use caliptra_drivers::{okref, CaliptraError, CaliptraResult, KeyId};
=======
use caliptra_drivers::{
    okref, report_boot_status, CaliptraError, CaliptraResult, Hmac384Data, Hmac384Key, KeyId,
    KeyReadArgs,
};
>>>>>>> 82ae7e46
use caliptra_x509::{NotAfter, NotBefore, RtAliasCertTbs, RtAliasCertTbsParams};

use super::KEY_ID_TMP;

const SHA384_HASH_SIZE: usize = 48;

const RT_ALIAS_TBS_SIZE: usize = 0x1000;
extern "C" {
    static mut RTALIAS_TBS_ORG: [u8; RT_ALIAS_TBS_SIZE];
}

#[derive(Default)]
pub struct RtAliasLayer {}

impl RtAliasLayer {
    /// Perform derivations for the DICE layer
    fn derive(
        env: &mut FmcEnv,
        hand_off: &mut HandOff,
        input: &DiceInput,
    ) -> CaliptraResult<DiceOutput> {
        if Self::kv_slot_collides(input.cdi) {
            return Err(CaliptraError::FMC_CDI_KV_COLLISION);
        }

        if Self::kv_slot_collides(input.auth_key_pair.priv_key) {
            return Err(CaliptraError::FMC_ALIAS_KV_COLLISION);
        }

        cprintln!("[alias rt] Derive CDI");
        cprintln!("[alias rt] Store in in slot 0x{:x}", KEY_ID_RT_CDI as u8);

        // Derive CDI
<<<<<<< HEAD
        Self::derive_cdi(env, hand_off, input.cdi, KEY_ID_RT_CDI)?;
=======
        let _ = *okref(&Self::derive_cdi(env, hand_off, input, KEY_ID_RT_CDI))?;
        report_boot_status(FmcBootStatus::RtAliasDeriveCdiComplete as u32);
>>>>>>> 82ae7e46
        cprintln!("[alias rt] Derive Key Pair");
        cprintln!(
            "[alias rt] Store priv key in slot 0x{:x}",
            KEY_ID_RT_PRIV_KEY as u8
        );

        // Derive DICE Key Pair from CDI
        let key_pair = Self::derive_key_pair(env, KEY_ID_RT_CDI, KEY_ID_RT_PRIV_KEY)?;
        cprintln!("[alias rt] Derive Key Pair - Done");
        report_boot_status(FmcBootStatus::RtAliasKeyPairDerivationComplete as u32);

        // Generate the Subject Serial Number and Subject Key Identifier.
        //
        // This information will be used by next DICE Layer while generating
        // certificates
        let subj_sn = X509::subj_sn(env, &key_pair.pub_key)?;
        report_boot_status(FmcBootStatus::RtAliasSubjIdSnGenerationComplete.into());

        let subj_key_id = X509::subj_key_id(env, &key_pair.pub_key)?;
        report_boot_status(FmcBootStatus::RtAliasSubjKeyIdGenerationComplete.into());

        // Generate the output for next layer
        let output = DiceOutput {
            cdi: KEY_ID_RT_CDI,
            subj_key_pair: key_pair,
            subj_sn,
            subj_key_id,
        };

        let nb = NotBefore::default();
        let nf = NotAfter::default();

        // Generate Rt Alias Certificate
        Self::generate_cert_sig(env, hand_off, input, &output, &nb.value, &nf.value)?;
        Ok(output)
    }

    fn kv_slot_collides(slot: KeyId) -> bool {
        slot == KEY_ID_RT_CDI || slot == KEY_ID_RT_PRIV_KEY || slot == KEY_ID_TMP
    }

    #[inline(never)]
    pub fn run(env: &mut FmcEnv, hand_off: &mut HandOff) -> CaliptraResult<()> {
        cprintln!("[alias rt] Extend RT PCRs");
        Self::extend_pcrs(env, hand_off)?;
        cprintln!("[alias rt] Extend RT PCRs Done");

        // Retrieve Dice Input Layer from Hand Off and Derive Key
        match Self::dice_input_from_hand_off(hand_off, env) {
            Ok(input) => {
                let out = Self::derive(env, hand_off, &input)?;
                report_boot_status(crate::FmcBootStatus::RtAliasDerivationComplete as u32);
                hand_off.update(out)
            }
            _ => Err(CaliptraError::FMC_RT_ALIAS_DERIVE_FAILURE),
        }
    }

    /// Retrieve DICE Input from HandsOff
    ///
    /// # Arguments
    ///
    /// * `hand_off` - HandOff
    ///
    /// # Returns
    ///
    /// * `DiceInput` - DICE Layer Input
    fn dice_input_from_hand_off(hand_off: &HandOff, env: &FmcEnv) -> CaliptraResult<DiceInput> {
        // Create initial output
        let input = DiceInput {
            cdi: hand_off.fmc_cdi(),
            auth_key_pair: Ecc384KeyPair {
                priv_key: hand_off.fmc_priv_key(),
                pub_key: hand_off.fmc_pub_key(env),
            },
            auth_sn: [0u8; 64],
            auth_key_id: [0u8; 20],
        };

        Ok(input)
    }

    /// Extend current and journey PCRs
    ///
    /// # Arguments
    ///
    /// * `env` - FMC Environment
    /// * `hand_off` - HandOff
    pub fn extend_pcrs(env: &mut FmcEnv, hand_off: &HandOff) -> CaliptraResult<()> {
        extend_current_pcr(env, hand_off)?;
        extend_journey_pcr(env, hand_off)?;
        Ok(())
    }

    /// Permute Composite Device Identity (CDI) using Rt TCI and Image Manifest Digest
    /// The RT Alias CDI will overwrite the FMC Alias CDI in the KeyVault Slot
    ///
    /// # Arguments
    ///
    /// * `env` - ROM Environment
    /// * `hand_off` - HandOff
    /// * `rt_cdi` - Key Slot that holds the current CDI
    /// * `fmc_cdi` - Key Slot to store the generated CDI
    fn derive_cdi(
        env: &mut FmcEnv,
        hand_off: &HandOff,
        fmc_cdi: KeyId,
        rt_cdi: KeyId,
    ) -> CaliptraResult<()> {
        // Compose FMC TCI (1. RT TCI, 2. Image Manifest Digest)
        let mut tci = [0u8; 2 * SHA384_HASH_SIZE];
        let rt_tci = Tci::rt_tci(env, hand_off);
        let rt_tci: [u8; 48] = okref(&rt_tci)?.into();
        tci[0..SHA384_HASH_SIZE].copy_from_slice(&rt_tci);

        let image_manifest_digest: Result<_, CaliptraError> =
            Tci::image_manifest_digest(env, hand_off);
        let image_manifest_digest: [u8; 48] = okref(&image_manifest_digest)?.into();
        tci[SHA384_HASH_SIZE..2 * SHA384_HASH_SIZE].copy_from_slice(&image_manifest_digest);

        // Permute CDI from FMC TCI
<<<<<<< HEAD
        Crypto::hmac384_kdf(env, fmc_cdi, b"rt_alias_cdi", Some(&tci), rt_cdi)
=======
        let data = Hmac384Data::Slice(&tci);
        let cdi = Crypto::hmac384_mac(env, &key, &data, cdi)?;
        report_boot_status(FmcBootStatus::RtAliasDeriveCdiComplete as u32);
        Ok(cdi)
>>>>>>> 82ae7e46
    }

    /// Derive Dice Layer Key Pair
    ///
    /// # Arguments
    ///
    /// * `env`      - Fmc Environment
    /// * `cdi`      - Composite Device Identity
    /// * `priv_key` - Key slot to store the private key into
    ///
    /// # Returns
    ///
    /// * `Ecc384KeyPair` - Derive DICE Layer Key Pair
    fn derive_key_pair(
        env: &mut FmcEnv,
        cdi: KeyId,
        priv_key: KeyId,
    ) -> CaliptraResult<Ecc384KeyPair> {
        Crypto::ecc384_key_gen(env, cdi, b"rt_alias_keygen", priv_key)
    }

    /// Generate Local Device ID Certificate Signature
    ///
    /// # Arguments
    ///
    /// * `env`    - FMC Environment
    /// * `input`  - DICE Input
    /// * `output` - DICE Output
    fn generate_cert_sig(
        env: &mut FmcEnv,
        hand_off: &mut HandOff,
        input: &DiceInput,
        output: &DiceOutput,
        not_before: &[u8; RtAliasCertTbsParams::NOT_BEFORE_LEN],
        not_after: &[u8; RtAliasCertTbsParams::NOT_AFTER_LEN],
    ) -> CaliptraResult<()> {
        let auth_priv_key = input.auth_key_pair.priv_key;
        let auth_pub_key = &input.auth_key_pair.pub_key;
        let pub_key = &output.subj_key_pair.pub_key;

        let serial_number = &X509::cert_sn(env, pub_key)?;

        let rt_tci = Tci::rt_tci(env, hand_off);
        let rt_tci: [u8; 48] = okref(&rt_tci)?.into();

        let rt_svn = hand_off.rt_svn(env) as u8;

        // Certificate `To Be Signed` Parameters
        let params = RtAliasCertTbsParams {
            // Do we need the UEID here?
            ueid: &X509::ueid(env)?,
            subject_sn: &output.subj_sn,
            subject_key_id: &output.subj_key_id,
            issuer_sn: &input.auth_sn,
            authority_key_id: &input.auth_key_id,
            serial_number,
            public_key: &pub_key.to_der(),
            not_before,
            not_after,
            tcb_info_rt_svn: &rt_svn.to_be_bytes(),
            tcb_info_rt_tci: &rt_tci,
            // Are there any fields missing?
        };

        // Generate the `To Be Signed` portion of the CSR
        let tbs = RtAliasCertTbs::new(&params);

        // Sign the the `To Be Signed` portion
        cprintln!(
            "[alias rt] Signing Cert with AUTHO
            RITY.KEYID = {}",
            auth_priv_key as u8
        );

        // Sign the AliasRt To Be Signed DER Blob with AliasFMC Private Key in Key Vault Slot 7
        // AliasRtTbsDigest = sha384_digest(AliasRtTbs) AliaRtTbsCertSig = ecc384_sign(KvSlot5, AliasFmcTbsDigest)

        let sig = Crypto::ecdsa384_sign(env, auth_priv_key, tbs.tbs());
        let sig = okref(&sig)?;
        // Clear the authority private key
        cprintln!(
            "[alias rt] Erasing AUTHORITY.KEYID = {}",
            auth_priv_key as u8
        );
        // FMC ensures that CDIFMC and PrivateKeyFMC are locked to block further usage until the next boot.
        env.key_vault.set_key_use_lock(auth_priv_key);
        env.key_vault.set_key_use_lock(input.cdi);

        let _pub_x: [u8; 48] = (&pub_key.x).into();
        let _pub_y: [u8; 48] = (&pub_key.y).into();
        cprintln!("[alias rt] PUB.X = {}", HexBytes(&_pub_x));
        cprintln!("[alias rt] PUB.Y = {}", HexBytes(&_pub_y));

        let _sig_r: [u8; 48] = (&sig.r).into();
        let _sig_s: [u8; 48] = (&sig.s).into();
        cprintln!("[alias rt] SIG.R = {}", HexBytes(&_sig_r));
        cprintln!("[alias rt] SIG.S = {}", HexBytes(&_sig_s));

        // Verify the signature of the `To Be Signed` portion
        if !Crypto::ecdsa384_verify(env, auth_pub_key, tbs.tbs(), sig)? {
            return Err(CaliptraError::FMC_RT_ALIAS_CERT_VERIFY);
        }

        hand_off.set_rt_dice_signature(sig);

        //  Copy TBS to DCCM.
        Self::copy_tbs(tbs.tbs())?;

        report_boot_status(FmcBootStatus::RtAliasCertSigGenerationComplete as u32);

        Ok(())
    }

    fn copy_tbs(tbs: &[u8]) -> CaliptraResult<()> {
        let dst = unsafe {
            let ptr = &mut RTALIAS_TBS_ORG as *mut u8;
            core::slice::from_raw_parts_mut(ptr, tbs.len())
        };

        if tbs.len() <= RT_ALIAS_TBS_SIZE {
            dst[..tbs.len()].copy_from_slice(tbs);
        } else {
            return Err(CaliptraError::FMC_RT_ALIAS_TBS_SIZE_EXCEEDED);
        }

        Ok(())
    }
}<|MERGE_RESOLUTION|>--- conflicted
+++ resolved
@@ -23,14 +23,7 @@
 use caliptra_common::cprintln;
 use caliptra_common::crypto::Ecc384KeyPair;
 use caliptra_common::HexBytes;
-<<<<<<< HEAD
-use caliptra_drivers::{okref, CaliptraError, CaliptraResult, KeyId};
-=======
-use caliptra_drivers::{
-    okref, report_boot_status, CaliptraError, CaliptraResult, Hmac384Data, Hmac384Key, KeyId,
-    KeyReadArgs,
-};
->>>>>>> 82ae7e46
+use caliptra_drivers::{okref, report_boot_status, CaliptraError, CaliptraResult, KeyId};
 use caliptra_x509::{NotAfter, NotBefore, RtAliasCertTbs, RtAliasCertTbsParams};
 
 use super::KEY_ID_TMP;
@@ -64,12 +57,8 @@
         cprintln!("[alias rt] Store in in slot 0x{:x}", KEY_ID_RT_CDI as u8);
 
         // Derive CDI
-<<<<<<< HEAD
         Self::derive_cdi(env, hand_off, input.cdi, KEY_ID_RT_CDI)?;
-=======
-        let _ = *okref(&Self::derive_cdi(env, hand_off, input, KEY_ID_RT_CDI))?;
         report_boot_status(FmcBootStatus::RtAliasDeriveCdiComplete as u32);
->>>>>>> 82ae7e46
         cprintln!("[alias rt] Derive Key Pair");
         cprintln!(
             "[alias rt] Store priv key in slot 0x{:x}",
@@ -191,14 +180,9 @@
         tci[SHA384_HASH_SIZE..2 * SHA384_HASH_SIZE].copy_from_slice(&image_manifest_digest);
 
         // Permute CDI from FMC TCI
-<<<<<<< HEAD
-        Crypto::hmac384_kdf(env, fmc_cdi, b"rt_alias_cdi", Some(&tci), rt_cdi)
-=======
-        let data = Hmac384Data::Slice(&tci);
-        let cdi = Crypto::hmac384_mac(env, &key, &data, cdi)?;
+        Crypto::hmac384_kdf(env, fmc_cdi, b"rt_alias_cdi", Some(&tci), rt_cdi)?;
         report_boot_status(FmcBootStatus::RtAliasDeriveCdiComplete as u32);
-        Ok(cdi)
->>>>>>> 82ae7e46
+        Ok(())
     }
 
     /// Derive Dice Layer Key Pair
