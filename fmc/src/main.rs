/*++

Licensed under the Apache-2.0 license.

File Name:

    main.rs

Abstract:

    File contains main entry point for Caliptra ROM Test FMC

--*/
#![cfg_attr(not(feature = "std"), no_std)]
#![cfg_attr(not(feature = "std"), no_main)]
use core::hint::black_box;

use caliptra_common::cprintln;
use caliptra_drivers::{
    report_fw_error_non_fatal, Ecc384, Hmac384, KeyVault, Mailbox, Sha256, Sha384, Sha384Acc,
    SocIfc,
};
mod boot_status;
mod flow;
pub mod fmc_env;
mod hand_off;

pub use boot_status::FmcBootStatus;
use caliptra_cpu::TrapRecord;
use caliptra_registers::soc_ifc::SocIfcReg;
use hand_off::HandOff;

#[cfg(feature = "std")]
pub fn main() {}

const BANNER: &str = r#"
Running Caliptra FMC ...
"#;

#[no_mangle]
pub extern "C" fn entry_point() -> ! {
    cprintln!("{}", BANNER);
    let mut env = match unsafe { fmc_env::FmcEnv::new_from_registers() } {
        Ok(env) => env,
        Err(e) => report_error(e.into()),
    };

<<<<<<< HEAD
    if let Some(mut hand_off) = HandOff::from_previous() {
        let mut env = match unsafe { fmc_env::FmcEnv::new_from_registers() } {
            Ok(env) => env,
            Err(e) => report_error(e.into()),
        };

        // Jump straight to RT for fake-FMC for now
        if cfg!(feature = "fake-fmc") {
=======
    if let Some(mut hand_off) = HandOff::from_previous(&env.persistent_data) {
        // Jump straight to RT for val-FMC for now
        if cfg!(feature = "val-fmc") {
>>>>>>> 22f3e56a
            hand_off.to_rt(&mut env);
        }
        match flow::run(&mut env, &mut hand_off) {
            Ok(_) => {
                if hand_off.is_valid() {
                    hand_off.to_rt(&mut env);
                }
            }
            Err(e) => report_error(e.into()),
        }
    }
    caliptra_drivers::ExitCtrl::exit(0xff)
}

#[no_mangle]
#[inline(never)]
#[allow(clippy::empty_loop)]
extern "C" fn exception_handler(trap_record: &TrapRecord) {
    cprintln!(
        "FMC EXCEPTION mcause=0x{:08X} mscause=0x{:08X} mepc=0x{:08X}",
        trap_record.mcause,
        trap_record.mscause,
        trap_record.mepc
    );
    handle_fatal_error(caliptra_error::CaliptraError::FMC_GLOBAL_EXCEPTION.into());
}

#[no_mangle]
#[inline(never)]
#[allow(clippy::empty_loop)]
extern "C" fn nmi_handler(trap_record: &TrapRecord) {
    cprintln!(
        "FMC NMI mcause=0x{:08X} mscause=0x{:08X} mepc=0x{:08X}",
        trap_record.mcause,
        trap_record.mscause,
        trap_record.mepc
    );

    handle_fatal_error(caliptra_error::CaliptraError::FMC_GLOBAL_NMI.into());
}
#[panic_handler]
#[inline(never)]
#[cfg(not(feature = "std"))]
#[allow(clippy::empty_loop)]
fn fmc_panic(_: &core::panic::PanicInfo) -> ! {
    cprintln!("FMC Panic!!");
    panic_is_possible();

    // TODO: Signal non-fatal error to SOC
    report_error(caliptra_error::CaliptraError::FMC_GLOBAL_PANIC.into());
}

#[allow(clippy::empty_loop)]
fn report_error(code: u32) -> ! {
    cprintln!("FMC Error: 0x{:08X}", code);
    report_fw_error_non_fatal(code);

    loop {
        // SoC firmware might be stuck waiting for Caliptra to finish
        // executing this pending mailbox transaction. Notify them that
        // we've failed.
        unsafe { Mailbox::abort_pending_soc_to_uc_transactions() };
    }
}

/// Report fatal F/W error
///
/// # Arguments
///
/// * `val` - F/W error code.
fn report_fw_error_fatal(val: u32) {
    let mut soc_ifc = unsafe { SocIfcReg::new() };
    soc_ifc.regs_mut().cptra_fw_error_fatal().write(|_| val);
}

#[allow(clippy::empty_loop)]
fn handle_fatal_error(code: u32) -> ! {
    cprintln!("RT Fatal Error: 0x{:08X}", code);
    report_fw_error_fatal(code);

    unsafe {
        // Zeroize the crypto blocks.
        Ecc384::zeroize();
        Hmac384::zeroize();
        Sha256::zeroize();
        Sha384::zeroize();
        Sha384Acc::zeroize();

        // Zeroize the key vault.
        KeyVault::zeroize();

        // Lock the SHA Accelerator.
        Sha384Acc::lock();

        // Stop the watchdog timer.
        // Note: This is an idempotent operation.
        SocIfc::stop_wdt1();
    }

    loop {
        // SoC firmware might be stuck waiting for Caliptra to finish
        // executing this pending mailbox transaction. Notify them that
        // we've failed.
        unsafe { Mailbox::abort_pending_soc_to_uc_transactions() };
    }
}

#[no_mangle]
#[inline(never)]
fn panic_is_possible() {
    black_box(());
    // The existence of this symbol is used to inform test_panic_missing
    // that panics are possible. Do not remove or rename this symbol.
}<|MERGE_RESOLUTION|>--- conflicted
+++ resolved
@@ -45,20 +45,9 @@
         Err(e) => report_error(e.into()),
     };
 
-<<<<<<< HEAD
-    if let Some(mut hand_off) = HandOff::from_previous() {
-        let mut env = match unsafe { fmc_env::FmcEnv::new_from_registers() } {
-            Ok(env) => env,
-            Err(e) => report_error(e.into()),
-        };
-
-        // Jump straight to RT for fake-FMC for now
-        if cfg!(feature = "fake-fmc") {
-=======
     if let Some(mut hand_off) = HandOff::from_previous(&env.persistent_data) {
         // Jump straight to RT for val-FMC for now
-        if cfg!(feature = "val-fmc") {
->>>>>>> 22f3e56a
+        if cfg!(feature = "fake-fmc") {
             hand_off.to_rt(&mut env);
         }
         match flow::run(&mut env, &mut hand_off) {
