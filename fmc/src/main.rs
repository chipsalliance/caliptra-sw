/*++

Licensed under the Apache-2.0 license.

File Name:

    main.rs

Abstract:

    File contains main entry point for Caliptra ROM Test FMC

--*/
#![cfg_attr(not(feature = "std"), no_std)]
#![cfg_attr(not(feature = "std"), no_main)]
use core::hint::black_box;

use caliptra_common::cprintln;
use caliptra_drivers::{
<<<<<<< HEAD
    report_fw_error_non_fatal, Ecc384, Hmac384, KeyVault, Mailbox, Sha256Hw, Sha384, Sha384Acc,
    SocIfc,
=======
    report_fw_error_fatal, report_fw_error_non_fatal, Ecc384, Hmac384, KeyVault, Mailbox, Sha256,
    Sha384, Sha384Acc, SocIfc,
>>>>>>> 43fb6be2
};
mod boot_status;
mod flow;
pub mod fmc_env;
mod hand_off;

pub use boot_status::FmcBootStatus;
use caliptra_cpu::TrapRecord;
use hand_off::HandOff;

#[cfg(feature = "std")]
pub fn main() {}

const BANNER: &str = r#"
Running Caliptra FMC ...
"#;

#[no_mangle]
pub extern "C" fn entry_point() -> ! {
    cprintln!("{}", BANNER);
    let mut env = match unsafe { fmc_env::FmcEnv::new_from_registers() } {
        Ok(env) => env,
        Err(e) => report_error(e.into()),
    };

    if let Some(mut hand_off) = HandOff::from_previous(&env.persistent_data) {
        // Jump straight to RT for val-FMC for now
        if cfg!(feature = "fake-fmc") {
            hand_off.to_rt(&mut env);
        }
        match flow::run(&mut env, &mut hand_off) {
            Ok(_) => {
                if hand_off.is_valid() {
                    hand_off.to_rt(&mut env);
                }
            }
            Err(e) => report_error(e.into()),
        }
    }
    caliptra_drivers::ExitCtrl::exit(0xff)
}

#[no_mangle]
#[inline(never)]
#[allow(clippy::empty_loop)]
extern "C" fn exception_handler(trap_record: &TrapRecord) {
    cprintln!(
        "FMC EXCEPTION mcause=0x{:08X} mscause=0x{:08X} mepc=0x{:08X}",
        trap_record.mcause,
        trap_record.mscause,
        trap_record.mepc
    );
    handle_fatal_error(caliptra_error::CaliptraError::FMC_GLOBAL_EXCEPTION.into());
}

#[no_mangle]
#[inline(never)]
#[allow(clippy::empty_loop)]
extern "C" fn nmi_handler(trap_record: &TrapRecord) {
    cprintln!(
        "FMC NMI mcause=0x{:08X} mscause=0x{:08X} mepc=0x{:08X}",
        trap_record.mcause,
        trap_record.mscause,
        trap_record.mepc
    );

    handle_fatal_error(caliptra_error::CaliptraError::FMC_GLOBAL_NMI.into());
}
#[panic_handler]
#[inline(never)]
#[cfg(not(feature = "std"))]
#[allow(clippy::empty_loop)]
fn fmc_panic(_: &core::panic::PanicInfo) -> ! {
    cprintln!("FMC Panic!!");
    panic_is_possible();

    // TODO: Signal non-fatal error to SOC
    report_error(caliptra_error::CaliptraError::FMC_GLOBAL_PANIC.into());
}

#[allow(clippy::empty_loop)]
fn report_error(code: u32) -> ! {
    cprintln!("FMC Error: 0x{:08X}", code);
    report_fw_error_non_fatal(code);

    loop {
        // SoC firmware might be stuck waiting for Caliptra to finish
        // executing this pending mailbox transaction. Notify them that
        // we've failed.
        unsafe { Mailbox::abort_pending_soc_to_uc_transactions() };
    }
}

#[allow(clippy::empty_loop)]
fn handle_fatal_error(code: u32) -> ! {
    cprintln!("RT Fatal Error: 0x{:08X}", code);
    report_fw_error_fatal(code);
    // Populate the non-fatal error code too; if there was a
    // non-fatal error stored here before we don't want somebody
    // mistakenly thinking that was the reason for their mailbox
    // command failure.
    report_fw_error_non_fatal(code);

    unsafe {
        // Zeroize the crypto blocks.
        Ecc384::zeroize();
        Hmac384::zeroize();
        Sha256Hw::zeroize();
        Sha384::zeroize();
        Sha384Acc::zeroize();

        // Zeroize the key vault.
        KeyVault::zeroize();

        // Lock the SHA Accelerator.
        Sha384Acc::lock();

        // Stop the watchdog timer.
        // Note: This is an idempotent operation.
        SocIfc::stop_wdt1();
    }

    loop {
        // SoC firmware might be stuck waiting for Caliptra to finish
        // executing this pending mailbox transaction. Notify them that
        // we've failed.
        unsafe { Mailbox::abort_pending_soc_to_uc_transactions() };
    }
}

#[no_mangle]
#[inline(never)]
fn panic_is_possible() {
    black_box(());
    // The existence of this symbol is used to inform test_panic_missing
    // that panics are possible. Do not remove or rename this symbol.
}<|MERGE_RESOLUTION|>--- conflicted
+++ resolved
@@ -17,13 +17,8 @@
 
 use caliptra_common::cprintln;
 use caliptra_drivers::{
-<<<<<<< HEAD
-    report_fw_error_non_fatal, Ecc384, Hmac384, KeyVault, Mailbox, Sha256Hw, Sha384, Sha384Acc,
-    SocIfc,
-=======
-    report_fw_error_fatal, report_fw_error_non_fatal, Ecc384, Hmac384, KeyVault, Mailbox, Sha256,
+    report_fw_error_fatal, report_fw_error_non_fatal, Ecc384, Hmac384, KeyVault, Mailbox, Sha256Hw,
     Sha384, Sha384Acc, SocIfc,
->>>>>>> 43fb6be2
 };
 mod boot_status;
 mod flow;
