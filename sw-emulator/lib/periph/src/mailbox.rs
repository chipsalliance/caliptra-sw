--- conflicted
+++ resolved
@@ -69,14 +69,7 @@
             _ => panic!("Invalid HW revision"),
         };
         Self {
-<<<<<<< HEAD
-            ram: Rc::new(RefCell::new(Ram::new(vec![0u8; mbox_len]))),
-=======
-            ram: Rc::new(RefCell::new(AlignedRam::new(vec![
-                0u8;
-                MAX_MAILBOX_CAPACITY_BYTES
-            ]))),
->>>>>>> d6bccd41
+            ram: Rc::new(RefCell::new(AlignedRam::new(vec![0u8; mbox_len]))),
         }
     }
 }
