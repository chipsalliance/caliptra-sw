/*++

Licensed under the Apache-2.0 license.

File Name:

    sha512_acc.rs

Abstract:

    File contains SHA accelerator implementation.

--*/
use crate::MailboxRam;
use caliptra_emu_bus::{
    ActionHandle, Bus, BusError, Clock, ReadOnlyMemory, ReadOnlyRegister, ReadWriteRegister, Timer,
};
use caliptra_emu_crypto::{EndianessTransform, Sha512, Sha512Mode};
use caliptra_emu_derive::Bus;
use caliptra_emu_types::{RvAddr, RvData, RvSize};
use smlang::statemachine;
use std::cell::RefCell;
use std::rc::Rc;
use tock_registers::interfaces::{ReadWriteable, Readable, Writeable};
use tock_registers::register_bitfields;
use tock_registers::registers::InMemoryRegister;

/// Maximum mailbox capacity in DWORDS.
const MAX_MAILBOX_CAPACITY_WORDS: usize = (256 << 10) >> 2;

/// Maximum mailbox capacity in bytes.
const MAX_MAILBOX_CAPACITY_BYTES: usize = MAX_MAILBOX_CAPACITY_WORDS * RvSize::Word as usize;

/// The number of CPU clock cycles it takes to perform sha operation.
const SHA_ACC_OP_TICKS: u64 = 1000;

const SHA512_BLOCK_SIZE: usize = 128;
const SHA512_HASH_SIZE: usize = 64;

#[cfg(test)]
const SHA384_HASH_SIZE: usize = 48;
const SHA512_HASH_HALF_SIZE: usize = SHA512_HASH_SIZE / 2;

register_bitfields! [
    u32,

    /// Control Register Fields
    ShaMode [
        MODE OFFSET(0) NUMBITS(2) [
            SHA512_ACC_MODE_SHA_STREAM_384 = 0,
            SHA512_ACC_MODE_SHA_STREAM_512 = 1,
            SHA512_ACC_MODE_MBOX_384 = 2,
            SHA512_ACC_MODE_MBOX_512 = 3,
        ],
        ENDIAN_TOGGLE OFFSET(2) NUMBITS(1) [],
        RSVD OFFSET(3) NUMBITS(29) [],
    ],

    /// Execute Register Fields
    Execute[
        EXECUTE OFFSET(0) NUMBITS(1) [],
        RSVD OFFSET(1) NUMBITS(31) [],
    ],

    /// Status Register Fields
    Status[
        VALID OFFSET(0) NUMBITS(1) [],
        RSVD OFFSET(1) NUMBITS(31) [],
    ],

    /// Lock Register Fields
    Lock[
        LOCK OFFSET(0) NUMBITS(1) [],
        RSVD OFFSET(1) NUMBITS(31) [],
    ],

    /// Control Register Fields
    Control[
        ZEROIZE OFFSET(0) NUMBITS(1) [],
        RSVD OFFSET(1) NUMBITS(31) [],
    ],
];

#[derive(Bus)]
#[poll_fn(poll)]
#[warm_reset_fn(warm_reset)]
#[update_reset_fn(update_reset)]
pub struct Sha512AcceleratorRegs {
    /// LOCK register
    #[register(offset = 0x0000_0000, read_fn = on_read_lock, write_fn = on_write_lock)]
    _lock: ReadWriteRegister<u32, Lock::Register>,

    /// USER register
    #[register(offset = 0x0000_0004)]
    user: ReadOnlyRegister<u32>,

    /// MODE register
    #[register(offset = 0x0000_0008, write_fn = on_write_mode)]
    mode: ReadWriteRegister<u32, ShaMode::Register>,

    /// START_ADDRESS register
    #[register(offset = 0x0000_000c, write_fn = on_write_start_address)]
    start_address: ReadWriteRegister<u32>,

    /// DLEN register
    #[register(offset = 0x0000_0010, write_fn = on_write_dlen)]
    dlen: ReadWriteRegister<u32>,

    /// DATAIN register
    #[register(offset = 0x0000_0014, write_fn = on_write_data_in)]
    data_in: ReadWriteRegister<u32>,

    /// EXECUTE register
    #[register(offset = 0x0000_0018, write_fn = on_write_execute)]
    execute: ReadWriteRegister<u32, Execute::Register>,

    /// STATUS register
    #[register(offset = 0x0000_001c)]
    status: ReadOnlyRegister<u32, Status::Register>,

    /// SHA512 Hash Memory
    #[peripheral(offset = 0x0000_0020, len = 0x20)]
    hash_lower: ReadOnlyMemory<SHA512_HASH_HALF_SIZE>,

    #[peripheral(offset = 0x0000_0040, len = 0x20)]
    hash_upper: ReadOnlyMemory<SHA512_HASH_HALF_SIZE>,

    /// Control register
    #[register(offset = 0x0000_0060, write_fn = on_write_control)]
    control: ReadWriteRegister<u32, Control::Register>,

    /// Mailbox Memory
    mailbox_ram: MailboxRam,

    /// Timer
    timer: Timer,

    /// State Machine
    state_machine: StateMachine<Context>,

    /// Operation complete action
    op_complete_action: Option<ActionHandle>,

    /// Hasher for streamed hash data
    sha_stream: Sha512,
}

impl Sha512AcceleratorRegs {
    pub fn new(clock: &Clock, mailbox_ram: MailboxRam) -> Self {
        let mut result = Self {
            status: ReadOnlyRegister::new(Status::VALID::CLEAR.value),
            hash_lower: ReadOnlyMemory::new(),
            hash_upper: ReadOnlyMemory::new(),
            mailbox_ram,
            timer: Timer::new(clock),
            _lock: ReadWriteRegister::new(0),
            user: ReadOnlyRegister::new(0),
            dlen: ReadWriteRegister::new(0),
            data_in: ReadWriteRegister::new(0),
            execute: ReadWriteRegister::new(0),
            mode: ReadWriteRegister::new(0),
            start_address: ReadWriteRegister::new(0),
            op_complete_action: None,
            state_machine: StateMachine::new(Context::new()),
            control: ReadWriteRegister::new(0),
            sha_stream: Sha512::new(Sha512Mode::Sha512),
        };
        // The peripheral needs to be locked at boot by the uC.
        result
            .state_machine
            .process_event(Events::RdLock(Owner(0)))
            .unwrap();
        result
    }

    /// On Read callback for `lock` register
    ///
    /// # Arguments
    ///
    /// * `size` - Size of the read
    ///
    /// # Error
    ///
    /// * `BusError` - Exception with cause `BusError::LoadAccessFault`
    pub fn on_read_lock(&mut self, size: RvSize) -> Result<u32, BusError> {
        // Reads have to be Word aligned
        if size != RvSize::Word {
            Err(BusError::LoadAccessFault)?
        }

        if self
            .state_machine
            .process_event(Events::RdLock(Owner(0)))
            .is_ok()
        {
            Ok(0)
        } else {
            Ok(1)
        }
    }

    /// On Write callback for `lock` register
    ///
    /// # Arguments
    ///
    /// * `size` - Size of the write
    /// * `val` - Data to write
    ///
    /// # Error
    ///
    /// * `BusError` - Exception with cause `BusError::StoreAccessFault` or `BusError::StoreAddrMisaligned`
    pub fn on_write_lock(&mut self, size: RvSize, val: RvData) -> Result<(), BusError> {
        // Writes have to be Word aligned
        if size != RvSize::Word {
            Err(BusError::StoreAccessFault)?
        }

        let val_reg = InMemoryRegister::<u32, Lock::Register>::new(val);
        if val_reg.read(Lock::LOCK) == 1
            && self
                .state_machine
                .process_event(Events::WrLock(Owner(0)))
                .is_ok()
        {
            // Reset the state.
            self.status.reg.modify(Status::VALID::CLEAR);
            self.dlen.reg.set(0);
            self.start_address.reg.set(0);
            self.execute.reg.set(0);
            self.data_in.reg.set(0);
            self.mode.reg.set(0);
        }
        Ok(())
    }

    /// On Write callback for `mode` register
    ///
    /// # Arguments
    ///
    /// * `size` - Size of the write
    /// * `val` - Data to write
    ///
    /// # Error
    ///
    /// * `BusError` - Exception with cause `BusError::StoreAccessFault` or `BusError::StoreAddrMisaligned`
    pub fn on_write_mode(&mut self, size: RvSize, val: RvData) -> Result<(), BusError> {
        // Writes have to be Word aligned
        if size != RvSize::Word {
            Err(BusError::StoreAccessFault)?
        }

        self.mode.reg.set(val);

        let mode = self.mode.reg.read(ShaMode::MODE);
        if mode == ShaMode::MODE::SHA512_ACC_MODE_SHA_STREAM_384.value {
            self.sha_stream = Sha512::new(Sha512Mode::Sha384);
        } else if mode == ShaMode::MODE::SHA512_ACC_MODE_SHA_STREAM_512.value {
            self.sha_stream = Sha512::new(Sha512Mode::Sha512);
        }
        Ok(())
    }

    /// On Write callback for `start_address` register
    ///
    /// # Arguments
    ///
    /// * `size` - Size of the write
    /// * `val` - Data to write
    ///
    /// # Error
    ///
    /// * `BusError` - Exception with cause `BusError::StoreAccessFault` or `BusError::StoreAddrMisaligned`
    pub fn on_write_start_address(
        &mut self,
        size: RvSize,
        start_address: RvData,
    ) -> Result<(), BusError> {
        // Writes have to be Word aligned
        if size != RvSize::Word
            || start_address % (RvSize::Word as RvData) != 0
            || start_address >= (MAX_MAILBOX_CAPACITY_WORDS as RvData)
        {
            Err(BusError::StoreAccessFault)?
        }

        // Set the start_address register
        self.start_address.reg.set(start_address);

        Ok(())
    }

    /// On Write callback for `dlen` register
    ///
    /// # Arguments
    ///
    /// * `size` - Size of the write
    /// * `val` - Data to write
    ///
    /// # Error
    ///
    /// * `BusError` - Exception with cause `BusError::StoreAccessFault` or `BusError::StoreAddrMisaligned`
    pub fn on_write_dlen(&mut self, size: RvSize, dlen: RvData) -> Result<(), BusError> {
        // Writes have to be Word aligned
        if size != RvSize::Word {
            Err(BusError::StoreAccessFault)?
        }
        let mode = self.mode.reg.read(ShaMode::MODE);
        if (mode == ShaMode::MODE::SHA512_ACC_MODE_MBOX_512.value
            || mode == ShaMode::MODE::SHA512_ACC_MODE_MBOX_384.value)
            && dlen > (MAX_MAILBOX_CAPACITY_BYTES as RvData)
        {
            Err(BusError::StoreAccessFault)?
        }

        // Set the start_address register
        self.dlen.reg.set(dlen);

        Ok(())
    }

    /// On Write callback for `data_in` register
    ///
    /// # Arguments
    ///
    /// * `size` - Size of the write
    /// * `val` - Data to write
    ///
    /// # Error
    ///
    /// * `BusError` - Exception with cause `BusError::StoreAccessFault` or `BusError::StoreAddrMisaligned`
    pub fn on_write_data_in(&mut self, size: RvSize, val: RvData) -> Result<(), BusError> {
        if size != RvSize::Word {
            Err(BusError::StoreAccessFault)?
        }

<<<<<<< HEAD
        // Check ENDIAN_TOGGLE bit. If set to 1, data from the mailbox is in big-endian format.
        // Convert it to little-endian for padding operation.
        let val = if self.mode.reg.read(ShaMode::ENDIAN_TOGGLE) == 1 {
            val.to_be_bytes()
        } else {
            val.to_le_bytes()
        };

        self.sha_stream.update_bytes(&val);
=======
        self.sha_stream
            .update_bytes(&val.to_be_bytes(), Some(self.dlen.reg.get()));
>>>>>>> 9ae33777

        Ok(())
    }

    /// On Write callback for `execute` register
    ///
    /// # Arguments
    ///
    /// * `size` - Size of the write
    /// * `val` - Data to write
    ///
    /// # Error
    ///
    /// * `BusError` - Exception with cause `BusError::StoreAccessFault` or `BusError::StoreAddrMisaligned`
    pub fn on_write_execute(&mut self, size: RvSize, val: RvData) -> Result<(), BusError> {
        if size != RvSize::Word {
            Err(BusError::StoreAccessFault)?
        }

        // Set the execute register
        self.execute.reg.set(val);

        if self.execute.reg.read(Execute::EXECUTE) == 1 {
            let mode = self.mode.reg.read(ShaMode::MODE);
            if mode == ShaMode::MODE::SHA512_ACC_MODE_MBOX_384.value
                || mode == ShaMode::MODE::SHA512_ACC_MODE_MBOX_512.value
            {
                self.compute_mbox_hash();

                // Schedule a future call to poll() complete the operation.
                self.op_complete_action = Some(self.timer.schedule_poll_in(SHA_ACC_OP_TICKS));
            } else if mode == ShaMode::MODE::SHA512_ACC_MODE_SHA_STREAM_384.value
                || mode == ShaMode::MODE::SHA512_ACC_MODE_SHA_STREAM_512.value
            {
                self.finalize_stream_hash();
            } else {
                return Err(BusError::StoreAccessFault);
            }
        } else {
            Err(BusError::StoreAccessFault)?
        }

        Ok(())
    }

    /// On Write callback for `control` register
    ///
    /// # Arguments
    ///
    /// * `size` - Size of the write
    /// * `val` - Data to write
    ///
    /// # Error
    ///
    /// * `BusError` - Exception with cause `BusError::StoreAccessFault` or `BusError::StoreAddrMisaligned`
    pub fn on_write_control(&mut self, size: RvSize, val: RvData) -> Result<(), BusError> {
        // Writes have to be Word aligned
        if size != RvSize::Word {
            Err(BusError::StoreAccessFault)?
        }

        // Set the control register
        self.control.reg.set(val);

        if self.control.reg.is_set(Control::ZEROIZE) {
            self.zeroize();
        }

        Ok(())
    }

    /// Function to retrieve data from the mailbox and compute it's hash.
    ///
    /// # Arguments
    ///
    /// * None
    ///
    /// # Error
    ///
    /// * `BusError` - Exception with cause `BusError::StoreAccessFault` or `BusError::StoreAddrMisaligned`
    fn compute_mbox_hash(&mut self) {
        let data_len = self.dlen.reg.get() as usize;
        let totaldwords = data_len.div_ceil(RvSize::Word as usize);
        let totalblocks = ((data_len + 16) + SHA512_BLOCK_SIZE) / SHA512_BLOCK_SIZE;
        let totalbytes = totalblocks * SHA512_BLOCK_SIZE;
        let mut block_arr: Vec<u8> = vec![0; totalbytes];
        let start_address = self.start_address.reg.get();

        // Read data from mailbox ram.
        for idx in 0..totaldwords {
            let byte_offset = idx << 2;
            let word = self
                .mailbox_ram
                .read(RvSize::Word, start_address + byte_offset as u32)
                .unwrap();
            block_arr[byte_offset..byte_offset + 4].copy_from_slice(&word.to_le_bytes());
        }

        // Check ENDIAN_TOGGLE bit. If set to 1, data from the mailbox is in big-endian format.
        // Convert it to little-endian for padding operation.
        if self.mode.reg.read(ShaMode::ENDIAN_TOGGLE) == 1 {
            block_arr.to_little_endian();
        }

        // Add block padding.
        block_arr[data_len] = 0b1000_0000;

        // Add block length.
        let len = (data_len as u128) * 8;
        block_arr[totalbytes - 16..].copy_from_slice(&len.to_be_bytes());
        block_arr.to_big_endian();

        // Set mode based on the mode reg (default to 384)
        let mode =
            if self.mode.reg.read(ShaMode::MODE) == ShaMode::MODE::SHA512_ACC_MODE_MBOX_512.value {
                Sha512Mode::Sha512
            } else {
                Sha512Mode::Sha384
            };

        let mut sha = Sha512::new(mode);
        for block_count in 0..totalblocks {
            sha.update(array_ref![
                block_arr,
                block_count * SHA512_BLOCK_SIZE,
                SHA512_BLOCK_SIZE
            ]);
        }

        let mut hash = [0u8; SHA512_HASH_SIZE];
        sha.copy_hash(&mut hash);

        // Place the hash in the DIGEST registers.
        self.hash_lower
            .data_mut()
            .copy_from_slice(&hash[..SHA512_HASH_HALF_SIZE]);

        self.hash_upper
            .data_mut()
            .copy_from_slice(&hash[SHA512_HASH_HALF_SIZE..]);
    }

    fn finalize_stream_hash(&mut self) {
        self.sha_stream.finalize(self.dlen.reg.get());

        let mut hash = [0u8; SHA512_HASH_SIZE];
        self.sha_stream.copy_hash(&mut hash);

        // Place the hash in the DIGEST registers.
        self.hash_lower
            .data_mut()
            .copy_from_slice(&hash[..SHA512_HASH_HALF_SIZE]);

        self.hash_upper
            .data_mut()
            .copy_from_slice(&hash[SHA512_HASH_HALF_SIZE..]);

        self.op_complete();
    }

    /// Called by Bus::poll() to indicate that time has passed
    fn poll(&mut self) {
        if self.timer.fired(&mut self.op_complete_action) {
            self.op_complete();
        }
    }

    /// Called by Bus::warm_reset() to indicate a warm reset
    fn warm_reset(&mut self) {
        self.state_machine
            .process_event(Events::RdLock(Owner(0)))
            .unwrap();
    }

    /// Called by Bus::update_reset() to indicate an update reset
    fn update_reset(&mut self) {
        // TODO: Reset registers
    }

    fn op_complete(&mut self) {
        // Update the 'Valid' status bit
        self.status.reg.modify(Status::VALID::SET);
    }

    /// Get the length of the hash
    #[cfg(test)]
    pub fn hash_len(&self) -> usize {
        let mode = self.mode.reg.read(ShaMode::MODE);
        if mode == ShaMode::MODE::SHA512_ACC_MODE_MBOX_384.value
            || mode == ShaMode::MODE::SHA512_ACC_MODE_SHA_STREAM_384.value
        {
            SHA384_HASH_SIZE
        } else {
            SHA512_HASH_SIZE
        }
    }

    #[cfg(test)]
    pub fn copy_hash(&self, hash_out: &mut [u8]) {
        let mut hash = [0u8; SHA512_HASH_SIZE];

        hash[..SHA512_HASH_HALF_SIZE].copy_from_slice(&self.hash_lower.data()[..]);
        hash[SHA512_HASH_HALF_SIZE..].copy_from_slice(&self.hash_upper.data()[..]);

        hash.iter()
            .flat_map(|i| i.to_be_bytes())
            .take(self.hash_len())
            .zip(hash_out)
            .for_each(|(src, dest)| *dest = src);
    }

    fn zeroize(&mut self) {
        self.hash_lower.data_mut().fill(0);
        self.hash_upper.data_mut().fill(0);
    }
}

#[derive(Clone)]
pub struct Sha512Accelerator {
    regs: Rc<RefCell<Sha512AcceleratorRegs>>,
}

impl Sha512Accelerator {
    /// Create a new instance of SHA-512 Accelerator
    pub fn new(clock: &Clock, mailbox_ram: MailboxRam) -> Self {
        Self {
            regs: Rc::new(RefCell::new(Sha512AcceleratorRegs::new(clock, mailbox_ram))),
        }
    }
}

impl Bus for Sha512Accelerator {
    /// Read data of specified size from given address
    fn read(&mut self, size: RvSize, addr: RvAddr) -> Result<RvData, BusError> {
        self.regs.borrow_mut().read(size, addr)
    }

    /// Write data of specified size to given address
    fn write(&mut self, size: RvSize, addr: RvAddr, val: RvData) -> Result<(), BusError> {
        self.regs.borrow_mut().write(size, addr, val)
    }

    fn poll(&mut self) {
        self.regs.borrow_mut().poll();
    }

    fn warm_reset(&mut self) {
        self.regs.borrow_mut().warm_reset();
    }

    fn update_reset(&mut self) {
        self.regs.borrow_mut().update_reset();
    }
}

pub struct Owner(pub u32);

statemachine! {
    transitions: {
        // CurrentState Event [guard] / action = NextState
        *Idle + RdLock(Owner) [is_not_locked] / lock = RdyForExc,
        RdyForExc + WrLock(Owner) [is_locked] / unlock = Idle
    }
}

/// State machine extended variables.
pub struct Context {
    /// lock state
    pub locked: u32,
    /// Who acquired the lock.
    pub user: u32,
}

impl Context {
    fn new() -> Self {
        Self { locked: 0, user: 0 }
    }
}

impl StateMachineContext for Context {
    // guards
    fn is_not_locked(&self, _user: &Owner) -> Result<bool, ()> {
        if self.locked == 1 {
            // no transition
            Err(())
        } else {
            Ok(true)
        }
    }
    fn is_locked(&self, _user: &Owner) -> Result<bool, ()> {
        if self.locked != 0 {
            Ok(true)
        } else {
            // no transition
            Err(())
        }
    }

    fn lock(&mut self, user: Owner) -> Result<(), ()> {
        self.locked = 1;
        self.user = user.0;
        Ok(())
    }
    fn unlock(&mut self, _user: Owner) -> Result<(), ()> {
        self.locked = 0;
        Ok(())
    }
}

#[cfg(test)]
mod tests {
    use crate::{sha512_acc::*, MailboxRam};
    use caliptra_emu_bus::Bus;
    use caliptra_emu_types::RvAddr;
    use tock_registers::registers::InMemoryRegister;

    const OFFSET_LOCK: RvAddr = 0x00;
    const OFFSET_MODE: RvAddr = 0x08;
    const OFFSET_START_ADDRESS: RvAddr = 0x0c;
    const OFFSET_DLEN: RvAddr = 0x10;
    const OFFSET_DATAIN: RvAddr = 0x14;
    const OFFSET_EXECUTE: RvAddr = 0x18;
    const OFFSET_STATUS: RvAddr = 0x1c;

    fn test_sha_accelerator(data: &[u8], expected: &[u8], start_address: usize, sha_mode: u32) {
        // Write to the mailbox.
        let mut mb_ram = MailboxRam::default();
        if !data.is_empty() {
            assert!((start_address % 4) == 0);
            let mut data_word_multiples = vec![0u8; ((start_address + data.len() + 3) / 4) * 4];
            data_word_multiples[start_address..start_address + data.len()].copy_from_slice(data);

            for idx in (0..data_word_multiples.len()).step_by(4) {
                // Convert to big-endian.
                let dword = ((data_word_multiples[idx] as u32) << 24)
                    | ((data_word_multiples[idx + 1] as u32) << 16)
                    | ((data_word_multiples[idx + 2] as u32) << 8)
                    | (data_word_multiples[idx + 3] as u32);

                mb_ram.write(RvSize::Word, idx as u32, dword).unwrap();
            }
        }

        let clock = Clock::new();
        let mut sha_accl = Sha512Accelerator::new(&clock, mb_ram.clone());
        // Unlock the initial state
        sha_accl.write(RvSize::Word, OFFSET_LOCK, 1).unwrap();

        // Acquire the accelerator lock.
        loop {
            let lock = sha_accl.read(RvSize::Word, OFFSET_LOCK).unwrap();
            if lock == 0 {
                break;
            }
        }

        // Confirm it is locked
        let lock = sha_accl.read(RvSize::Word, OFFSET_LOCK).unwrap();
        assert_eq!(lock, 1);

        // Set the mode.
        let mode = InMemoryRegister::<u32, ShaMode::Register>::new(0);
        mode.write(ShaMode::MODE.val(sha_mode) + ShaMode::ENDIAN_TOGGLE.val(1));
        assert_eq!(
            sha_accl.write(RvSize::Word, OFFSET_MODE, mode.get()).ok(),
            Some(())
        );

        // Set the start address.
        assert_eq!(
            sha_accl
                .write(
                    RvSize::Word,
                    OFFSET_START_ADDRESS,
                    start_address.try_into().unwrap()
                )
                .ok(),
            Some(())
        );

        // Set data length.
        assert_eq!(
            sha_accl
                .write(RvSize::Word, OFFSET_DLEN, data.len() as u32)
                .ok(),
            Some(())
        );

        // Trigger the accelerator by writing to the execute register.
        let execute = InMemoryRegister::<u32, Execute::Register>::new(0);
        execute.write(Execute::EXECUTE.val(1));
        assert_eq!(
            sha_accl
                .write(RvSize::Word, OFFSET_EXECUTE, execute.get())
                .ok(),
            Some(())
        );

        // Wait for operation to complete.
        loop {
            let status = InMemoryRegister::<u32, Status::Register>::new(
                sha_accl.read(RvSize::Word, OFFSET_STATUS).unwrap(),
            );

            if status.is_set(Status::VALID) {
                break;
            }

            clock.increment_and_process_timer_actions(1, &mut sha_accl);
        }

        // Read the hash.
        let mut hash: [u8; SHA512_HASH_SIZE] = [0; SHA512_HASH_SIZE];
        sha_accl.regs.borrow().copy_hash(&mut hash);

        // Release the lock.
        assert_eq!(sha_accl.write(RvSize::Word, OFFSET_LOCK, 1).ok(), Some(()));

        hash.to_little_endian();
        // Choose length based on mode, default to 512
        let digest_length = if sha_mode == ShaMode::MODE::SHA512_ACC_MODE_MBOX_384.value {
            SHA384_HASH_SIZE
        } else {
            SHA512_HASH_SIZE
        };
        assert_eq!(&hash[..digest_length], expected);
    }

    #[test]
    fn test_accelerator_sha384_1() {
        let data = "abc".as_bytes();
        let expected: [u8; SHA384_HASH_SIZE] = [
            0xCB, 0x00, 0x75, 0x3F, 0x45, 0xA3, 0x5E, 0x8B, 0xB5, 0xA0, 0x3D, 0x69, 0x9A, 0xC6,
            0x50, 0x07, 0x27, 0x2C, 0x32, 0xAB, 0x0E, 0xDE, 0xD1, 0x63, 0x1A, 0x8B, 0x60, 0x5A,
            0x43, 0xFF, 0x5B, 0xED, 0x80, 0x86, 0x07, 0x2B, 0xA1, 0xE7, 0xCC, 0x23, 0x58, 0xBA,
            0xEC, 0xA1, 0x34, 0xC8, 0x25, 0xA7,
        ];
        test_sha_accelerator(
            data,
            &expected,
            0,
            ShaMode::MODE::SHA512_ACC_MODE_MBOX_384.value,
        );
    }

    #[test]
    fn test_accelerator_sha384_2() {
        let expected: [u8; SHA384_HASH_SIZE] = [
            0x33, 0x91, 0xFD, 0xDD, 0xFC, 0x8D, 0xC7, 0x39, 0x37, 0x07, 0xA6, 0x5B, 0x1B, 0x47,
            0x09, 0x39, 0x7C, 0xF8, 0xB1, 0xD1, 0x62, 0xAF, 0x05, 0xAB, 0xFE, 0x8F, 0x45, 0x0D,
            0xE5, 0xF3, 0x6B, 0xC6, 0xB0, 0x45, 0x5A, 0x85, 0x20, 0xBC, 0x4E, 0x6F, 0x5F, 0xE9,
            0x5B, 0x1F, 0xE3, 0xC8, 0x45, 0x2B,
        ];
        let data = "abcdbcdecdefdefgefghfghighijhijkijkljklmklmnlmnomnopnopq".as_bytes();
        test_sha_accelerator(
            data,
            &expected,
            0,
            ShaMode::MODE::SHA512_ACC_MODE_MBOX_384.value,
        );
    }

    #[test]
    fn test_accelerator_sha384_3() {
        let expected: [u8; SHA384_HASH_SIZE] = [
            0x09, 0x33, 0x0C, 0x33, 0xF7, 0x11, 0x47, 0xE8, 0x3D, 0x19, 0x2F, 0xC7, 0x82, 0xCD,
            0x1B, 0x47, 0x53, 0x11, 0x1B, 0x17, 0x3B, 0x3B, 0x05, 0xD2, 0x2F, 0xA0, 0x80, 0x86,
            0xE3, 0xB0, 0xF7, 0x12, 0xFC, 0xC7, 0xC7, 0x1A, 0x55, 0x7E, 0x2D, 0xB9, 0x66, 0xC3,
            0xE9, 0xFA, 0x91, 0x74, 0x60, 0x39,
        ];
        let data = "abcdefghbcdefghicdefghijdefghijkefghijklfghijklmghijklmnhijklmnoijklmnopjklmnopqklmnopqrlmnopqrsmnopqrstnopqrstu".as_bytes();
        test_sha_accelerator(
            data,
            &expected,
            0,
            ShaMode::MODE::SHA512_ACC_MODE_MBOX_384.value,
        );
    }

    #[test]
    fn test_accelerator_sha384_4() {
        let expected: [u8; SHA384_HASH_SIZE] = [
            0x55, 0x23, 0xcf, 0xb7, 0x7f, 0x9c, 0x55, 0xe0, 0xcc, 0xaf, 0xec, 0x5b, 0x87, 0xd7,
            0x9c, 0xde, 0x64, 0x30, 0x12, 0x28, 0x3b, 0x71, 0x18, 0x8e, 0x40, 0x8c, 0x5a, 0xea,
            0xe9, 0x19, 0xa3, 0xf2, 0x93, 0x37, 0x57, 0x4d, 0x5c, 0x72, 0x9b, 0x33, 0x9d, 0x95,
            0x53, 0x98, 0x4a, 0xb0, 0x01, 0x4e,
        ];
        let data = "abcdefghijklmnopqrstuvwxyzabcdefghijklmnopqrstuvwxyzabcdefghijklmnopqrstuvwxyzabcdefghijklmnopqrstuvwxyzabcdefgh".as_bytes();
        test_sha_accelerator(
            data,
            &expected,
            0,
            ShaMode::MODE::SHA512_ACC_MODE_MBOX_384.value,
        );
    }

    #[test]
    fn test_accelerator_sha384_5() {
        let expected: [u8; SHA384_HASH_SIZE] = [
            0x9c, 0x2f, 0x48, 0x76, 0x0d, 0x13, 0xac, 0x42, 0xea, 0xd1, 0x96, 0xe5, 0x4d, 0xcb,
            0xaa, 0x5e, 0x58, 0x72, 0x06, 0x62, 0xa9, 0x6b, 0x91, 0x94, 0xe9, 0x81, 0x33, 0x29,
            0xbd, 0xb6, 0x27, 0xc7, 0xc1, 0xca, 0x77, 0x15, 0x31, 0x16, 0x32, 0xc1, 0x39, 0xe7,
            0xa3, 0x59, 0x14, 0xfc, 0x1e, 0xcd,
        ];
        let data = "abcdefghijklmnopqrstuvwxyzabcdefghijklmnopqrstuvwxyzabcdefghijklmnopqrstuvwxyzabcdefghijklmnopqrstuvwxyzabcdefghijklmnopqrstuvwxyz".as_bytes();
        test_sha_accelerator(
            data,
            &expected,
            0,
            ShaMode::MODE::SHA512_ACC_MODE_MBOX_384.value,
        );
    }

    #[test]
    fn test_accelerator_sha384_6() {
        let expected: [u8; SHA384_HASH_SIZE] = [
            0x33, 0x91, 0xFD, 0xDD, 0xFC, 0x8D, 0xC7, 0x39, 0x37, 0x07, 0xA6, 0x5B, 0x1B, 0x47,
            0x09, 0x39, 0x7C, 0xF8, 0xB1, 0xD1, 0x62, 0xAF, 0x05, 0xAB, 0xFE, 0x8F, 0x45, 0x0D,
            0xE5, 0xF3, 0x6B, 0xC6, 0xB0, 0x45, 0x5A, 0x85, 0x20, 0xBC, 0x4E, 0x6F, 0x5F, 0xE9,
            0x5B, 0x1F, 0xE3, 0xC8, 0x45, 0x2B,
        ];
        let data = "abcdbcdecdefdefgefghfghighijhijkijkljklmklmnlmnomnopnopq".as_bytes();
        test_sha_accelerator(
            data,
            &expected,
            4,
            ShaMode::MODE::SHA512_ACC_MODE_MBOX_384.value,
        );
    }

    // SHA512 test vectors taken from https://csrc.nist.gov/CSRC/media/Projects/Cryptographic-Algorithm-Validation-Program/documents/shs/shabytetestvectors.zip
    #[test]
    fn test_accelerator_sha384_no_data() {
        let expected: [u8; SHA384_HASH_SIZE] = [
            0x38, 0xB0, 0x60, 0xA7, 0x51, 0xAC, 0x96, 0x38, 0x4C, 0xD9, 0x32, 0x7E, 0xB1, 0xB1,
            0xE3, 0x6A, 0x21, 0xFD, 0xB7, 0x11, 0x14, 0xBE, 0x07, 0x43, 0x4C, 0x0C, 0xC7, 0xBF,
            0x63, 0xF6, 0xE1, 0xDA, 0x27, 0x4E, 0xDE, 0xBF, 0xE7, 0x6F, 0x65, 0xFB, 0xD5, 0x1A,
            0xD2, 0xF1, 0x48, 0x98, 0xB9, 0x5B,
        ];
        let data = [];
        test_sha_accelerator(
            &data,
            &expected,
            0,
            ShaMode::MODE::SHA512_ACC_MODE_MBOX_384.value,
        );
    }

    #[test]
    fn test_accelerator_sha384_mailbox_max_size() {
        let expected: [u8; SHA384_HASH_SIZE] = [
            0x9B, 0xF0, 0x66, 0xF5, 0x2C, 0xD8, 0x58, 0x8B, 0x21, 0x31, 0xD1, 0xD2, 0xDA, 0x24,
            0xB2, 0xAD, 0xAC, 0xB8, 0xAD, 0x3E, 0xFC, 0x36, 0xF3, 0xCB, 0x77, 0x97, 0x72, 0xC1,
            0x93, 0xA0, 0xB1, 0x40, 0xB1, 0x20, 0xBD, 0x13, 0xDF, 0xCB, 0x3E, 0x5E, 0x8C, 0x66,
            0xB6, 0x85, 0x26, 0xD5, 0x31, 0x50,
        ];
        let data: [u8; MAX_MAILBOX_CAPACITY_BYTES] = [0u8; MAX_MAILBOX_CAPACITY_BYTES];
        test_sha_accelerator(
            &data,
            &expected,
            0,
            ShaMode::MODE::SHA512_ACC_MODE_MBOX_384.value,
        );
    }

    #[test]
    fn test_accelerator_sha512_1() {
        let expected: [u8; SHA512_HASH_SIZE] = [
            0x55, 0x58, 0x6e, 0xbb, 0xa4, 0x87, 0x68, 0xae, 0xb3, 0x23, 0x65, 0x5a, 0xb6, 0xf4,
            0x29, 0x8f, 0xc9, 0xf6, 0x70, 0x96, 0x4f, 0xc2, 0xe5, 0xf2, 0x73, 0x1e, 0x34, 0xdf,
            0xa4, 0xb0, 0xc0, 0x9e, 0x6e, 0x1e, 0x12, 0xe3, 0xd7, 0x28, 0x6b, 0x31, 0x45, 0xc6,
            0x1c, 0x20, 0x47, 0xfb, 0x1a, 0x2a, 0x12, 0x97, 0xf3, 0x6d, 0xa6, 0x41, 0x60, 0xb3,
            0x1f, 0xa4, 0xc8, 0xc2, 0xcd, 0xdd, 0x2f, 0xb4,
        ];
        let data = [0x90, 0x83];
        test_sha_accelerator(
            &data,
            &expected,
            4,
            ShaMode::MODE::SHA512_ACC_MODE_MBOX_512.value,
        );
    }

    #[test]
    fn test_accelerator_sha512_2() {
        let expected: [u8; SHA512_HASH_SIZE] = [
            0xd3, 0x9e, 0xce, 0xdf, 0xe6, 0xe7, 0x05, 0xa8, 0x21, 0xae, 0xe4, 0xf5, 0x8b, 0xfc,
            0x48, 0x9c, 0x3d, 0x94, 0x33, 0xeb, 0x4a, 0xc1, 0xb0, 0x3a, 0x97, 0xe3, 0x21, 0xa2,
            0x58, 0x6b, 0x40, 0xdd, 0x05, 0x22, 0xf4, 0x0f, 0xa5, 0xae, 0xf3, 0x6a, 0xff, 0xf5,
            0x91, 0xa7, 0x8c, 0x91, 0x6b, 0xfc, 0x6d, 0x1c, 0xa5, 0x15, 0xc4, 0x98, 0x3d, 0xd8,
            0x69, 0x5b, 0x1e, 0xc7, 0x95, 0x1d, 0x72, 0x3e,
        ];
        let data = [0xeb, 0x0c, 0xa9, 0x46, 0xc1];
        test_sha_accelerator(
            &data,
            &expected,
            4,
            ShaMode::MODE::SHA512_ACC_MODE_MBOX_512.value,
        );
    }

    #[test]
    fn test_accelerator_sha512_3() {
        let expected: [u8; SHA512_HASH_SIZE] = [
            0xa3, 0x94, 0x1d, 0xef, 0x28, 0x03, 0xc8, 0xdf, 0xc0, 0x8f, 0x20, 0xc0, 0x6b, 0xa7,
            0xe9, 0xa3, 0x32, 0xae, 0x0c, 0x67, 0xe4, 0x7a, 0xe5, 0x73, 0x65, 0xc2, 0x43, 0xef,
            0x40, 0x05, 0x9b, 0x11, 0xbe, 0x22, 0xc9, 0x1d, 0xa6, 0xa8, 0x0c, 0x2c, 0xff, 0x07,
            0x42, 0xa8, 0xf4, 0xbc, 0xd9, 0x41, 0xbd, 0xee, 0x0b, 0x86, 0x1e, 0xc8, 0x72, 0xb2,
            0x15, 0x43, 0x3c, 0xe8, 0xdc, 0xf3, 0xc0, 0x31,
        ];
        let data = [0x6f, 0x8d, 0x58, 0xb7, 0xca, 0xb1, 0x88, 0x8c];
        test_sha_accelerator(
            &data,
            &expected,
            4,
            ShaMode::MODE::SHA512_ACC_MODE_MBOX_512.value,
        );
    }

    #[test]
    fn test_accelerator_sha512_4() {
        let expected: [u8; SHA512_HASH_SIZE] = [
            0x29, 0x9e, 0x0d, 0xaf, 0x66, 0x05, 0xe5, 0xb0, 0xc3, 0x0e, 0x1e, 0xc8, 0xbb, 0x98,
            0xe7, 0xa3, 0xbd, 0x7b, 0x33, 0xb3, 0x88, 0xbd, 0xb4, 0x57, 0x45, 0x2d, 0xab, 0x50,
            0x95, 0x94, 0x40, 0x6c, 0x8e, 0x7b, 0x84, 0x1e, 0x6f, 0x4e, 0x75, 0xc8, 0xd6, 0xfb,
            0xd6, 0x14, 0xd5, 0xeb, 0x9e, 0x56, 0xc3, 0x59, 0xbf, 0xaf, 0xb4, 0x28, 0x57, 0x54,
            0x78, 0x7a, 0xb7, 0x2b, 0x46, 0xdd, 0x33, 0xf0,
        ];
        let data = [
            0x3e, 0xdf, 0x93, 0x25, 0x13, 0x49, 0xd2, 0x28, 0x06, 0xbe, 0xd2, 0x53, 0x45, 0xfd,
            0x5c, 0x19, 0x0a, 0xac, 0x96, 0xd6, 0xcd, 0xb2, 0xd7, 0x58, 0xb8,
        ];
        test_sha_accelerator(
            &data,
            &expected,
            4,
            ShaMode::MODE::SHA512_ACC_MODE_MBOX_512.value,
        );
    }

    #[test]
    fn test_accelerator_sha512_5() {
        let expected: [u8; SHA512_HASH_SIZE] = [
            0xcb, 0xf1, 0xea, 0x86, 0xfa, 0x5b, 0x3d, 0xbf, 0x67, 0xbe, 0x82, 0xfa, 0xc4, 0x1e,
            0x84, 0xcc, 0xcd, 0x0d, 0x29, 0x6c, 0x75, 0x71, 0x69, 0xb3, 0x78, 0x37, 0xd2, 0x73,
            0xcc, 0xc0, 0x15, 0xee, 0xcd, 0x10, 0x2b, 0x9c, 0xe1, 0xcf, 0xf6, 0x8f, 0xdc, 0x7f,
            0x05, 0xd2, 0x2f, 0x2b, 0x77, 0x47, 0x34, 0xf6, 0x2d, 0xed, 0x54, 0xc8, 0xee, 0x0b,
            0xf5, 0x7a, 0x5a, 0x82, 0x01, 0x0d, 0x74, 0xf5,
        ];
        let data = [
            0x1c, 0x5d, 0xc0, 0xd1, 0xdd, 0x2e, 0x4c, 0x71, 0x76, 0x35, 0xff, 0x3e, 0x9b, 0x67,
            0xca, 0xf9, 0x57, 0xae, 0xc0, 0xf8, 0xf6, 0x3c, 0x1b, 0x1e, 0x22, 0x1e, 0x80, 0x0a,
            0x4c, 0x14, 0x84, 0x8f, 0x4e, 0xa0, 0x6e, 0x64, 0x4e, 0x5d, 0x3e, 0x1d, 0xe5, 0x92,
            0xef, 0x5a, 0x80, 0x07, 0xfa, 0x3f, 0x07, 0x17, 0x1b, 0x24, 0xbd, 0x07, 0x57, 0x8d,
            0x68, 0x96, 0x3e, 0x5c, 0xb1,
        ];
        test_sha_accelerator(
            &data,
            &expected,
            4,
            ShaMode::MODE::SHA512_ACC_MODE_MBOX_512.value,
        );
    }

    #[test]
    fn test_accelerator_sha512_6() {
        let expected: [u8; SHA512_HASH_SIZE] = [
            0x98, 0x2d, 0xc6, 0x1c, 0x91, 0xa9, 0x37, 0x70, 0x58, 0x2e, 0xee, 0x80, 0x25, 0xaa,
            0x55, 0xda, 0x8e, 0x9e, 0xdb, 0x96, 0x6b, 0xf5, 0xcf, 0x70, 0xd4, 0xa6, 0x53, 0x4c,
            0x0d, 0x53, 0xa2, 0x78, 0x9a, 0x8c, 0x4f, 0xb6, 0x5b, 0x7f, 0xed, 0x47, 0x8c, 0xda,
            0x02, 0xed, 0x1e, 0x0d, 0x19, 0x8d, 0x85, 0xc5, 0xc7, 0x35, 0xb2, 0x41, 0x7c, 0x5f,
            0xab, 0x5d, 0x34, 0xe9, 0x69, 0xfc, 0x8e, 0x7e,
        ];
        let data = [
            0x56, 0xd1, 0x8d, 0x3e, 0x2e, 0x49, 0x64, 0x40, 0xd0, 0xa5, 0xc9, 0xe1, 0xbc, 0xb4,
            0x64, 0xfa, 0xf5, 0xbc, 0x70, 0xa8, 0xb5, 0x62, 0x12, 0x4f, 0x5f, 0xc9, 0xe9, 0xde,
            0xb5, 0xfe, 0xe6, 0x54, 0x4b, 0x94, 0x5e, 0x83, 0x3b, 0x8b, 0x5d, 0x13, 0x1b, 0x77,
            0x3e, 0xcb, 0x2c, 0xdd, 0x78, 0x0c, 0xd4, 0xe1, 0xbb, 0x9e, 0x4f, 0x1e, 0x3c, 0xb0,
            0xa1, 0xd6, 0x4d, 0x19, 0xcf, 0x4b, 0x30, 0xe4, 0x4e, 0x6c, 0x2d, 0x0c, 0xbc, 0xb4,
            0xe2, 0x84, 0xce, 0x50, 0xdb, 0x7a, 0x8a, 0x80, 0x62, 0xdd, 0xb6, 0x3f, 0x98, 0x1d,
            0x90, 0x26, 0xc5, 0x32, 0xbf, 0x8e, 0xed, 0xdf, 0x8a, 0xf5, 0xa4, 0x38, 0x48, 0xa3,
            0x22, 0x62, 0x17, 0x8c,
        ];
        test_sha_accelerator(
            &data,
            &expected,
            4,
            ShaMode::MODE::SHA512_ACC_MODE_MBOX_512.value,
        );
    }

    #[test]
    fn test_accelerator_sha512_no_data() {
        let expected: [u8; SHA512_HASH_SIZE] = [
            0xcf, 0x83, 0xe1, 0x35, 0x7e, 0xef, 0xb8, 0xbd, 0xf1, 0x54, 0x28, 0x50, 0xd6, 0x6d,
            0x80, 0x07, 0xd6, 0x20, 0xe4, 0x05, 0x0b, 0x57, 0x15, 0xdc, 0x83, 0xf4, 0xa9, 0x21,
            0xd3, 0x6c, 0xe9, 0xce, 0x47, 0xd0, 0xd1, 0x3c, 0x5d, 0x85, 0xf2, 0xb0, 0xff, 0x83,
            0x18, 0xd2, 0x87, 0x7e, 0xec, 0x2f, 0x63, 0xb9, 0x31, 0xbd, 0x47, 0x41, 0x7a, 0x81,
            0xa5, 0x38, 0x32, 0x7a, 0xf9, 0x27, 0xda, 0x3e,
        ];
        let data = [];
        test_sha_accelerator(
            &data,
            &expected,
            4,
            ShaMode::MODE::SHA512_ACC_MODE_MBOX_512.value,
        );
    }

    #[test]
    fn test_accelerator_sha512_mailbox_max_size() {
        let expected: [u8; SHA512_HASH_SIZE] = [
            0x9D, 0xD0, 0xC3, 0x01, 0x67, 0xFB, 0xEA, 0xF6, 0x8D, 0xFB, 0xBA, 0xD8, 0xE1, 0xAF,
            0x55, 0x2A, 0x7A, 0x1F, 0xCA, 0xE1, 0x20, 0xB6, 0xE0, 0x4F, 0x1B, 0x41, 0xFA, 0x76,
            0xC7, 0x6D, 0x5A, 0x78, 0x92, 0x2F, 0xF8, 0x28, 0xF5, 0xCF, 0xFD, 0x8C, 0x02, 0x96,
            0x5C, 0xDE, 0x57, 0xD6, 0x3D, 0xCB, 0xFB, 0x4C, 0x47, 0x9B, 0x3C, 0xB4, 0x9C, 0x9D,
            0x81, 0x07, 0xA7, 0xD5, 0x24, 0x4E, 0x9D, 0x03,
        ];
        let data: [u8; MAX_MAILBOX_CAPACITY_BYTES] = [0u8; MAX_MAILBOX_CAPACITY_BYTES];
        test_sha_accelerator(
            &data,
            &expected,
            0,
            ShaMode::MODE::SHA512_ACC_MODE_MBOX_512.value,
        );
    }

    #[test]
    fn test_sm_lock() {
        let clock = Clock::new();
        let mut sha_accl = Sha512Accelerator::new(&clock, MailboxRam::default());
        assert_eq!(sha_accl.regs.borrow().state_machine.context.locked, 1);
        // Unlock the initial state
        sha_accl.write(RvSize::Word, OFFSET_LOCK, 1).unwrap();
        assert_eq!(sha_accl.regs.borrow().state_machine.context.locked, 0);

        let _ = sha_accl
            .regs
            .borrow_mut()
            .state_machine
            .process_event(Events::RdLock(Owner(0)));
        assert!(matches!(
            sha_accl.regs.borrow().state_machine.state(),
            States::RdyForExc
        ));
        assert_eq!(sha_accl.regs.borrow().state_machine.context.locked, 1);

        let _ = sha_accl
            .regs
            .borrow_mut()
            .state_machine
            .process_event(Events::WrLock(Owner(0)));
        assert!(matches!(
            sha_accl.regs.borrow().state_machine.state(),
            States::Idle
        ));
        assert_eq!(sha_accl.regs.borrow().state_machine.context.locked, 0);
    }

    #[test]
    fn test_sha_acc_check_state() {
        let clock = Clock::new();
        let mut sha_accl = Sha512Accelerator::new(&clock, MailboxRam::default());

        // Check init state.
        assert_eq!(
            sha_accl.read(RvSize::Word, OFFSET_START_ADDRESS).unwrap(),
            0
        );
        assert_eq!(sha_accl.read(RvSize::Word, OFFSET_DLEN).unwrap(), 0);
        assert_eq!(sha_accl.read(RvSize::Word, OFFSET_MODE).unwrap(), 0);
        assert_eq!(sha_accl.read(RvSize::Word, OFFSET_STATUS).unwrap(), 0);
        assert_eq!(sha_accl.read(RvSize::Word, OFFSET_EXECUTE).unwrap(), 0);

        // Unlock the initial state
        sha_accl.write(RvSize::Word, OFFSET_LOCK, 1).unwrap();

        // Acquire the accelerator lock.
        loop {
            let lock = sha_accl.read(RvSize::Word, OFFSET_LOCK).unwrap();
            if lock == 0 {
                break;
            }
        }

        // Set the mode.
        let mut mode = InMemoryRegister::<u32, ShaMode::Register>::new(0);
        mode.write(
            ShaMode::MODE.val(ShaMode::MODE::SHA512_ACC_MODE_MBOX_384.value)
                + ShaMode::ENDIAN_TOGGLE.val(1),
        );
        assert_eq!(
            sha_accl.write(RvSize::Word, OFFSET_MODE, mode.get()).ok(),
            Some(())
        );

        // Read the mode back.
        mode = InMemoryRegister::<u32, ShaMode::Register>::new(
            sha_accl.read(RvSize::Word, OFFSET_MODE).unwrap(),
        );
        assert_eq!(
            mode.read(ShaMode::MODE),
            ShaMode::MODE::SHA512_ACC_MODE_MBOX_384.value
        );
        assert_eq!(mode.read(ShaMode::ENDIAN_TOGGLE), 1);

        // Set the start address.
        assert_eq!(
            sha_accl.write(RvSize::Word, OFFSET_START_ADDRESS, 4).ok(),
            Some(())
        );
        // Read the start address back.
        assert_eq!(
            sha_accl.read(RvSize::Word, OFFSET_START_ADDRESS).unwrap(),
            4
        );

        // Set data length.
        assert_eq!(sha_accl.write(RvSize::Word, OFFSET_DLEN, 20).ok(), Some(()));

        // Read the data length back.
        assert_eq!(sha_accl.read(RvSize::Word, OFFSET_DLEN).unwrap(), 20);

        // Trigger the accelerator by writing to the execute register.
        let execute = InMemoryRegister::<u32, Execute::Register>::new(0);
        execute.write(Execute::EXECUTE.val(1));
        assert_eq!(
            sha_accl
                .write(RvSize::Word, OFFSET_EXECUTE, execute.get())
                .ok(),
            Some(())
        );

        // Release the lock.
        assert_eq!(sha_accl.write(RvSize::Word, OFFSET_LOCK, 1).ok(), Some(()));

        // Check state after lock release.
        assert_eq!(
            sha_accl.read(RvSize::Word, OFFSET_START_ADDRESS).unwrap(),
            0
        );
        assert_eq!(sha_accl.read(RvSize::Word, OFFSET_DLEN).unwrap(), 0);
        assert_eq!(sha_accl.read(RvSize::Word, OFFSET_MODE).unwrap(), 0);
        assert_eq!(sha_accl.read(RvSize::Word, OFFSET_STATUS).unwrap(), 0);
        assert_eq!(sha_accl.read(RvSize::Word, OFFSET_EXECUTE).unwrap(), 0);
    }

    #[test]
    fn test_accelerator_sha512_stream_mode() {
        // In stream mode, every write is a 32bit word.
        // When 127 bytes are to be hashed, 128 bytes have thus to be written.
        // Since the SHA384/512 block size is exactly 128 bytes, 127 bytes are choosen for the test.
        // This is to ensure, that the accelerator only processes the data
        // after the correct padding has been applied.
        const DATA: [u8; 127] = [
            0x47, 0x05, 0xe4, 0xe9, 0x51, 0x4a, 0xbe, 0x5a, 0x98, 0x1e, 0xe3, 0x8a, 0x2b, 0xbc,
            0x43, 0x7c, 0x91, 0xbb, 0x5d, 0xf0, 0xe6, 0x69, 0x52, 0x2a, 0x34, 0xb8, 0x97, 0x8e,
            0xf0, 0x7a, 0x43, 0x42, 0xa7, 0x27, 0x5e, 0x9d, 0x43, 0x6b, 0x7d, 0x4d, 0x15, 0xe9,
            0x2a, 0xb5, 0xf5, 0x4b, 0x03, 0x52, 0x97, 0xce, 0x67, 0xcc, 0x1a, 0x7f, 0x89, 0x01,
            0x03, 0x97, 0xf4, 0x30, 0x2b, 0x80, 0xc7, 0x58, 0x44, 0x63, 0x4e, 0xdc, 0xe6, 0x0e,
            0xc0, 0x26, 0x37, 0x6a, 0x53, 0x89, 0x53, 0xfc, 0xef, 0x19, 0x6b, 0xfc, 0x9f, 0x53,
            0xf8, 0x74, 0xaf, 0x15, 0x6a, 0x75, 0x92, 0x96, 0xbc, 0xa8, 0x56, 0x00, 0x04, 0x22,
            0x6f, 0x5f, 0x92, 0x1f, 0x42, 0x51, 0xf4, 0xa4, 0xca, 0x41, 0xd9, 0x78, 0x0e, 0x92,
            0x6d, 0x6c, 0x3e, 0x69, 0xd2, 0x65, 0xe6, 0x2c, 0x72, 0xd8, 0x1c, 0xc3, 0x5b, 0x54,
            0x66,
        ];

        const EXPECTED: [u8; SHA512_HASH_SIZE] = [
            0xf5, 0x15, 0x28, 0xd5, 0xca, 0x9d, 0x3c, 0x17, 0xec, 0x45, 0xdc, 0x78, 0x15, 0x87,
            0xaa, 0x58, 0x04, 0x8a, 0x10, 0xeb, 0xb0, 0xf9, 0xfe, 0x31, 0xe4, 0x33, 0x77, 0xfa,
            0x3f, 0x5e, 0x3d, 0xbc, 0x5c, 0xa2, 0x3b, 0xde, 0xb7, 0x89, 0xe1, 0x4f, 0x2b, 0xd6,
            0x89, 0x6d, 0x7e, 0x7e, 0xfc, 0x32, 0x90, 0xdf, 0x45, 0x04, 0x5d, 0x97, 0xe8, 0x70,
            0x08, 0xc0, 0x02, 0x88, 0x23, 0xe6, 0xcf, 0xd9,
        ];

        let mb_ram = MailboxRam::new();
        let clock = Clock::new();
        let mut sha_accl = Sha512Accelerator::new(&clock, mb_ram);
        // Unlock the initial state
        sha_accl.write(RvSize::Word, OFFSET_LOCK, 1).unwrap();

        // Acquire the accelerator lock.
        loop {
            let lock = sha_accl.read(RvSize::Word, OFFSET_LOCK).unwrap();
            if lock == 0 {
                break;
            }
        }

        // Confirm it is locked
        let lock = sha_accl.read(RvSize::Word, OFFSET_LOCK).unwrap();
        assert_eq!(lock, 1);

        // Set the mode.
        let mode = InMemoryRegister::<u32, ShaMode::Register>::new(0);
        mode.write(
            ShaMode::MODE.val(ShaMode::MODE::SHA512_ACC_MODE_SHA_STREAM_512.value)
                + ShaMode::ENDIAN_TOGGLE.val(1),
        );
        assert_eq!(
            sha_accl.write(RvSize::Word, OFFSET_MODE, mode.get()).ok(),
            Some(())
        );

        // Set data length.
        assert_eq!(
            sha_accl
                .write(RvSize::Word, OFFSET_DLEN, DATA.len() as u32)
                .ok(),
            Some(())
        );

        // Stream data to SHA ACC
        let dword_bytes = DATA.len() - DATA.len() % 4;
        for i in (0..dword_bytes).step_by(4) {
            let dword = u32::from_be_bytes(DATA[i..i + 4].try_into().unwrap());
            assert_eq!(sha_accl.write(RvSize::Word, OFFSET_DATAIN, dword), Ok(()));
        }
        let mut remaining: [u8; 4] = [0; 4];
        remaining[0..3].copy_from_slice(&DATA[dword_bytes..]);
        assert_eq!(
            sha_accl.write(RvSize::Word, OFFSET_DATAIN, u32::from_be_bytes(remaining)),
            Ok(())
        );

        // Trigger the accelerator by writing to the execute register.
        let execute = InMemoryRegister::<u32, Execute::Register>::new(0);
        execute.write(Execute::EXECUTE.val(1));
        assert_eq!(
            sha_accl
                .write(RvSize::Word, OFFSET_EXECUTE, execute.get())
                .ok(),
            Some(())
        );

        // Wait for operation to complete.
        loop {
            let status = InMemoryRegister::<u32, Status::Register>::new(
                sha_accl.read(RvSize::Word, OFFSET_STATUS).unwrap(),
            );

            if status.is_set(Status::VALID) {
                break;
            }

            clock.increment_and_process_timer_actions(1, &mut sha_accl);
        }

        // Read the hash.
        let mut hash: [u8; SHA512_HASH_SIZE] = [0; SHA512_HASH_SIZE];
        sha_accl.regs.borrow().copy_hash(&mut hash);

        // Release the lock.
        assert_eq!(sha_accl.write(RvSize::Word, OFFSET_LOCK, 1).ok(), Some(()));

        hash.to_little_endian();
        assert_eq!(&hash, &EXPECTED);
    }
}<|MERGE_RESOLUTION|>--- conflicted
+++ resolved
@@ -333,7 +333,6 @@
             Err(BusError::StoreAccessFault)?
         }
 
-<<<<<<< HEAD
         // Check ENDIAN_TOGGLE bit. If set to 1, data from the mailbox is in big-endian format.
         // Convert it to little-endian for padding operation.
         let val = if self.mode.reg.read(ShaMode::ENDIAN_TOGGLE) == 1 {
@@ -342,11 +341,8 @@
             val.to_le_bytes()
         };
 
-        self.sha_stream.update_bytes(&val);
-=======
         self.sha_stream
-            .update_bytes(&val.to_be_bytes(), Some(self.dlen.reg.get()));
->>>>>>> 9ae33777
+            .update_bytes(&val, Some(self.dlen.reg.get()));
 
         Ok(())
     }
@@ -1222,7 +1218,7 @@
             0x08, 0xc0, 0x02, 0x88, 0x23, 0xe6, 0xcf, 0xd9,
         ];
 
-        let mb_ram = MailboxRam::new();
+        let mb_ram = MailboxRam::default();
         let clock = Clock::new();
         let mut sha_accl = Sha512Accelerator::new(&clock, mb_ram);
         // Unlock the initial state
