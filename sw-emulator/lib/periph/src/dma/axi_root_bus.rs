/*++

Licensed under the Apache-2.0 license.

File Name:

    axi_root_bus.rs

Abstract:

    File contains the axi root bus peripheral.

--*/

use crate::dma::recovery::RecoveryRegisterInterface;
use crate::helpers::words_from_bytes_be_vec;
use crate::SocRegistersInternal;
use crate::{dma::otp_fc::FuseController, mci::Mci, Sha512Accelerator};
use caliptra_emu_bus::{
    Bus,
    BusError::{self, LoadAccessFault, StoreAccessFault},
    Device, Event, EventData, ReadWriteMemory, Register,
};
use caliptra_emu_types::{RvAddr, RvData, RvSize};
use const_random::const_random;
use std::{rc::Rc, sync::mpsc};

pub type AxiAddr = u64;

const TEST_SRAM_SIZE: usize = 4 * 1024;
const EXTERNAL_TEST_SRAM_SIZE: usize = 1024 * 1024;
<<<<<<< HEAD
const MCU_SRAM_SIZE: usize = 256 * 1024;
=======
const MCU_SRAM_SIZE: usize = 384 * 1024;
>>>>>>> 49a8096b

pub struct AxiRootBus {
    pub reg: u32,

    pub recovery: RecoveryRegisterInterface,
    event_sender: Option<mpsc::Sender<Event>>,
    pub dma_result: Option<Vec<u32>>,
    pub otp_fc: FuseController,
    pub mci: Mci,
    sha512_acc: Sha512Accelerator,
    pub test_sram: Option<ReadWriteMemory<TEST_SRAM_SIZE>>,
    pub mcu_sram: ReadWriteMemory<MCU_SRAM_SIZE>,
    pub indirect_fifo_status: u32,
    pub use_mcu_recovery_interface: bool,
}

impl AxiRootBus {
    const SHA512_ACC_OFFSET: AxiAddr = 0x3002_1000;
    const SHA512_ACC_END: AxiAddr = 0x3002_10ff;
    const TEST_REG_OFFSET: AxiAddr = 0xaa00;
    // ROM and Runtime code should not depend on the exact values of these.
    pub const RECOVERY_REGISTER_INTERFACE_OFFSET: AxiAddr =
        const_random!(u64) & 0xffffffff_00000000;
    pub const RECOVERY_REGISTER_INTERFACE_END: AxiAddr =
        Self::RECOVERY_REGISTER_INTERFACE_OFFSET + 0xff;
    pub const SS_MCI_OFFSET: AxiAddr = const_random!(u64) & 0xffffffff_00000000;
    pub const SS_MCI_END: AxiAddr = Self::SS_MCI_OFFSET + 0x1454; // 0x1454 is last MCI register offset + size
    pub const MCU_SRAM_OFFSET: AxiAddr = Self::SS_MCI_OFFSET + 0xc0_0000;
    pub const MCU_SRAM_END: AxiAddr = Self::MCU_SRAM_OFFSET + 2 * 1024 * 1024 - 1; // the aperture size is 2 MB even though the underlying SRAM may be smaller

    pub const OTC_FC_OFFSET: AxiAddr = (const_random!(u64) & 0xffffffff_00000000) + 0x1000;
    pub const OTC_FC_END: AxiAddr = Self::OTC_FC_OFFSET + 0xfff;

    // Test SRAM is used for testing purposes and is not part of the actual design.
    // An arbitratry offset is chosen to avoid overlap with other peripherals.
    // Test SRAM is only accessible from the Caliptra Core, and is initialized by the emulator.
    pub const TEST_SRAM_OFFSET: AxiAddr = 0x00000000_00500000;
    pub const TEST_SRAM_END: AxiAddr = Self::TEST_SRAM_OFFSET + TEST_SRAM_SIZE as u64;

    // External Test SRAM is used for testing purposes and is not part of the actual design.
    // This SRAM is accessible from the Caliptra Core and the MCU emulators.
    pub const EXTERNAL_TEST_SRAM_OFFSET: AxiAddr = 0x00000000_80000000;
    pub const EXTERNAL_TEST_SRAM_END: AxiAddr =
        Self::EXTERNAL_TEST_SRAM_OFFSET + EXTERNAL_TEST_SRAM_SIZE as u64;

    pub fn new(
        soc_reg: SocRegistersInternal,
        sha512_acc: Sha512Accelerator,
        mci: Mci,
        test_sram_content: Option<&[u8]>,
        use_mcu_recovery_interface: bool,
    ) -> Self {
        let test_sram = if let Some(test_sram_content) = test_sram_content {
            if test_sram_content.len() > TEST_SRAM_SIZE {
                panic!("test_sram_content length exceeds TEST_SRAM_SIZE");
            }
            let mut sram_data = [0u8; TEST_SRAM_SIZE];
            sram_data[..test_sram_content.len()].copy_from_slice(test_sram_content);
            Some(ReadWriteMemory::new_with_data(sram_data))
        } else {
            None
        };
        let mcu_sram = ReadWriteMemory::new();
        Self {
            reg: 0xaabbccdd,
            recovery: RecoveryRegisterInterface::new(),
            otp_fc: FuseController::new(soc_reg),
            mci,
            sha512_acc,
            event_sender: None,
            dma_result: None,
            test_sram,
            mcu_sram,
            indirect_fifo_status: 0,
            use_mcu_recovery_interface,
        }
    }

    pub fn must_schedule(&mut self, addr: AxiAddr) -> bool {
        if self.use_mcu_recovery_interface {
            (matches!(addr, Self::MCU_SRAM_OFFSET..=Self::MCU_SRAM_END)
                || matches!(
                    addr,
                    Self::EXTERNAL_TEST_SRAM_OFFSET..=Self::EXTERNAL_TEST_SRAM_END
                )
                || matches!(
                    addr,
                    Self::RECOVERY_REGISTER_INTERFACE_OFFSET
                        ..=Self::RECOVERY_REGISTER_INTERFACE_END
                ))
        } else {
            (matches!(addr, Self::MCU_SRAM_OFFSET..=Self::MCU_SRAM_END)
                || matches!(
                    addr,
                    Self::EXTERNAL_TEST_SRAM_OFFSET..=Self::EXTERNAL_TEST_SRAM_END
                ))
        }
    }

    pub fn schedule_read(&mut self, addr: AxiAddr, len: u32) -> Result<(), BusError> {
        if self.dma_result.is_some() {
            println!("Cannot schedule read if previous DMA result has not been consumed");
            return Err(BusError::LoadAccessFault);
        }

        match addr {
            Self::MCU_SRAM_OFFSET..=Self::MCU_SRAM_END => {
                let addr = addr - Self::MCU_SRAM_OFFSET;
                if let Some(sender) = self.event_sender.as_mut() {
                    sender
                        .send(Event::new(
                            Device::CaliptraCore,
                            Device::MCU,
                            EventData::MemoryRead {
                                start_addr: addr as u32,
                                len,
                            },
                        ))
                        .unwrap();
                }
                Ok(())
            }
            Self::EXTERNAL_TEST_SRAM_OFFSET..=Self::EXTERNAL_TEST_SRAM_END => {
                let addr = addr - Self::EXTERNAL_TEST_SRAM_OFFSET;
                println!("Sending read event for ExternalTestSram");
                if let Some(sender) = self.event_sender.as_mut() {
                    sender
                        .send(Event::new(
                            Device::CaliptraCore,
                            Device::ExternalTestSram,
                            EventData::MemoryRead {
                                start_addr: addr as u32,
                                len,
                            },
                        ))
                        .unwrap();
                }
                Ok(())
            }
            Self::RECOVERY_REGISTER_INTERFACE_OFFSET..=Self::RECOVERY_REGISTER_INTERFACE_END => {
                let addr = addr - Self::RECOVERY_REGISTER_INTERFACE_OFFSET;
                if let Some(sender) = self.event_sender.as_mut() {
                    sender
                        .send(Event::new(
                            Device::CaliptraCore,
                            Device::RecoveryIntf,
                            EventData::MemoryRead {
                                start_addr: addr as u32,
                                len,
                            },
                        ))
                        .unwrap();
                }
                Ok(())
            }
            _ => Err(BusError::LoadAccessFault),
        }
    }

    pub fn read(&mut self, size: RvSize, addr: AxiAddr) -> Result<RvData, BusError> {
        match addr {
            Self::SHA512_ACC_OFFSET..=Self::SHA512_ACC_END => {
                let addr = ((addr - Self::SHA512_ACC_OFFSET) & 0xffff_ffff) as RvAddr;
                return Bus::read(&mut self.sha512_acc, size, addr);
            }
            Self::TEST_REG_OFFSET => return Register::read(&self.reg, size),
            Self::RECOVERY_REGISTER_INTERFACE_OFFSET..=Self::RECOVERY_REGISTER_INTERFACE_END => {
                let addr = (addr - Self::RECOVERY_REGISTER_INTERFACE_OFFSET) as RvAddr;
                return Bus::read(&mut self.recovery, size, addr);
            }
            Self::OTC_FC_OFFSET..=Self::OTC_FC_END => {
                let addr = (addr - Self::OTC_FC_OFFSET) as RvAddr;
                return Bus::read(&mut self.otp_fc, size, addr);
            }
            Self::SS_MCI_OFFSET..=Self::SS_MCI_END => {
                let addr = (addr - Self::SS_MCI_OFFSET) as RvAddr;
                return Bus::read(&mut self.mci, size, addr);
            }
            Self::TEST_SRAM_OFFSET..=Self::TEST_SRAM_END => {
                if let Some(test_sram) = self.test_sram.as_mut() {
                    let addr = (addr - Self::TEST_SRAM_OFFSET) as RvAddr;
                    return Bus::read(test_sram, size, addr);
                } else {
                    return Err(LoadAccessFault);
                }
            }
            Self::MCU_SRAM_OFFSET..=Self::MCU_SRAM_END => {
                let addr = (addr - Self::MCU_SRAM_OFFSET) as RvAddr;
                return Bus::read(&mut self.mcu_sram, size, addr);
            }
            _ => {}
        };

        Err(LoadAccessFault)
    }

    pub fn write(&mut self, size: RvSize, addr: AxiAddr, val: RvData) -> Result<(), BusError> {
        match addr {
            Self::SHA512_ACC_OFFSET..=Self::SHA512_ACC_END => self.sha512_acc.write(
                size,
                ((addr - Self::SHA512_ACC_OFFSET) & 0xffff_ffff) as u32,
                val,
            ),
            Self::TEST_REG_OFFSET => Register::write(&mut self.reg, size, val),
            Self::RECOVERY_REGISTER_INTERFACE_OFFSET..=Self::RECOVERY_REGISTER_INTERFACE_END => {
                if self.use_mcu_recovery_interface {
                    if let Some(sender) = self.event_sender.as_mut() {
                        sender
                            .send(Event::new(
                                Device::CaliptraCore,
                                Device::RecoveryIntf,
                                EventData::MemoryWrite {
                                    start_addr: (addr - Self::RECOVERY_REGISTER_INTERFACE_OFFSET)
                                        as u32,
                                    data: val.to_le_bytes().to_vec(),
                                },
                            ))
                            .unwrap();
                    }
                    Ok(())
                } else {
                    let addr = (addr - Self::RECOVERY_REGISTER_INTERFACE_OFFSET) as RvAddr;
                    Bus::write(&mut self.recovery, size, addr, val)
                }
            }
            Self::MCU_SRAM_OFFSET..=Self::MCU_SRAM_END => {
                if let Some(sender) = self.event_sender.as_mut() {
                    sender
                        .send(Event::new(
                            Device::CaliptraCore,
                            Device::MCU,
                            EventData::MemoryWrite {
                                start_addr: (addr - Self::MCU_SRAM_OFFSET) as u32,
                                data: val.to_le_bytes().to_vec(),
                            },
                        ))
                        .unwrap();
                }
                // There is nothing responding to this events but we still want to see them happen.
                // This is why we do both and event and a Bus::write
                if !self.use_mcu_recovery_interface {
                    let addr = (addr - Self::MCU_SRAM_OFFSET) as RvAddr;
                    Bus::write(&mut self.mcu_sram, size, addr, val)
                } else {
                    Ok(())
                }
            }
            Self::OTC_FC_OFFSET..=Self::OTC_FC_END => {
                let addr = (addr - Self::OTC_FC_OFFSET) as RvAddr;
                Bus::write(&mut self.otp_fc, size, addr, val)
            }
            Self::SS_MCI_OFFSET..=Self::SS_MCI_END => {
                let addr = (addr - Self::SS_MCI_OFFSET) as RvAddr;
                Bus::write(&mut self.mci, size, addr, val)
            }
            Self::TEST_SRAM_OFFSET..=Self::TEST_SRAM_END => {
                if let Some(test_sram) = self.test_sram.as_mut() {
                    let addr = (addr - Self::TEST_SRAM_OFFSET) as RvAddr;
                    Bus::write(test_sram, size, addr, val)
                } else {
                    Err(StoreAccessFault)
                }
            }
            _ => Err(StoreAccessFault),
        }
    }

    pub fn send_get_recovery_indirect_fifo_status(&mut self) {
        if let Some(sender) = self.event_sender.as_mut() {
            sender
                .send(Event::new(
                    Device::CaliptraCore,
                    Device::RecoveryIntf,
                    EventData::RecoveryFifoStatusRequest,
                ))
                .unwrap();
        }
    }

    pub fn get_recovery_indirect_fifo_status(&self) -> u32 {
        self.indirect_fifo_status
    }

    pub fn incoming_event(&mut self, event: Rc<Event>) {
        self.recovery.incoming_event(event.clone());

        match &event.event {
            EventData::MemoryReadResponse {
                start_addr: _,
                data,
            } => {
                // we only allow read responses from the MCU, ExternalTestSram and RecoveryIntf
                if event.src == Device::MCU
                    || event.src == Device::ExternalTestSram
                    || Device::RecoveryIntf == event.src
                {
                    self.dma_result = Some(words_from_bytes_be_vec(&data.clone()));
                }
            }
            EventData::RecoveryFifoStatusResponse { status } => {
                self.indirect_fifo_status = *status;
            }
            _ => {}
        }
    }

    pub fn register_outgoing_events(&mut self, sender: mpsc::Sender<Event>) {
        self.event_sender = Some(sender.clone());
        self.recovery.register_outgoing_events(sender);
    }
}<|MERGE_RESOLUTION|>--- conflicted
+++ resolved
@@ -29,11 +29,7 @@
 
 const TEST_SRAM_SIZE: usize = 4 * 1024;
 const EXTERNAL_TEST_SRAM_SIZE: usize = 1024 * 1024;
-<<<<<<< HEAD
-const MCU_SRAM_SIZE: usize = 256 * 1024;
-=======
 const MCU_SRAM_SIZE: usize = 384 * 1024;
->>>>>>> 49a8096b
 
 pub struct AxiRootBus {
     pub reg: u32,
