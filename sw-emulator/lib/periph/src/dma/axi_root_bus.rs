/*++

Licensed under the Apache-2.0 license.

File Name:

    axi_root_bus.rs

Abstract:

    File contains the axi root bus peripheral.

--*/

use crate::dma::recovery::RecoveryRegisterInterface;
use crate::helpers::words_from_bytes_le_vec;
use crate::SocRegistersInternal;
use crate::{dma::otp_fc::FuseController, mci::Mci, Sha512Accelerator};
use caliptra_emu_bus::{
    Bus,
    BusError::{self, LoadAccessFault, StoreAccessFault},
    Device, Event, EventData, ReadWriteMemory, Register,
};
use caliptra_emu_types::{RvAddr, RvData, RvSize};
use const_random::const_random;
use std::{rc::Rc, sync::mpsc};

pub type AxiAddr = u64;

const TEST_SRAM_SIZE: usize = 4 * 1024;
<<<<<<< HEAD
const EXTERNAL_TEST_SRAM_SIZE: usize = 4 * 1024;
=======
const EXTERNAL_TEST_SRAM_SIZE: usize = 1024 * 1024;
>>>>>>> 5869634f
const MCU_SRAM_SIZE: usize = 256 * 1024;

pub struct AxiRootBus {
    pub reg: u32,

    pub recovery: RecoveryRegisterInterface,
    event_sender: Option<mpsc::Sender<Event>>,
    pub dma_result: Option<Vec<u32>>,
    pub otp_fc: FuseController,
    pub mci: Mci,
    sha512_acc: Sha512Accelerator,
    pub test_sram: Option<ReadWriteMemory<TEST_SRAM_SIZE>>,
    pub mcu_sram: ReadWriteMemory<MCU_SRAM_SIZE>,
    pub indirect_fifo_status: u32,
    pub use_mcu_recovery_interface: bool,
}

impl AxiRootBus {
    const SHA512_ACC_OFFSET: AxiAddr = 0x3002_1000;
    const SHA512_ACC_END: AxiAddr = 0x3002_10ff;
    const TEST_REG_OFFSET: AxiAddr = 0xaa00;
    // ROM and Runtime code should not depend on the exact values of these.
    pub const RECOVERY_REGISTER_INTERFACE_OFFSET: AxiAddr =
        const_random!(u64) & 0xffffffff_00000000;
    pub const RECOVERY_REGISTER_INTERFACE_END: AxiAddr =
        Self::RECOVERY_REGISTER_INTERFACE_OFFSET + 0xff;
    pub const SS_MCI_OFFSET: AxiAddr = const_random!(u64) & 0xffffffff_00000000;
    pub const SS_MCI_END: AxiAddr = Self::SS_MCI_OFFSET + 0x1454; // 0x1454 is last MCI register offset + size
    pub const MCU_SRAM_OFFSET: AxiAddr = Self::SS_MCI_OFFSET + 0xc0_0000;
    pub const MCU_SRAM_END: AxiAddr = Self::MCU_SRAM_OFFSET + 2 * 1024 * 1024 - 1; // the aperture size is 2 MB even though the underlying SRAM may be smaller

    pub const OTC_FC_OFFSET: AxiAddr = (const_random!(u64) & 0xffffffff_00000000) + 0x1000;
    pub const OTC_FC_END: AxiAddr = Self::OTC_FC_OFFSET + 0xfff;

    // Test SRAM is used for testing purposes and is not part of the actual design.
    // An arbitratry offset is chosen to avoid overlap with other peripherals.
    // Test SRAM is only accessible from the Caliptra Core, and is initialized by the emulator.
    pub const TEST_SRAM_OFFSET: AxiAddr = 0x00000000_00500000;
    pub const TEST_SRAM_END: AxiAddr = Self::TEST_SRAM_OFFSET + TEST_SRAM_SIZE as u64;

    // External Test SRAM is used for testing purposes and is not part of the actual design.
    // This SRAM is accessible from the Caliptra Core and the MCU emulators.
    pub const EXTERNAL_TEST_SRAM_OFFSET: AxiAddr = 0x00000000_80000000;
    pub const EXTERNAL_TEST_SRAM_END: AxiAddr =
        Self::EXTERNAL_TEST_SRAM_OFFSET + EXTERNAL_TEST_SRAM_SIZE as u64;

    pub fn new(
        soc_reg: SocRegistersInternal,
        sha512_acc: Sha512Accelerator,
        mci: Mci,
        test_sram_content: Option<&[u8]>,
        use_mcu_recovery_interface: bool,
    ) -> Self {
        let test_sram = if let Some(test_sram_content) = test_sram_content {
            if test_sram_content.len() > TEST_SRAM_SIZE {
                panic!("test_sram_content length exceeds TEST_SRAM_SIZE");
            }
            let mut sram_data = [0u8; TEST_SRAM_SIZE];
            sram_data[..test_sram_content.len()].copy_from_slice(test_sram_content);
            Some(ReadWriteMemory::new_with_data(sram_data))
        } else {
            None
        };
        let mcu_sram = ReadWriteMemory::new();
        Self {
            reg: 0xaabbccdd,
            recovery: RecoveryRegisterInterface::new(),
            otp_fc: FuseController::new(soc_reg),
            mci,
            sha512_acc,
            event_sender: None,
            dma_result: None,
            test_sram,
            mcu_sram,
            indirect_fifo_status: 0,
            use_mcu_recovery_interface,
        }
    }

    pub fn must_schedule(&mut self, addr: AxiAddr) -> bool {
        if self.use_mcu_recovery_interface {
            (matches!(addr, Self::MCU_SRAM_OFFSET..=Self::MCU_SRAM_END)
                || matches!(
                    addr,
                    Self::EXTERNAL_TEST_SRAM_OFFSET..=Self::EXTERNAL_TEST_SRAM_END
                )
                || matches!(
                    addr,
                    Self::RECOVERY_REGISTER_INTERFACE_OFFSET
                        ..=Self::RECOVERY_REGISTER_INTERFACE_END
                ))
        } else {
            (matches!(addr, Self::MCU_SRAM_OFFSET..=Self::MCU_SRAM_END)
                || matches!(
                    addr,
                    Self::EXTERNAL_TEST_SRAM_OFFSET..=Self::EXTERNAL_TEST_SRAM_END
                ))
        }
    }

    pub fn schedule_read(&mut self, addr: AxiAddr, len: u32) -> Result<(), BusError> {
        if self.dma_result.is_some() {
            println!("Cannot schedule read if previous DMA result has not been consumed");
            return Err(BusError::LoadAccessFault);
        }

        match addr {
            Self::MCU_SRAM_OFFSET..=Self::MCU_SRAM_END => {
                let addr = addr - Self::MCU_SRAM_OFFSET;
                if let Some(sender) = self.event_sender.as_mut() {
                    sender
                        .send(Event::new(
                            Device::CaliptraCore,
                            Device::MCU,
                            EventData::MemoryRead {
                                start_addr: addr as u32,
                                len,
                            },
                        ))
                        .unwrap();
                }
                Ok(())
            }
            Self::EXTERNAL_TEST_SRAM_OFFSET..=Self::EXTERNAL_TEST_SRAM_END => {
                let addr = addr - Self::EXTERNAL_TEST_SRAM_OFFSET;
                println!("Sending read event for ExternalTestSram");
                if let Some(sender) = self.event_sender.as_mut() {
                    sender
                        .send(Event::new(
                            Device::CaliptraCore,
                            Device::ExternalTestSram,
                            EventData::MemoryRead {
                                start_addr: addr as u32,
                                len,
                            },
                        ))
                        .unwrap();
                }
                Ok(())
            }
            Self::RECOVERY_REGISTER_INTERFACE_OFFSET..=Self::RECOVERY_REGISTER_INTERFACE_END => {
                let addr = addr - Self::RECOVERY_REGISTER_INTERFACE_OFFSET;
                if let Some(sender) = self.event_sender.as_mut() {
                    sender
                        .send(Event::new(
                            Device::CaliptraCore,
                            Device::RecoveryIntf,
                            EventData::MemoryRead {
                                start_addr: addr as u32,
                                len,
                            },
                        ))
                        .unwrap();
                }
                Ok(())
            }
            _ => Err(BusError::LoadAccessFault),
        }
    }

    pub fn read(&mut self, size: RvSize, addr: AxiAddr) -> Result<RvData, BusError> {
        match addr {
            Self::SHA512_ACC_OFFSET..=Self::SHA512_ACC_END => {
                let addr = ((addr - Self::SHA512_ACC_OFFSET) & 0xffff_ffff) as RvAddr;
                return Bus::read(&mut self.sha512_acc, size, addr);
            }
            Self::TEST_REG_OFFSET => return Register::read(&self.reg, size),
            Self::RECOVERY_REGISTER_INTERFACE_OFFSET..=Self::RECOVERY_REGISTER_INTERFACE_END => {
                let addr = (addr - Self::RECOVERY_REGISTER_INTERFACE_OFFSET) as RvAddr;
                return Bus::read(&mut self.recovery, size, addr);
            }
            Self::OTC_FC_OFFSET..=Self::OTC_FC_END => {
                let addr = (addr - Self::OTC_FC_OFFSET) as RvAddr;
                return Bus::read(&mut self.otp_fc, size, addr);
            }
            Self::SS_MCI_OFFSET..=Self::SS_MCI_END => {
                let addr = (addr - Self::SS_MCI_OFFSET) as RvAddr;
                return Bus::read(&mut self.mci, size, addr);
            }
            Self::TEST_SRAM_OFFSET..=Self::TEST_SRAM_END => {
                if let Some(test_sram) = self.test_sram.as_mut() {
                    let addr = (addr - Self::TEST_SRAM_OFFSET) as RvAddr;
                    return Bus::read(test_sram, size, addr);
                } else {
                    return Err(LoadAccessFault);
                }
            }
            Self::MCU_SRAM_OFFSET..=Self::MCU_SRAM_END => {
                let addr = (addr - Self::MCU_SRAM_OFFSET) as RvAddr;
                return Bus::read(&mut self.mcu_sram, size, addr);
            }
            _ => {}
        };

        Err(LoadAccessFault)
    }

    pub fn write(&mut self, size: RvSize, addr: AxiAddr, val: RvData) -> Result<(), BusError> {
        match addr {
            Self::SHA512_ACC_OFFSET..=Self::SHA512_ACC_END => self.sha512_acc.write(
                size,
                ((addr - Self::SHA512_ACC_OFFSET) & 0xffff_ffff) as u32,
                val,
            ),
            Self::TEST_REG_OFFSET => Register::write(&mut self.reg, size, val),
            Self::RECOVERY_REGISTER_INTERFACE_OFFSET..=Self::RECOVERY_REGISTER_INTERFACE_END => {
                if self.use_mcu_recovery_interface {
                    if let Some(sender) = self.event_sender.as_mut() {
                        sender
                            .send(Event::new(
                                Device::CaliptraCore,
                                Device::RecoveryIntf,
                                EventData::MemoryWrite {
                                    start_addr: (addr - Self::RECOVERY_REGISTER_INTERFACE_OFFSET)
                                        as u32,
                                    data: val.to_le_bytes().to_vec(),
                                },
                            ))
                            .unwrap();
                    }
                    Ok(())
                } else {
                    let addr = (addr - Self::RECOVERY_REGISTER_INTERFACE_OFFSET) as RvAddr;
                    Bus::write(&mut self.recovery, size, addr, val)
                }
            }
            Self::MCU_SRAM_OFFSET..=Self::MCU_SRAM_END => {
                if let Some(sender) = self.event_sender.as_mut() {
                    sender
                        .send(Event::new(
                            Device::CaliptraCore,
                            Device::MCU,
                            EventData::MemoryWrite {
                                start_addr: (addr - Self::MCU_SRAM_OFFSET) as u32,
                                data: val.to_le_bytes().to_vec(),
                            },
                        ))
                        .unwrap();
                }
                // There is nothing responding to this events but we still want to see them happen.
                // This is why we do both and event and a Bus::write
                if !self.use_mcu_recovery_interface {
                    let addr = (addr - Self::MCU_SRAM_OFFSET) as RvAddr;
                    Bus::write(&mut self.mcu_sram, size, addr, val)
                } else {
                    Ok(())
                }
            }
            Self::OTC_FC_OFFSET..=Self::OTC_FC_END => {
                let addr = (addr - Self::OTC_FC_OFFSET) as RvAddr;
                Bus::write(&mut self.otp_fc, size, addr, val)
            }
            Self::SS_MCI_OFFSET..=Self::SS_MCI_END => {
                let addr = (addr - Self::SS_MCI_OFFSET) as RvAddr;
                Bus::write(&mut self.mci, size, addr, val)
            }
            Self::TEST_SRAM_OFFSET..=Self::TEST_SRAM_END => {
                if let Some(test_sram) = self.test_sram.as_mut() {
                    let addr = (addr - Self::TEST_SRAM_OFFSET) as RvAddr;
                    Bus::write(test_sram, size, addr, val)
                } else {
                    Err(StoreAccessFault)
                }
            }
            _ => Err(StoreAccessFault),
        }
    }

    pub fn send_get_recovery_indirect_fifo_status(&mut self) {
        if let Some(sender) = self.event_sender.as_mut() {
            sender
                .send(Event::new(
                    Device::CaliptraCore,
                    Device::RecoveryIntf,
                    EventData::RecoveryFifoStatusRequest,
                ))
                .unwrap();
        }
    }

    pub fn get_recovery_indirect_fifo_status(&self) -> u32 {
        self.indirect_fifo_status
    }

    pub fn incoming_event(&mut self, event: Rc<Event>) {
        self.recovery.incoming_event(event.clone());

        match &event.event {
            EventData::MemoryReadResponse {
                start_addr: _,
                data,
            } => {
                // we only allow read responses from the MCU, ExternalTestSram and RecoveryIntf
                if event.src == Device::MCU
                    || event.src == Device::ExternalTestSram
                    || Device::RecoveryIntf == event.src
                {
                    self.dma_result = Some(words_from_bytes_le_vec(&data.clone()));
                }
            }
            EventData::RecoveryFifoStatusResponse { status } => {
                self.indirect_fifo_status = *status;
            }
            _ => {}
        }
    }

    pub fn register_outgoing_events(&mut self, sender: mpsc::Sender<Event>) {
        self.event_sender = Some(sender.clone());
        self.recovery.register_outgoing_events(sender);
    }
}<|MERGE_RESOLUTION|>--- conflicted
+++ resolved
@@ -28,11 +28,7 @@
 pub type AxiAddr = u64;
 
 const TEST_SRAM_SIZE: usize = 4 * 1024;
-<<<<<<< HEAD
-const EXTERNAL_TEST_SRAM_SIZE: usize = 4 * 1024;
-=======
 const EXTERNAL_TEST_SRAM_SIZE: usize = 1024 * 1024;
->>>>>>> 5869634f
 const MCU_SRAM_SIZE: usize = 256 * 1024;
 
 pub struct AxiRootBus {
