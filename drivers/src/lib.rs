/*++

Licensed under the Apache-2.0 license.

File Name:

    lib.rs

Abstract:

    File contains exports for for Caliptra Library.

--*/

#![no_std]

mod array;
mod array_concat;
mod wait;

mod csrng;
mod data_vault;
mod doe;
mod ecc384;
mod error_reporter;
mod exit_ctrl;
mod fuse_bank;
mod hmac384;
mod key_vault;
mod kv_access;
mod lms;
mod mailbox;
mod okref;
mod pcr_bank;
mod reset;
mod sha1;
mod sha256;
mod sha384;
mod sha384acc;
pub mod state;
mod status_reporter;

pub use array::{Array4x12, Array4x4, Array4x5, Array4x8, Array4xN};
pub use array_concat::array_concat3;
pub use caliptra_error::{caliptra_err_def, CaliptraComponent, CaliptraError, CaliptraResult};
pub use csrng::{
    Csrng, HealthFailCounts as CsrngHealthFailCounts, Iter as CsrngIter, Seed as CsrngSeed,
};
pub use data_vault::{
    ColdResetEntry4, ColdResetEntry48, DataVault, WarmResetEntry4, WarmResetEntry48,
};
pub use doe::DeobfuscationEngine;
pub use ecc384::{
    Ecc384, Ecc384PrivKeyIn, Ecc384PrivKeyOut, Ecc384PubKey, Ecc384Scalar, Ecc384Seed,
    Ecc384Signature,
};
pub use error_reporter::{
    report_fw_error_fatal, report_fw_error_non_fatal, report_hw_error_fatal,
    report_hw_error_non_fatal,
};
pub use exit_ctrl::ExitCtrl;
pub use fuse_bank::{FuseBank, IdevidCertAttr, VendorPubKeyRevocation, X509KeyIdAlgo};
pub use hmac384::{Hmac384, Hmac384Data, Hmac384Key, Hmac384Op, Hmac384Tag};
pub use key_vault::{KeyId, KeyUsage, KeyVault};
pub use kv_access::{KeyReadArgs, KeyWriteArgs};
pub use lms::{
<<<<<<< HEAD
    get_lmots_parameters, get_lms_parameters, lookup_lmots_algorithm_type,
    lookup_lms_algorithm_type, parse_public_contents, parse_signature_contents, HashValue,
    LmotsAlgorithmType, LmotsSignature, Lms, LmsAlgorithmType, LmsIdentifier, LmsPublicKey,
    LmsSignature, Sha192Digest, Sha256Digest,
=======
    lookup_lmots_algorithm_type, lookup_lms_algorithm_type, HashValue, LmotsAlgorithmType,
    LmotsSignature, Lms, LmsAlgorithmType, LmsIdentifier, LmsSignature, Sha192Digest, Sha256Digest,
    D_INTR, D_LEAF, D_MESG, D_PBLC,
>>>>>>> b89da92b
};
pub use mailbox::{Mailbox, MailboxRecvTxn, MailboxSendTxn};
pub use okref::okref;
pub use pcr_bank::{PcrBank, PcrId};
pub use reset::{ResetReason, ResetService};
pub use sha1::{Sha1, Sha1Digest, Sha1DigestOp};
pub use sha256::{Sha256, Sha256DigestOp};
pub use sha384::{Sha384, Sha384Digest, Sha384DigestOp};
pub use sha384acc::{Sha384Acc, Sha384AccOp};
pub use state::{DeviceState, Lifecycle, MfgState};
pub use status_reporter::{report_boot_status, FlowStatus};
cfg_if::cfg_if! {
    if #[cfg(feature = "emu")] {
        mod uart;

        pub use uart::Uart;
    }
}<|MERGE_RESOLUTION|>--- conflicted
+++ resolved
@@ -64,16 +64,10 @@
 pub use key_vault::{KeyId, KeyUsage, KeyVault};
 pub use kv_access::{KeyReadArgs, KeyWriteArgs};
 pub use lms::{
-<<<<<<< HEAD
     get_lmots_parameters, get_lms_parameters, lookup_lmots_algorithm_type,
     lookup_lms_algorithm_type, parse_public_contents, parse_signature_contents, HashValue,
     LmotsAlgorithmType, LmotsSignature, Lms, LmsAlgorithmType, LmsIdentifier, LmsPublicKey,
-    LmsSignature, Sha192Digest, Sha256Digest,
-=======
-    lookup_lmots_algorithm_type, lookup_lms_algorithm_type, HashValue, LmotsAlgorithmType,
-    LmotsSignature, Lms, LmsAlgorithmType, LmsIdentifier, LmsSignature, Sha192Digest, Sha256Digest,
-    D_INTR, D_LEAF, D_MESG, D_PBLC,
->>>>>>> b89da92b
+    LmsSignature, Sha192Digest, Sha256Digest, D_INTR, D_LEAF, D_MESG, D_PBLC,
 };
 pub use mailbox::{Mailbox, MailboxRecvTxn, MailboxSendTxn};
 pub use okref::okref;
