/*++

Licensed under the Apache-2.0 license.

File Name:

    uart.rs

Abstract:

    File contains API for accessing the UART

References:
    https://os.phil-opp.com/vga-text-mode for output functionality.

--*/

use core::{fmt, ptr};

/// Caliptra UART
#[derive(Default, Debug)]
pub struct Uart {}

impl Uart {
    /// Create an instance of Caliptra UART
    pub fn new() -> Self {
        Self {}
    }

    /// Write the string to UART
    ///
    /// # Arguments
    ///
    /// `str` - String to write to UART
    pub fn write(&mut self, str: &str) {
        for byte in str.bytes() {
            match byte {
                0x20..=0x7e | b'\n' | b'\t' => self.write_byte(byte),
                _ => self.write_byte(0xfe),
            }
        }
    }

    /// Write the byte to UART
    ///
    /// # Arguments
    ///
    /// `byte` - Byte to write to UART
    pub fn write_byte(&mut self, byte: u8) {
        // TODO: cleanup after final UART RTL definition is in place
        const STDOUT: *mut u32 = 0x3003_00CC as *mut u32;
        unsafe {
            ptr::write_volatile(STDOUT, byte as u32);
        }
    }
<<<<<<< HEAD

    #[cfg(feature = "fpga_realtime")]
    pub fn write_byte(&mut self, byte: u8) {
        // Read TAG from test sw and include in write to generic_output write to inform sw there is new data
        const STDIN: *mut u32 = 0x3003_00C4 as *mut u32;
        let tag = unsafe { ptr::read_volatile(STDIN) };

        // TODO: cleanup after final UART RTL definition is in place
        const STDOUT: *mut u32 = 0x3003_00CC as *mut u32;

        unsafe {
            ptr::write_volatile(STDOUT, 0x8000_0000 | (tag << 16) | (byte as u32));
        }
        // Wait for test to acknowledge that it has read the byte.
        while tag == unsafe { ptr::read_volatile(STDIN) } {}
    }
=======
>>>>>>> 46d07ee9
}

impl fmt::Write for Uart {
    /// Writes a [`char`] into this writer, returning whether the write succeeded.
    fn write_str(&mut self, s: &str) -> fmt::Result {
        self.write(s);
        Ok(())
    }
}<|MERGE_RESOLUTION|>--- conflicted
+++ resolved
@@ -53,25 +53,6 @@
             ptr::write_volatile(STDOUT, byte as u32);
         }
     }
-<<<<<<< HEAD
-
-    #[cfg(feature = "fpga_realtime")]
-    pub fn write_byte(&mut self, byte: u8) {
-        // Read TAG from test sw and include in write to generic_output write to inform sw there is new data
-        const STDIN: *mut u32 = 0x3003_00C4 as *mut u32;
-        let tag = unsafe { ptr::read_volatile(STDIN) };
-
-        // TODO: cleanup after final UART RTL definition is in place
-        const STDOUT: *mut u32 = 0x3003_00CC as *mut u32;
-
-        unsafe {
-            ptr::write_volatile(STDOUT, 0x8000_0000 | (tag << 16) | (byte as u32));
-        }
-        // Wait for test to acknowledge that it has read the byte.
-        while tag == unsafe { ptr::read_volatile(STDIN) } {}
-    }
-=======
->>>>>>> 46d07ee9
 }
 
 impl fmt::Write for Uart {
