/*++

Licensed under the Apache-2.0 license.

File Name:

    Mldsa87.rs

Abstract:

    File contains API for MLDSA-87 Cryptography operations

--*/
#![allow(dead_code)]

use crate::{
    array::{LEArray4x1157, LEArray4x1224, LEArray4x16, LEArray4x648, LEArray4x8},
    kv_access::{KvAccess, KvAccessErr},
    wait, CaliptraError, CaliptraResult, KeyReadArgs, Trng,
};
#[cfg(not(feature = "no-cfi"))]
use caliptra_cfi_derive::cfi_impl_fn;
use caliptra_cfi_derive::Launder;
use caliptra_cfi_lib::{
    cfi_assert_eq, cfi_assert_eq_16_words, cfi_assert_ne_16_words, cfi_launder,
};
use caliptra_registers::abr::{AbrReg, RegisterBlock};
use zerocopy::FromBytes;
use zerocopy::{IntoBytes, Unalign};

#[must_use]
#[repr(u32)]
#[derive(Debug, Clone, Copy, PartialEq, Eq, Launder)]
pub enum Mldsa87Result {
    Success = 0xAAAAAAAA,
    SigVerifyFailed = 0x55555555,
}

/// MLDSA-87 Public Key
pub type Mldsa87PubKey = LEArray4x648;

/// MLDSA-87 Private Key
pub type Mldsa87PrivKey = LEArray4x1224;

/// MLDSA-87 Signature
pub type Mldsa87Signature = LEArray4x1157;

/// MLDSA-87 Message (64 Bytes)
pub type Mldsa87Msg = LEArray4x16;

/// MLDSA-87 Signature RND
pub type Mldsa87SignRnd = LEArray4x8;

type Mldsa87VerifyRes = LEArray4x16;

pub const MLDSA87_VERIFY_RES_WORD_LEN: usize = 16;
// Control register constants.
const KEYGEN: u32 = 1;
const SIGN: u32 = 2;
const VERIFY: u32 = 3;
const KEYGEN_SIGN: u32 = 4;

/// MLDSA-87 Seed
#[derive(Debug, Copy, Clone)]
pub enum Mldsa87Seed<'a> {
    /// Array
    Array4x8(&'a LEArray4x8),

    /// Key Vault Key
    Key(KeyReadArgs),

    /// Private Key
    PrivKey(&'a Mldsa87PrivKey),
}

impl<'a> From<&'a LEArray4x8> for Mldsa87Seed<'a> {
    /// Converts to this type from the input type.
    fn from(value: &'a LEArray4x8) -> Self {
        Self::Array4x8(value)
    }
}

impl From<KeyReadArgs> for Mldsa87Seed<'_> {
    /// Converts to this type from the input type.
    fn from(value: KeyReadArgs) -> Self {
        Self::Key(value)
    }
}

impl<'a> From<&'a Mldsa87PrivKey> for Mldsa87Seed<'a> {
    /// Converts to this type from the input type.
    fn from(value: &'a Mldsa87PrivKey) -> Self {
        Self::PrivKey(value)
    }
}

/// MLDSA-87  API
pub struct Mldsa87 {
    mldsa87: AbrReg,
}

impl Mldsa87 {
    pub fn new(mldsa87: AbrReg) -> Self {
        Self { mldsa87 }
    }

    fn generate_iv(trng: &mut Trng) -> CaliptraResult<LEArray4x16> {
        let iv = trng.generate16()?;
        Ok(LEArray4x16::from(iv))
    }

    // Wait on the provided condition OR the error condition defined in this function
    // In the event of the error condition being set, clear the error bits and return an error
    fn wait<F>(regs: RegisterBlock<ureg::RealMmioMut>, condition: F) -> CaliptraResult<()>
    where
        F: Fn() -> bool,
    {
        let err_condition = || {
            (u32::from(regs.intr_block_rf().error_global_intr_r().read()) != 0)
                || (u32::from(regs.intr_block_rf().error_internal_intr_r().read()) != 0)
        };

        // Wait for either the given condition or the error condition
        wait::until(|| (condition() || err_condition()));

        if err_condition() {
            // Clear the errors
            // error_global_intr_r is RO
            regs.intr_block_rf()
                .error_internal_intr_r()
                .write(|_| u32::from(regs.intr_block_rf().error_internal_intr_r().read()).into());
            return Err(CaliptraError::DRIVER_MLDSA87_HW_ERROR);
        }

        Ok(())
    }

    /// Generate MLDSA-87 Key Pair
    ///
    /// # Arguments
    ///
    /// * `seed` - Either an array of 4x8 bytes or a key vault key to use as seed.
    /// * `trng` - TRNG driver instance.
    /// * `priv_key_out` - Optional output parameter to store the private key.
    ///
    /// # Returns
    ///
    /// * `Mldsa87PubKey` - Generated MLDSA-87 Public Key
    pub fn key_pair(
        &mut self,
        seed: Mldsa87Seed,
        trng: &mut Trng,
        priv_key_out: Option<&mut Mldsa87PrivKey>,
    ) -> CaliptraResult<Mldsa87PubKey> {
        let mldsa = self.mldsa87.regs_mut();

        // Wait for hardware ready
        Mldsa87::wait(mldsa, || mldsa.mldsa_status().read().ready())?;

        // Clear the hardware before start
        mldsa.mldsa_ctrl().write(|w| w.zeroize(true));

        // Wait for hardware ready
        Mldsa87::wait(mldsa, || mldsa.mldsa_status().read().ready())?;

        // Copy seed to the hardware
        match seed {
            Mldsa87Seed::Array4x8(arr) => arr.write_to_reg(mldsa.mldsa_seed()),
            Mldsa87Seed::Key(key) => KvAccess::copy_from_kv(
                key,
                mldsa.kv_mldsa_seed_rd_status(),
                mldsa.kv_mldsa_seed_rd_ctrl(),
            )
            .map_err(|err| err.into_read_seed_err())?,
            Mldsa87Seed::PrivKey(_) => Err(CaliptraError::DRIVER_MLDSA87_KEY_GEN_SEED_BAD_USAGE)?,
        }

        // Generate an IV.
        let iv = Self::generate_iv(trng)?;
        iv.write_to_reg(mldsa.entropy());

        // Program the command register for key generation
        mldsa.mldsa_ctrl().write(|w| w.ctrl(KEYGEN));

        // Wait for hardware ready
        Mldsa87::wait(mldsa, || mldsa.mldsa_status().read().valid())?;

        // Copy pubkey
        let pubkey = Mldsa87PubKey::read_from_reg(mldsa.mldsa_pubkey());

        // Copy private key if requested.
        if let Some(priv_key) = priv_key_out {
            *priv_key = Mldsa87PrivKey::read_from_reg(mldsa.mldsa_privkey_out());
        }

        // Clear the hardware when done
        mldsa.mldsa_ctrl().write(|w| w.zeroize(true));

        Ok(pubkey)
        // TODO check that pubkey is valid?
    }

    /// Sign the digest with specified private key. To defend against glitching
    /// attacks that could expose the private key, this function also verifies
    /// the generated signature.
    ///
    /// # Arguments
    ///
    /// * `seed` - Key Vault slot containing the seed for deterministic MLDSA Key Pair generation.
    /// * `pub_key` - Public key to verify the signature with.
    /// * `msg` - Message to sign.
    /// * `sign_rnd` - Signature RND input
    /// * `trng` - TRNG driver instance.
    ///
    /// # Returns
    ///
    /// * `Mldsa87Signature` - Generated signature
    pub fn sign(
        &mut self,
        seed: Mldsa87Seed,
        pub_key: &Mldsa87PubKey,
        msg: &Mldsa87Msg,
        sign_rnd: &Mldsa87SignRnd,
        trng: &mut Trng,
    ) -> CaliptraResult<Mldsa87Signature> {
        let mut gen_keypair = true;
        let mldsa = self.mldsa87.regs_mut();

        // Wait for hardware ready
        Mldsa87::wait(mldsa, || mldsa.mldsa_status().read().ready())?;

        // Clear the hardware before start
        mldsa.mldsa_ctrl().write(|w| w.zeroize(true));

        // Wait for hardware ready
        Mldsa87::wait(mldsa, || mldsa.mldsa_status().read().ready())?;

        // Copy seed or the private key to the hardware
        match seed {
            Mldsa87Seed::Array4x8(arr) => arr.write_to_reg(mldsa.mldsa_seed()),
            Mldsa87Seed::Key(key) => KvAccess::copy_from_kv(
                key,
                mldsa.kv_mldsa_seed_rd_status(),
                mldsa.kv_mldsa_seed_rd_ctrl(),
            )
            .map_err(|err| err.into_read_seed_err())?,
            Mldsa87Seed::PrivKey(priv_key) => {
                gen_keypair = false;
                priv_key.write_to_reg(mldsa.mldsa_privkey_in())
            }
        }

        // Copy digest
        msg.write_to_reg(mldsa.mldsa_msg());

        // Sign RND, TODO do we want deterministic?
        sign_rnd.write_to_reg(mldsa.mldsa_sign_rnd());

        // Generate an IV.
        let iv = Self::generate_iv(trng)?;
        iv.write_to_reg(mldsa.entropy());

        // Program the command register for key generation
        mldsa
            .mldsa_ctrl()
            .write(|w| w.ctrl(if gen_keypair { KEYGEN_SIGN } else { SIGN }));

        // Wait for hardware ready
        Mldsa87::wait(mldsa, || mldsa.mldsa_status().read().valid())?;

        // Copy signature
        let signature = Mldsa87Signature::read_from_reg(mldsa.mldsa_signature());

        // No need to zeroize here, as the hardware will be zeroized by verify.
        let result = self.verify(pub_key, msg, &signature)?;
        if result == Mldsa87Result::Success {
            cfi_assert_eq(cfi_launder(result), Mldsa87Result::Success);
            Ok(signature)
        } else {
            Err(CaliptraError::DRIVER_MLDSA87_SIGN_VALIDATION_FAILED)
        }
    }

    fn program_var_msg(mldsa: RegisterBlock<ureg::RealMmioMut>, msg: &[u8]) -> CaliptraResult<()> {
        // Wait for stream ready or valid status.
        Mldsa87::wait(mldsa, || {
            mldsa.mldsa_status().read().msg_stream_ready() || mldsa.mldsa_status().read().valid()
        })?;

        // Check if the operation completed prematurely.
        // This can happen in case of verification where the signature is invalid.
        // In this case, we should not proceed with streaming the message.
        if mldsa.mldsa_status().read().valid() {
            return Ok(());
        }

        // Reset the message strobe register.
        mldsa.mldsa_msg_strobe().write(|s| s.strobe(0xF));

        // Stream the message to the hardware.
        let dwords = msg.chunks_exact(size_of::<u32>());
        let remainder = dwords.remainder();
        for dword in dwords {
            let dw = <Unalign<u32>>::read_from_bytes(dword).unwrap();
            mldsa.mldsa_msg().at(0).write(|_| dw.get());
        }

        let last_strobe = match remainder.len() {
            0 => 0b0000,
            1 => 0b0001,
            2 => 0b0011,
            3 => 0b0111,
            _ => 0b0000, // should never happen
        };
        mldsa.mldsa_msg_strobe().write(|s| s.strobe(last_strobe));

        // Write last dword; 0 for no remainder.
        let mut last_word = 0_u32;
        last_word.as_mut_bytes()[..remainder.len()].copy_from_slice(remainder);
        mldsa.mldsa_msg().at(0).write(|_| last_word);

        // Wait for status to be valid
        Mldsa87::wait(mldsa, || mldsa.mldsa_status().read().valid())?;

        Ok(())
    }

    pub fn sign_var(
        &mut self,
        seed: Mldsa87Seed,
        pub_key: &Mldsa87PubKey,
        msg: &[u8],
        sign_rnd: &Mldsa87SignRnd,
        trng: &mut Trng,
    ) -> CaliptraResult<Mldsa87Signature> {
        let mut gen_keypair = true;
        let mldsa = self.mldsa87.regs_mut();

        // Wait for hardware ready
        Mldsa87::wait(mldsa, || mldsa.mldsa_status().read().ready())?;

        // Clear the hardware before start
        mldsa.mldsa_ctrl().write(|w| w.zeroize(true));

        // Wait for hardware ready
        Mldsa87::wait(mldsa, || mldsa.mldsa_status().read().ready())?;

        // Sign RND.
        sign_rnd.write_to_reg(mldsa.mldsa_sign_rnd());

        // Generate an IV.
        let iv = Self::generate_iv(trng)?;
        iv.write_to_reg(mldsa.entropy());

        // Copy seed or the private key to the hardware
        match seed {
            Mldsa87Seed::Array4x8(arr) => arr.write_to_reg(mldsa.mldsa_seed()),
            Mldsa87Seed::Key(key) => KvAccess::copy_from_kv(
                key,
                mldsa.kv_mldsa_seed_rd_status(),
                mldsa.kv_mldsa_seed_rd_ctrl(),
            )
            .map_err(|err| err.into_read_seed_err())?,
            Mldsa87Seed::PrivKey(priv_key) => {
                gen_keypair = false;
                priv_key.write_to_reg(mldsa.mldsa_privkey_in())
            }
        }

        // Program the command register for key generation
        mldsa.mldsa_ctrl().write(|w| {
            w.ctrl(if gen_keypair { KEYGEN_SIGN } else { SIGN })
                .stream_msg(true)
        });

        // Program the message to the hardware
        Mldsa87::program_var_msg(mldsa, msg)?;

        // Copy signature
        let signature = Mldsa87Signature::read_from_reg(mldsa.mldsa_signature());

        // No need to zeroize here, as the hardware will be zeroized by verify.
        let result = self.verify_var(pub_key, msg, &signature)?;
        if result == Mldsa87Result::Success {
            cfi_assert_eq(cfi_launder(result), Mldsa87Result::Success);
            Ok(signature)
        } else {
            Err(CaliptraError::DRIVER_MLDSA87_SIGN_VALIDATION_FAILED)
        }
    }

    /// Verify the signature with specified public key and message.
    ///
    /// # Arguments
    ///
    /// * `pub_key` - Public key.
    /// * `msg` - Message to verify.
    /// * `signature` - Signature to verify.
    ///
    /// # Result
    ///
    /// *  `Mldsa87Result` - Mldsa87Result::Success if the signature verification passed else an error code.
    fn verify_res(
        &mut self,
        pub_key: &Mldsa87PubKey,
        msg: &Mldsa87Msg,
        signature: &Mldsa87Signature,
    ) -> CaliptraResult<Mldsa87VerifyRes> {
        let mldsa = self.mldsa87.regs_mut();

        // Wait for hardware ready
        Mldsa87::wait(mldsa, || mldsa.mldsa_status().read().ready())?;

        // Clear the hardware before start
        mldsa.mldsa_ctrl().write(|w| w.zeroize(true));

        // Wait for hardware ready
        Mldsa87::wait(mldsa, || mldsa.mldsa_status().read().ready())?;

        // Copy digest
        msg.write_to_reg(mldsa.mldsa_msg());

        // Copy pubkey
        pub_key.write_to_reg(mldsa.mldsa_pubkey());

        // Copy signature
        signature.write_to_reg(mldsa.mldsa_signature());

        // Program the command register for signature verification
        mldsa.mldsa_ctrl().write(|w| w.ctrl(VERIFY));

        // Wait for status to be valid
        Mldsa87::wait(mldsa, || mldsa.mldsa_status().read().valid())?;

        // Copy the random value
        let verify_res = LEArray4x16::read_from_reg(mldsa.mldsa_verify_res());

        // Clear the hardware when done
        mldsa.mldsa_ctrl().write(|w| w.zeroize(true));

        Ok(verify_res)
    }

    #[cfg_attr(not(feature = "no-cfi"), cfi_impl_fn)]
    pub fn verify(
        &mut self,
        pub_key: &Mldsa87PubKey,
        msg: &Mldsa87Msg,
        signature: &Mldsa87Signature,
    ) -> CaliptraResult<Mldsa87Result> {
        #[cfg(feature = "fips-test-hooks")]
        unsafe {
            crate::FipsTestHook::error_if_hook_set(crate::FipsTestHook::MLDSA_VERIFY_FAILURE)?
        }

        let truncated_signature = &signature.0[..MLDSA87_VERIFY_RES_WORD_LEN];
        let empty_verify_res = [0; MLDSA87_VERIFY_RES_WORD_LEN];
        if truncated_signature == empty_verify_res {
            Err(CaliptraError::DRIVER_MLDSA87_UNSUPPORTED_SIGNATURE)?;
        }
        cfi_assert_ne_16_words(truncated_signature.try_into().unwrap(), &empty_verify_res);

        let verify_res = self.verify_res(pub_key, msg, signature)?;

        let result = if verify_res.0 == truncated_signature {
            cfi_assert_eq_16_words(&verify_res.0, &truncated_signature.try_into().unwrap());
            Mldsa87Result::Success
        } else {
            Mldsa87Result::SigVerifyFailed
        };

        Ok(result)
    }

    #[cfg_attr(not(feature = "no-cfi"), cfi_impl_fn)]
    pub fn verify_var(
        &mut self,
        pub_key: &Mldsa87PubKey,
        msg: &[u8],
        signature: &Mldsa87Signature,
    ) -> CaliptraResult<Mldsa87Result> {
        #[cfg(feature = "fips-test-hooks")]
        unsafe {
            crate::FipsTestHook::error_if_hook_set(crate::FipsTestHook::MLDSA_VERIFY_FAILURE)?
        }

        let truncated_signature = &signature.0[..MLDSA87_VERIFY_RES_WORD_LEN];
        let empty_verify_res = [0; MLDSA87_VERIFY_RES_WORD_LEN];
        if truncated_signature == empty_verify_res {
            Err(CaliptraError::DRIVER_MLDSA87_UNSUPPORTED_SIGNATURE)?;
        }
        cfi_assert_ne_16_words(truncated_signature.try_into().unwrap(), &empty_verify_res);

        let mldsa = self.mldsa87.regs_mut();

        // Wait for hardware ready
        Mldsa87::wait(mldsa, || mldsa.mldsa_status().read().ready())?;

        // Clear the hardware before start
        mldsa.mldsa_ctrl().write(|w| w.zeroize(true));

        // Wait for hardware ready
        Mldsa87::wait(mldsa, || mldsa.mldsa_status().read().ready())?;

        // Copy pubkey
        pub_key.write_to_reg(mldsa.mldsa_pubkey());

        // Copy signature
        signature.write_to_reg(mldsa.mldsa_signature());

        // Program the command register for signature verification with streaming
        mldsa
            .mldsa_ctrl()
            .write(|w| w.ctrl(VERIFY).stream_msg(true));

        // Program the message to the hardware
        Mldsa87::program_var_msg(mldsa, msg)?;

        // Copy the result
        let verify_res = LEArray4x16::read_from_reg(mldsa.mldsa_verify_res());

        // Clear the hardware when done
        mldsa.mldsa_ctrl().write(|w| w.zeroize(true));

        let result = if verify_res.0 == truncated_signature {
            cfi_assert_eq_16_words(&verify_res.0, &truncated_signature.try_into().unwrap());
            Mldsa87Result::Success
        } else {
            Mldsa87Result::SigVerifyFailed
        };

        Ok(result)
    }

    /// Sign the PCR digest with PCR signing private key (seed) in keyvault slot 8 (KV8).
    /// KV8 contains the Alias FMC MLDSA keypair seed.
    ///
    /// # Arguments
    ///
    /// * `trng` - TRNG driver instance
    ///
    /// # Returns
    ///
    /// * `Mldsa87Signature` - Generated signature
    #[cfg_attr(not(feature = "no-cfi"), cfi_impl_fn)]
    pub fn pcr_sign_flow(&mut self, trng: &mut Trng) -> CaliptraResult<Mldsa87Signature> {
        let mldsa = self.mldsa87.regs_mut();

        // Wait for hardware ready
        Mldsa87::wait(mldsa, || mldsa.mldsa_status().read().ready())?;

        // Clear the hardware before start
        mldsa.mldsa_ctrl().write(|w| w.zeroize(true));

        // Wait for hardware ready
        Mldsa87::wait(mldsa, || mldsa.mldsa_status().read().ready())?;

        // Generate an IV.
        let iv = Self::generate_iv(trng)?;
        iv.write_to_reg(mldsa.entropy());

        mldsa
            .mldsa_ctrl()
            .write(|w| w.pcr_sign(true).ctrl(KEYGEN_SIGN));

        // Wait for command to complete
        Mldsa87::wait(mldsa, || mldsa.mldsa_status().read().valid())?;

        // Copy signature
        let signature = Mldsa87Signature::read_from_reg(mldsa.mldsa_signature());

        // Clear the hardware.
        mldsa.mldsa_ctrl().write(|w| w.zeroize(true));

        Ok(signature)
    }

    /// Zeroize the hardware registers.
    ///
    /// This is useful to call from a fatal-error-handling routine.
    ///
    /// # Safety
    ///
    /// The caller must be certain that the results of any pending cryptographic
    /// operations will not be used after this function is called.
    ///
    /// This function is safe to call from a trap handler.
    pub unsafe fn zeroize() {
<<<<<<< HEAD
        let mut mldsa_reg = AbrReg::new();
        let mldsa = mldsa_reg.regs_mut();
        mldsa.mldsa_ctrl().write(|f| f.zeroize(true));
=======
        Self::zeroize_no_wait();

        let mut mldsa_reg = MldsaReg::new();
        let mldsa = mldsa_reg.regs_mut();
>>>>>>> 49a8096b

        // Wait for hardware ready. Ignore errors
        let _ = Mldsa87::wait(mldsa, || mldsa.mldsa_status().read().ready());
    }

    /// Zeroize the hardware registers without waiting for readiness.
    ///
    /// This is useful to call from a fatal-error-handling routine.
    ///
    /// # Safety
    ///
    /// The caller must be certain that the results of any pending cryptographic
    /// operations will not be used after this function is called.
    ///
    /// This function is safe to call from a trap handler.
    pub unsafe fn zeroize_no_wait() {
        let mut mldsa_reg = MldsaReg::new();
        let mldsa = mldsa_reg.regs_mut();
        mldsa.ctrl().write(|f| f.zeroize(true));
    }
}

/// Mldsa87 key access error trait
trait MlDsaKeyAccessErr {
    /// Convert to read seed operation error
    fn into_read_seed_err(self) -> CaliptraError;
}

impl MlDsaKeyAccessErr for KvAccessErr {
    /// Convert to read seed operation error
    fn into_read_seed_err(self) -> CaliptraError {
        match self {
            KvAccessErr::KeyRead => CaliptraError::DRIVER_MLDSA87_READ_SEED_KV_READ,
            KvAccessErr::KeyWrite => CaliptraError::DRIVER_MLDSA87_READ_SEED_KV_WRITE,
            KvAccessErr::Generic => CaliptraError::DRIVER_MLDSA87_READ_SEED_KV_UNKNOWN,
        }
    }
}<|MERGE_RESOLUTION|>--- conflicted
+++ resolved
@@ -586,35 +586,29 @@
     ///
     /// This function is safe to call from a trap handler.
     pub unsafe fn zeroize() {
-<<<<<<< HEAD
+        Self::zeroize_no_wait();
+
+        let mut mldsa_reg = AbrReg::new();
+        let mldsa = mldsa_reg.regs_mut();
+
+        // Wait for hardware ready. Ignore errors
+        let _ = Mldsa87::wait(mldsa, || mldsa.mldsa_status().read().ready());
+    }
+
+    /// Zeroize the hardware registers without waiting for readiness.
+    ///
+    /// This is useful to call from a fatal-error-handling routine.
+    ///
+    /// # Safety
+    ///
+    /// The caller must be certain that the results of any pending cryptographic
+    /// operations will not be used after this function is called.
+    ///
+    /// This function is safe to call from a trap handler.
+    pub unsafe fn zeroize_no_wait() {
         let mut mldsa_reg = AbrReg::new();
         let mldsa = mldsa_reg.regs_mut();
         mldsa.mldsa_ctrl().write(|f| f.zeroize(true));
-=======
-        Self::zeroize_no_wait();
-
-        let mut mldsa_reg = MldsaReg::new();
-        let mldsa = mldsa_reg.regs_mut();
->>>>>>> 49a8096b
-
-        // Wait for hardware ready. Ignore errors
-        let _ = Mldsa87::wait(mldsa, || mldsa.mldsa_status().read().ready());
-    }
-
-    /// Zeroize the hardware registers without waiting for readiness.
-    ///
-    /// This is useful to call from a fatal-error-handling routine.
-    ///
-    /// # Safety
-    ///
-    /// The caller must be certain that the results of any pending cryptographic
-    /// operations will not be used after this function is called.
-    ///
-    /// This function is safe to call from a trap handler.
-    pub unsafe fn zeroize_no_wait() {
-        let mut mldsa_reg = MldsaReg::new();
-        let mldsa = mldsa_reg.regs_mut();
-        mldsa.ctrl().write(|f| f.zeroize(true));
     }
 }
 
