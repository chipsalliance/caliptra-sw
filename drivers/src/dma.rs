/*++

Licensed under the Apache-2.0 license.

File Name:

    dma.rs

Abstract:

    File contains API for DMA Widget operations

--*/

use crate::{cprintln, Array4x12, Array4x16, Sha2_512_384Acc, ShaAccLockState};
use caliptra_error::{CaliptraError, CaliptraResult};
use caliptra_registers::axi_dma::{
    enums::{RdRouteE, WrRouteE},
    AxiDmaReg, RegisterBlock,
};
use caliptra_registers::i3ccsr::RegisterBlock as I3CRegisterBlock;
use caliptra_registers::otp_ctrl::RegisterBlock as FuseCtrlRegisterBlock;
use caliptra_registers::sha512_acc::enums::ShaCmdE;
use caliptra_registers::sha512_acc::RegisterBlock as ShaAccRegisterBlock;
use core::{cell::Cell, mem::size_of, ops::Add};
use ureg::{Mmio, MmioMut, RealMmioMut};

const BLOCK_SIZE: u32 = 256; // Block size for DMA transfers
pub const MCU_SRAM_OFFSET: u64 = 0xc0_0000;

pub enum DmaReadTarget {
    Mbox(u32),
    AhbFifo,
    AxiWr(AxiAddr, bool),
}

pub enum AesDmaMode {
    None,
    Aes,
    AesGcm,
}

impl AesDmaMode {
    pub fn aes(&self) -> bool {
        matches!(self, AesDmaMode::Aes | AesDmaMode::AesGcm)
    }

    pub fn gcm(&self) -> bool {
        matches!(self, AesDmaMode::AesGcm)
    }
}

#[derive(Debug, Clone, Copy)]
pub struct AxiAddr {
    pub lo: u32,
    pub hi: u32,
}

impl Add<u32> for AxiAddr {
    type Output = Self;

    fn add(self, rhs: u32) -> Self {
        AxiAddr::from(u64::from(self) + rhs as u64)
    }
}

impl Add<u64> for AxiAddr {
    type Output = Self;

    fn add(self, rhs: u64) -> Self {
        AxiAddr::from(u64::from(self) + rhs)
    }
}

impl Add<usize> for AxiAddr {
    type Output = Self;

    fn add(self, rhs: usize) -> Self {
        AxiAddr::from(u64::from(self) + rhs as u64)
    }
}

impl From<u32> for AxiAddr {
    fn from(addr: u32) -> Self {
        Self { lo: addr, hi: 0 }
    }
}

impl From<u64> for AxiAddr {
    fn from(addr: u64) -> Self {
        Self {
            lo: addr as u32,
            hi: (addr >> 32) as u32,
        }
    }
}
impl From<AxiAddr> for u64 {
    fn from(addr: AxiAddr) -> Self {
        ((addr.hi as u64) << 32) | (addr.lo as u64)
    }
}

impl Add for AxiAddr {
    type Output = Self;

    fn add(self, rhs: Self) -> Self {
        let self_u64: u64 = self.into();
        let rhs_u64: u64 = rhs.into();
        let sum = self_u64 + rhs_u64;
        sum.into()
    }
}

pub struct DmaReadTransaction {
    pub read_addr: AxiAddr,
    pub fixed_addr: bool,
    pub length: u32,
    pub target: DmaReadTarget,
    pub aes_mode: bool,
    pub aes_gcm: bool,
}

pub enum DmaWriteOrigin {
    Mbox(u32),
    AhbFifo,
    AxiRd(AxiAddr),
}

pub struct DmaWriteTransaction {
    pub write_addr: AxiAddr,
    pub fixed_addr: bool,
    pub length: u32,
    pub origin: DmaWriteOrigin,
    pub aes_mode: bool,
    pub aes_gcm: bool,
}

/// Dma Widget
/// Safety: only one instance of the DMA widget should be created.
#[derive(Default)]
pub struct Dma {}

impl Dma {
    /// Safety: This should never be called in a nested manner to avoid
    /// programming conflicts with the underlying DMA registers.
    pub fn with_dma<T>(&self, f: impl FnOnce(RegisterBlock<RealMmioMut>) -> T) -> T {
        // Safety: Caliptra is single-threaded and only one caller to with_dma
        // is allowed at a time, so it is safe to create and consume the
        // zero-sized AxiDmaReg here and create a new one each time.
        // Since the Mmio interface is immutable, we can't generate a
        // around mutable reference to a shared AxiDmaReg without using
        // Cell, which bloats the code.
        let mut dma = unsafe { AxiDmaReg::new() };
        f(dma.regs_mut())
    }

    // This function is used to flush the DMA FIFO and state machine.
    // It does not clear the DMA registers.
    pub fn flush(&self) {
        self.with_dma(|dma| {
            dma.ctrl().write(|c| c.flush(true));

            while {
                let status0 = dma.status0().read();
                status0.busy()
            } {}
        })
    }

    pub fn setup_dma_read(&self, read_transaction: DmaReadTransaction, block_size: u32) {
        self.with_dma(|dma| {
            let read_addr = read_transaction.read_addr;
            dma.src_addr_l().write(|_| read_addr.lo);
            dma.src_addr_h().write(|_| read_addr.hi);

            let mut target_addr_lo: u32 = 0;
            let mut target_addr_hi: u32 = 0;
            match read_transaction.target {
                DmaReadTarget::AxiWr(target_addr, _) => {
                    target_addr_lo = target_addr.lo;
                    target_addr_hi = target_addr.hi;
                }
                DmaReadTarget::Mbox(offset) => {
                    target_addr_lo = offset;
                    target_addr_hi = 0;
                }
                _ => {}
            }
            dma.dst_addr_l().write(|_| target_addr_lo);
            dma.dst_addr_h().write(|_| target_addr_hi);

            // Set the number of bytes to read.
            dma.byte_count().write(|_| read_transaction.length);

            // Set the block size.
            dma.block_size().write(|f| f.size(block_size));

            dma.ctrl().write(|c| {
                c.aes_mode_en(read_transaction.aes_mode)
                    .aes_gcm_mode(read_transaction.aes_gcm)
                    // AXI read channel is sent where?
                    .rd_route(|_| match read_transaction.target {
                        DmaReadTarget::Mbox(_) => RdRouteE::Mbox,
                        DmaReadTarget::AhbFifo => RdRouteE::AhbFifo,
                        DmaReadTarget::AxiWr(_, _) => RdRouteE::AxiWr,
                    })
                    .rd_fixed(read_transaction.fixed_addr)
                    // AXI write channel comes from where?
                    .wr_route(|_| match read_transaction.target {
                        DmaReadTarget::AxiWr(_, _) => WrRouteE::AxiRd,
                        _ => WrRouteE::Disable,
                    })
                    .wr_fixed(match read_transaction.target {
                        DmaReadTarget::AxiWr(_, fixed) => fixed,
                        _ => false,
                    })
                    .go(true)
            });
        });
    }

    pub fn setup_dma_write(&self, write_transaction: DmaWriteTransaction, block_size: u32) {
        self.with_dma(|dma| {
            let write_addr = write_transaction.write_addr;
            dma.dst_addr_l().write(|_| write_addr.lo);
            dma.dst_addr_h().write(|_| write_addr.hi);

            let mut source_addr_lo: u32 = 0;
            let mut source_addr_hi: u32 = 0;
            match write_transaction.origin {
                DmaWriteOrigin::AxiRd(origin_addr) => {
                    source_addr_lo = origin_addr.lo;
                    source_addr_hi = origin_addr.hi;
                }
                DmaWriteOrigin::Mbox(offset) => {
                    source_addr_lo = offset;
                    source_addr_hi = 0;
                }
                _ => {}
            }
            dma.src_addr_l().write(|_| source_addr_lo);
            dma.src_addr_h().write(|_| source_addr_hi);

            // Set the number of bytes to write.
            dma.byte_count().write(|_| write_transaction.length);

            // Set the block size.
            dma.block_size().write(|f| f.size(block_size));

            dma.ctrl().write(|c| {
                c.wr_route(|_| match write_transaction.origin {
                    DmaWriteOrigin::Mbox(_) => WrRouteE::Mbox,
                    DmaWriteOrigin::AhbFifo => WrRouteE::AhbFifo,
                    DmaWriteOrigin::AxiRd(_) => WrRouteE::AxiRd,
                })
                .wr_fixed(write_transaction.fixed_addr)
                .rd_route(|_| match write_transaction.origin {
                    DmaWriteOrigin::AxiRd(_) => RdRouteE::AxiWr,
                    _ => RdRouteE::Disable,
                })
                .rd_fixed(false)
                .go(true)
            });
        })
    }

    /// Wait for the DMA transaction to complete
    ///
    /// This function will block until the DMA transaction is completed successfully.
    /// On a DMA error, this will loop forever.
    pub fn wait_for_dma_complete(&self) {
        self.with_dma(|dma| {
            if dma.status0().read().error() {
                cprintln!("DMA error!");
            }
            while dma.status0().read().busy() {}
        });
    }

    /// Read data from the DMA FIFO
    ///
    /// # Arguments
    ///
    /// * `read_data` - Buffer to store the read data
    ///
    pub fn dma_read_fifo(&self, read_data: &mut [u32]) {
        self.with_dma(|dma| {
            for word in read_data.iter_mut() {
                // Wait until the FIFO has data. fifo_depth is in DWORDs.
                while dma.status0().read().fifo_depth() == 0 {}

                let read = dma.read_data().read();
                *word = read;
            }
        });
    }

    pub fn dma_write_fifo(&self, write_data: u32) {
        self.with_dma(|dma| {
            let max_fifo_depth = dma.cap().read().fifo_max_depth();
            while max_fifo_depth == dma.status0().read().fifo_depth() {}

            dma.write_data().write(|_| write_data);
        });
    }

    /// Read a 32-bit word from the specified address
    ///
    /// # Arguments
    ///
    /// * `read_addr` - Address to read from
    ///
    /// # Returns
    ///
    /// * `u32` - Read value
    pub fn read_dword(&self, read_addr: AxiAddr) -> u32 {
        let mut read_val = [0u32; 1];
        self.read_buffer(read_addr, &mut read_val);
        read_val[0]
    }

    /// Read an arbitrary length buffer to fifo and read back the fifo into the provided buffer
    ///
    /// # Arguments
    ///
    /// * `read_addr` - Address to read from
    /// * `buffer`  - Target location to read to
    ///
    pub fn read_buffer(&self, read_addr: AxiAddr, buffer: &mut [u32]) {
        let read_transaction = DmaReadTransaction {
            read_addr,
            fixed_addr: false,
            // Length is in bytes.
            length: buffer.len() as u32 * 4,
            target: DmaReadTarget::AhbFifo,
            aes_mode: false,
            aes_gcm: false,
        };

        self.flush();
        self.setup_dma_read(read_transaction, 0);
        self.dma_read_fifo(buffer);
        self.wait_for_dma_complete();
    }

    /// Write a 32-bit word to the specified address
    ///
    /// # Arguments
    ///
    /// * `write_addr` - Address to write to
    /// * `write_val` - Value to write
    ///
    pub fn write_dword(&self, write_addr: AxiAddr, write_val: u32) {
        let write_transaction = DmaWriteTransaction {
            write_addr,
            fixed_addr: false,
            length: core::mem::size_of::<u32>() as u32,
            origin: DmaWriteOrigin::AhbFifo,
            aes_mode: false,
            aes_gcm: false,
        };
        self.flush();
        self.setup_dma_write(write_transaction, 0);
        self.dma_write_fifo(write_val);
        self.wait_for_dma_complete();
    }

    /// Indicates if payload is available.
    ///
    /// # Returns
    /// true if payload is available, false otherwise
    ///
    pub fn payload_available(&self) -> bool {
        self.with_dma(|dma| dma.status0().read().payload_available())
    }
}

// Implementation of the Mmio and MmioMut traits that uses
// the DMA peripheral to implement the actual reads and writes.
pub struct DmaMmio<'a> {
    base: AxiAddr,
    dma: &'a Dma,
    last_error: Cell<Option<CaliptraError>>,
}

impl<'a> DmaMmio<'a> {
    pub fn new(base: AxiAddr, dma: &'a Dma) -> Self {
        Self {
            base,
            dma,
            last_error: Cell::new(None),
        }
    }

    pub fn check_error<T>(&self, x: T) -> CaliptraResult<T> {
        match self.last_error.take() {
            Some(err) => Err(err),
            None => Ok(x),
        }
    }
}

impl Mmio for &DmaMmio<'_> {
    #[inline(always)]
    unsafe fn read_volatile<T: ureg::Uint>(&self, src: *const T) -> T {
        // we only support 32-bit reads
        if T::TYPE != ureg::UintType::U32 {
            unreachable!();
        }
        let offset = src as usize;
        let a = self.dma.read_dword(self.base + offset);
        // try_into() will always succeed since we only support u32
        a.try_into().unwrap_or_default()
    }
}

impl MmioMut for &DmaMmio<'_> {
    #[inline(always)]
    unsafe fn write_volatile<T: ureg::Uint>(&self, dst: *mut T, src: T) {
        // we only support 32-bit writes
        if T::TYPE != ureg::UintType::U32 {
            unreachable!();
        }
        // this will always work because we only support u32
        if let Ok(src) = src.try_into() {
            let offset = dst as usize;
            self.dma.write_dword(self.base + offset, src);
        }
    }
}

// Wrapper around the DMA peripheral that provides access to the I3C recovery interface.
pub struct DmaRecovery<'a> {
    recovery_base: AxiAddr,
    caliptra_base: AxiAddr,
    mci_base: AxiAddr,
    dma: &'a Dma,
}

impl<'a> DmaRecovery<'a> {
    const RECOVERY_REGISTER_OFFSET: usize = 0x100;
    const INDIRECT_FIFO_DATA_OFFSET: u32 = 0x68;
    const PROT_CAP2_DEVICE_ID_SUPPORT: u32 = 0x1; // Bit 0 in agent_caps
    const PROT_CAP2_DEVICE_STATUS_SUPPORT: u32 = 0x10; // Bit 4 in agent_caps
    const PROT_CAP2_PUSH_C_IMAGE_SUPPORT: u32 = 0x80; // Bit 7 in agent_caps
    const PROT_CAP2_FLASHLESS_BOOT_VALUE: u32 = 0x800; // Bit 11 in agent_caps
    const PROT_CAP2_FIFO_CMS_SUPPORT: u32 = 0x1000; // Bit 12 in agent_caps

    const FLASHLESS_STREAMING_BOOT_VALUE: u32 = 0x12;

    pub const RECOVERY_STATUS_AWAITING_RECOVERY_IMAGE: u32 = 0x1;
    const RECOVERY_STATUS_BOOTING_RECOVERY_IMAGE: u32 = 0x2;
    pub const RECOVERY_STATUS_IMAGE_AUTHENTICATION_ERROR: u32 = 0xD;
    pub const RECOVERY_STATUS_SUCCESSFUL: u32 = 0x3;

    pub const DEVICE_STATUS_READY_TO_ACCEPT_RECOVERY_IMAGE_VALUE: u32 = 0x3;
    const DEVICE_STATUS_PENDING: u32 = 0x4;
    pub const DEVICE_STATUS_RUNNING_RECOVERY_IMAGE: u32 = 0x5;
    pub const DEVICE_STATUS_FATAL_ERROR: u32 = 0xF;

    const ACTIVATE_RECOVERY_IMAGE_CMD: u32 = 0xF;

    const RESET_VAL: u32 = 0x1;
    // offset from the Caliptra base address of the SHA accelerator regs.
    const SHA_ACC_OFFSET: usize = 0x2_1000;

    #[inline(always)]
    pub fn new(
        recovery_base: AxiAddr,
        caliptra_base: AxiAddr,
        mci_base: AxiAddr,
        dma: &'a Dma,
    ) -> Self {
        Self {
            recovery_base,
            caliptra_base,
            mci_base,
            dma,
        }
    }

    /// Returns a register block that can be used to read
    /// registers from this peripheral, but cannot write.
    #[inline(always)]
    pub fn with_regs<T, F>(&self, f: F) -> CaliptraResult<T>
    where
        F: FnOnce(I3CRegisterBlock<&DmaMmio>) -> T,
    {
        let mmio = DmaMmio::new(self.recovery_base, self.dma);
        // SAFETY: we aren't referencing memory directly
        let regs = unsafe {
            I3CRegisterBlock::new_with_mmio(
                // substract the recovery offset since all recovery registers are relative to 0 but need to be relative to 0x100
                core::ptr::null_mut::<u32>()
                    .sub(Self::RECOVERY_REGISTER_OFFSET / core::mem::size_of::<u32>()),
                &mmio,
            )
        };
        let t = f(regs);
        mmio.check_error(t)
    }

    /// Return a register block that can be used to read and
    /// write this peripheral's registers.
    #[inline(always)]
    pub fn with_regs_mut<T, F>(&self, f: F) -> CaliptraResult<T>
    where
        F: FnOnce(I3CRegisterBlock<&DmaMmio>) -> T,
    {
        let mmio = DmaMmio::new(self.recovery_base, self.dma);
        // SAFETY: we aren't referencing memory directly
        let regs = unsafe {
            I3CRegisterBlock::new_with_mmio(
                // substract the recovery offset since all recovery registers are relative to 0 but need to be relative to 0x100
                core::ptr::null_mut::<u32>()
                    .sub(Self::RECOVERY_REGISTER_OFFSET / core::mem::size_of::<u32>()),
                &mmio,
            )
        };
        let t = f(regs);
        mmio.check_error(t)
    }

    fn with_sha_acc<T, F>(&self, f: F) -> CaliptraResult<T>
    where
        F: FnOnce(ShaAccRegisterBlock<&DmaMmio>) -> T,
    {
        let mmio = DmaMmio::new(self.caliptra_base, self.dma);
        // SAFETY: we aren't referencing memory directly
        let regs = unsafe {
            ShaAccRegisterBlock::new_with_mmio(
                // add the accelerator offset since all registers are relative to 0x2100 but need to be relative to 0x0
                core::ptr::null_mut::<u32>()
                    .add(Self::SHA_ACC_OFFSET / core::mem::size_of::<u32>()),
                &mmio,
            )
        };
        let t = f(regs);
        mmio.check_error(t)
    }

    fn transfer_payload_to_mbox(
        &self,
        read_addr: AxiAddr,
        payload_len_bytes: u32,
        fixed_addr: bool,
        offset: u32,
    ) -> CaliptraResult<()> {
        let read_transaction = DmaReadTransaction {
            read_addr,
            fixed_addr,
            length: payload_len_bytes,
            target: DmaReadTarget::Mbox(offset),
            aes_mode: false,
            aes_gcm: false,
        };
        self.exec_dma_read(read_transaction)?;
        Ok(())
    }

    // Downloads an image from the recovery interface to the mailbox SRAM.
    pub fn download_image_to_mbox(&self, fw_image_index: u32) -> CaliptraResult<u32> {
        let image_size_bytes = self.request_image(fw_image_index)?;
        // Transfer the image from the recovery interface to the mailbox SRAM.
        let addr = self.recovery_base + Self::INDIRECT_FIFO_DATA_OFFSET;
        self.transfer_payload_to_mbox(addr, image_size_bytes, true, 0)?;
        cprintln!("[dma-recovery] Waiting for activation");
        self.wait_for_activation()?;
        // Set the RECOVERY_STATUS register 'Device Recovery Status' field to 0x2 ('Booting recovery image').
        self.set_recovery_status(Self::RECOVERY_STATUS_BOOTING_RECOVERY_IMAGE, 0)?;
        Ok(image_size_bytes)
    }

    pub fn wait_for_activation(&self) -> CaliptraResult<()> {
        self.with_regs_mut(|regs_mut| {
            let recovery = regs_mut.sec_fw_recovery_if();
            // Set device status to 'Recovery Pending (waiting for activation)'.
            recovery
                .device_status_0()
                .modify(|val| val.dev_status(Self::DEVICE_STATUS_PENDING));

            // Read RECOVERY_CTRL register 'Activate Recovery Image' field for 'Activate Recovery Image' (0xF) command.
            while recovery.recovery_ctrl().read().activate_rec_img()
                != Self::ACTIVATE_RECOVERY_IMAGE_CMD
            {}
        })
    }

    // Downloads an image from the recovery interface to the MCU SRAM.
    pub fn download_image_to_mcu(
        &self,
        fw_image_index: u32,
        aes_mode: AesDmaMode,
    ) -> CaliptraResult<u32> {
        let image_size_bytes = self.request_image(fw_image_index)?;
        let addr = self.recovery_base + Self::INDIRECT_FIFO_DATA_OFFSET;
        self.transfer_payload_to_axi(
            addr,
            image_size_bytes,
            self.mci_base + MCU_SRAM_OFFSET,
            true,
            false,
            aes_mode,
        )?;
        self.wait_for_activation()?;
        // Set the RECOVERY_STATUS:Byte0 Bit[3:0] to 0x2 ('Booting recovery image').
        self.set_recovery_status(Self::RECOVERY_STATUS_BOOTING_RECOVERY_IMAGE, 0)?;
        Ok(image_size_bytes)
    }

    // Downloads an image from the recovery interface to caliptra using FIFO.
    pub fn download_image_to_caliptra(
        &self,
        fw_image_index: u32,
        buffer: &mut [u32],
    ) -> CaliptraResult<u32> {
        let image_size_bytes = self.request_image(fw_image_index)?;
        // Transfer the image from the recovery interface via AHB FIFO.
        let addr = self.base + Self::INDIRECT_FIFO_DATA_OFFSET;

        let read_transaction = DmaReadTransaction {
            read_addr: addr,
            fixed_addr: true,
            length: image_size_bytes,
            target: DmaReadTarget::AhbFifo,
        };

        self.dma.flush();
        self.dma.setup_dma_read(read_transaction, 0);
        self.dma.dma_read_fifo(buffer);
        self.dma.wait_for_dma_complete();

        cprintln!("[dma-recovery] Waiting for activation");
        self.wait_for_activation()?;
        // Set the RECOVERY_STATUS register 'Device Recovery Status' field to 0x2 ('Booting recovery image').
        self.set_recovery_status(Self::RECOVERY_STATUS_BOOTING_RECOVERY_IMAGE, 0)?;
        Ok(image_size_bytes)
    }

    /// Load data from MCU SRAM to a provided buffer
    ///
    /// # Arguments
    ///
    /// * `offset` - Offset within MCU SRAM to read from
    /// * `buffer` - Buffer to store the read data
    ///
    pub fn load_from_mcu_to_buffer(&self, offset: u64, buffer: &mut [u32]) -> CaliptraResult<()> {
        let source_addr = self.mci_base + MCU_SRAM_OFFSET + offset;
        self.dma.read_buffer(source_addr, buffer);
        Ok(())
    }

    // Request the recovery interface load an image.
    pub fn request_image(&self, fw_image_index: u32) -> CaliptraResult<u32> {
        cprintln!(
            "[dma-recovery] Requesting recovery image {}",
            fw_image_index
        );

        self.with_regs_mut(|regs_mut| {
            let recovery = regs_mut.sec_fw_recovery_if();

            // set RESET signal to indirect control to load the next image
            recovery
                .indirect_fifo_ctrl_0()
                .modify(|val| val.reset(Self::RESET_VAL));

            // Set PROT_CAP2.AGENT_CAPS
            // - Bit0  to 1 ('Device ID support')
            // - Bit4  to 1 ('Device Status support')
            // - Bit7  to 1 ('Push C-image support')
            // - Bit11 to 1 ('Flashless boot')
            // - Bit12 to 1 ('FIFO CMS support')
            // Set PROT_CAP2.REC_PROT_VERSION to 0x101 (1.1).
            recovery.prot_cap_2().modify(|val| {
                val.agent_caps(
                    Self::PROT_CAP2_DEVICE_ID_SUPPORT // mandatory
                        | Self::PROT_CAP2_DEVICE_STATUS_SUPPORT // mandatory
                        | Self::PROT_CAP2_FIFO_CMS_SUPPORT
                        | Self::PROT_CAP2_FLASHLESS_BOOT_VALUE
                        | Self::PROT_CAP2_PUSH_C_IMAGE_SUPPORT,
                )
                .rec_prot_version(0x101) // 1.1
            });

            // Set DEVICE_STATUS:Byte0 to 0x3 ('Recovery mode - ready to accept recovery image').
            // Set DEVICE_STATUS:Byte[2:3] to 0x12 ('Recovery Reason Codes' 0x12 - Flashless/Streaming Boot (FSB)).
            cprintln!(
                "[dma-recovery] Set device status {}",
                Self::DEVICE_STATUS_READY_TO_ACCEPT_RECOVERY_IMAGE_VALUE
            );
            recovery.device_status_0().modify(|val| {
                val.rec_reason_code(Self::FLASHLESS_STREAMING_BOOT_VALUE)
                    .dev_status(Self::DEVICE_STATUS_READY_TO_ACCEPT_RECOVERY_IMAGE_VALUE)
            });

            // Set RECOVERY_STATUS register 'Device Recovery Status' field to 0x1 ('Awaiting recovery image')
            // and 'Recovery Image Index' to recovery image index.
            recovery.recovery_status().modify(|recovery_status_val| {
                recovery_status_val
                    .rec_img_index(fw_image_index)
                    .dev_rec_status(Self::RECOVERY_STATUS_AWAITING_RECOVERY_IMAGE)
            });
        })?;

        // Loop on the 'payload_available' signal for the recovery image details to be available.
        while !self.dma.payload_available() {}
        let image_size_bytes = self.with_regs_mut(|regs_mut| {
            let recovery = regs_mut.sec_fw_recovery_if();

            // Read the image size from INDIRECT_FIFO_CTRL1 register. Image size is in DWORDs.
            let image_size_dwords = recovery.indirect_fifo_ctrl_1().read();
            let image_size_bytes = image_size_dwords * size_of::<u32>() as u32;
            cprintln!(
                "[dma-recovery] Payload available, {} bytes",
                image_size_bytes
            );
            Ok::<u32, CaliptraError>(image_size_bytes)
        })??;

        Ok(image_size_bytes)
    }

    pub fn set_recovery_status(&self, status: u32, image_idx: u32) -> CaliptraResult<()> {
        self.with_regs_mut(|regs_mut| {
            let recovery = regs_mut.sec_fw_recovery_if();
            recovery.recovery_status().modify(|recovery_status_val| {
                recovery_status_val
                    .rec_img_index(image_idx)
                    .dev_rec_status(status)
            });
        })
    }

    pub fn set_device_status(&self, status: u32) -> CaliptraResult<()> {
        self.with_regs_mut(|regs_mut| {
            let recovery = regs_mut.sec_fw_recovery_if();
            recovery
                .device_status_0()
                .modify(|device_status_val| device_status_val.dev_status(status));
        })
    }

    pub fn reset_recovery_ctrl_activate_rec_img(&self) -> CaliptraResult<()> {
        self.with_regs_mut(|regs_mut| {
            let recovery = regs_mut.sec_fw_recovery_if();
            recovery
                .recovery_ctrl()
                .modify(|recovery_ctrl_val| recovery_ctrl_val.activate_rec_img(Self::RESET_VAL));
        })
    }

    pub fn transfer_payload_to_axi(
        &self,
        read_addr: AxiAddr,
        payload_len_bytes: u32,
        write_addr: AxiAddr,
        read_fixed_addr: bool,
        write_fixed_addr: bool,
        aes_mode: AesDmaMode,
    ) -> CaliptraResult<()> {
        let read_transaction = DmaReadTransaction {
            read_addr,
            fixed_addr: read_fixed_addr,
            length: payload_len_bytes,
            target: DmaReadTarget::AxiWr(write_addr, write_fixed_addr),
            aes_mode: aes_mode.aes(),
            aes_gcm: aes_mode.gcm(),
        };
        self.exec_dma_read(read_transaction)?;
        Ok(())
    }

    // TODO: remove this when the FPGA can do fixed burst transfers
    #[cfg(feature = "fpga_realtime")]
    fn exec_dma_read(&self, read_transaction: DmaReadTransaction) -> CaliptraResult<()> {
        // check if this is an I3C DMA
        let i3c = match read_transaction.read_addr {
            AxiAddr { lo, hi }
                if hi == self.recovery_base.hi
                    && lo == self.recovery_base.lo + Self::INDIRECT_FIFO_DATA_OFFSET =>
            {
                true
            }
            _ => false,
        };

        for k in (0..read_transaction.length).step_by(BLOCK_SIZE as usize) {
            // TODO: this will fail if the transaction is not a multiple of the block size
            // wait for the FIFO to be full
            if i3c {
                self.with_regs(|r| {
                    while !r
                        .sec_fw_recovery_if()
                        .indirect_fifo_status_0()
                        .read()
                        .full()
                    {}
                })?;
            }
            for j in (0..BLOCK_SIZE).step_by(4) {
                let i = k + j;

                // translate to single dword transfer
                match read_transaction.target {
                    DmaReadTarget::AxiWr(addr, fixed) => {
                        let word = self.dma.read_dword(
                            read_transaction.read_addr
                                + if read_transaction.fixed_addr { 0 } else { i },
                        );
                        self.dma.write_dword(addr + if fixed { 0 } else { i }, word);
                    }
                    DmaReadTarget::Mbox(offset) => {
                        let rd_tx = DmaReadTransaction {
                            read_addr: read_transaction.read_addr
                                + if read_transaction.fixed_addr { 0 } else { i },
                            fixed_addr: false,
                            length: 4,
                            target: DmaReadTarget::Mbox(offset + i as u32),
                            aes_mode: false,
                            aes_gcm: false,
                        };
                        self.dma.flush();
                        self.dma.setup_dma_read(rd_tx, 0);
                        self.dma.wait_for_dma_complete();
                    }
                    _ => panic!("DMA read target must be AxiWr"),
                };
            }
        }
        Ok(())
    }

    #[cfg(not(feature = "fpga_realtime"))]
    fn exec_dma_read(&self, read_transaction: DmaReadTransaction) -> CaliptraResult<()> {
        self.dma.flush();
        self.dma.setup_dma_read(read_transaction, BLOCK_SIZE);
        self.dma.wait_for_dma_complete();
        Ok(())
    }

    pub fn sha384_mcu_sram(
        &self,
        sha_acc: &'a mut Sha2_512_384Acc,
        base: u32,
        length: u32,
        aes_mode: AesDmaMode,
    ) -> CaliptraResult<Array4x12> {
<<<<<<< HEAD
        let source = self.mci_base + MCU_SRAM_OFFSET + AxiAddr::from(base);
        self.sha384_image(sha_acc, source, length)
=======
        let source = self.mci_base + MCU_SRAM_OFFSET;
        self.sha384_image(sha_acc, source, length, aes_mode)
>>>>>>> 5869634f
    }

    pub fn sha512_mcu_sram(
        &self,
        sha_acc: &'a mut Sha2_512_384Acc,
        base: u32,
        length: u32,
    ) -> CaliptraResult<Array4x16> {
        let source = self.mci_base + MCU_SRAM_OFFSET + AxiAddr::from(base);
        self.sha512_image(sha_acc, source, length)
    }

    pub fn sha384_image(
        &self,
        sha_acc: &'a mut Sha2_512_384Acc,
        source: AxiAddr,
        length: u32,
        aes_mode: AesDmaMode,
    ) -> CaliptraResult<Array4x12> {
        // This is tricky, because we need to lock and write to several registers over DMA
        // so that the AXI user is set correctly, but we want the guarantees of the
        // Sha2_512_384Acc without making that too generic.

        // Lock the SHA accelerator to ensure that the AXI user is set to the DMA user.
        self.with_sha_acc(|dma_sha| {
            if dma_sha.lock().read().lock() {
                cprintln!(
                    "[dma-image] SHA accelerator lock not acquired by DMA, cannot start operation"
                );
                return Err(CaliptraError::RUNTIME_INTERNAL);
            }

            // we only use the raw SHA accelerator driver to get the digest at the end and unlock when dropped.
            let mut acc_op = sha_acc
                .try_start_operation(ShaAccLockState::AssumedLocked)?
                .ok_or(CaliptraError::RUNTIME_INTERNAL)?;

            dma_sha.mode().write(|w| {
                w.endian_toggle(false) // false means swap endianness to match SHA engine
                    .mode(|_| ShaCmdE::ShaStream384)
            });
            dma_sha.dlen().write(|_| length);
            // Safety: the dma_sha is relative to 0, so we can use it to get the offset of the data in register.
            let write_addr = self.caliptra_base + (dma_sha.datain().ptr as u32 as u64);

            // stream the data in to the SHA accelerator
            cprintln!(
                "[dma-image] SHA384 image digest calculation: source = {:08x}{:08x}, length = {}",
                source.hi,
                source.lo,
                length
            );

            // stream the data in to the SHA accelerator
            self.transfer_payload_to_axi(source, length, write_addr, false, true, aes_mode)?;

            dma_sha.execute().write(|w| w.execute(true));

            let mut digest = Array4x12::default();
            acc_op.stream_wait_for_done_384(&mut digest)?;
            Ok(digest)
        })?
    }

    pub fn sha512_image(
        &self,
        sha_acc: &'a mut Sha2_512_384Acc,
        source: AxiAddr,
        length: u32,
    ) -> CaliptraResult<Array4x16> {
        // This is tricky, because we need to lock and write to several registers over DMA
        // so that the AXI user is set correctly, but we want the guarantees of the
        // Sha2_512_384Acc without making that too generic.

        // Lock the SHA accelerator to ensure that the AXI user is set to the DMA user.
        self.with_sha_acc(|dma_sha| {
            if dma_sha.lock().read().lock() {
                cprintln!(
                    "[dma-image] SHA accelerator lock not acquired by DMA, cannot start operation"
                );
                return Err(CaliptraError::RUNTIME_INTERNAL);
            }

            // we only use the raw SHA accelerator driver to get the digest at the end and unlock when dropped.
            let mut acc_op = sha_acc
                .try_start_operation(ShaAccLockState::AssumedLocked)?
                .ok_or(CaliptraError::RUNTIME_INTERNAL)?;

            dma_sha.mode().write(|w| {
                w.endian_toggle(false) // false means swap endianness to match SHA engine
                    .mode(|_| ShaCmdE::ShaStream512)
            });
            dma_sha.dlen().write(|_| length);
            // Safety: the dma_sha is relative to 0, so we can use it to get the offset of the data in register.
            let write_addr = self.caliptra_base + (dma_sha.datain().ptr as u32 as u64);

            // stream the data in to the SHA accelerator
            cprintln!(
                "[dma-image] SHA512 image digest calculation: source = {:08x}{:08x}, length = {}",
                source.hi,
                source.lo,
                length
            );

            // stream the data in to the SHA accelerator
            self.transfer_payload_to_axi(source, length, write_addr, false, true)?;

            dma_sha.execute().write(|w| w.execute(true));

            let mut digest = Array4x16::default();
            acc_op.stream_wait_for_done_512(&mut digest)?;
            Ok(digest)
        })?
    }
}

pub struct DmaOtpCtrl<'a> {
    base: AxiAddr,
    dma: &'a Dma,
}

impl<'a> DmaOtpCtrl<'a> {
    #[inline(always)]
    pub fn new(base: AxiAddr, dma: &'a Dma) -> Self {
        Self { base, dma }
    }

    /// Returns a register block that can be used to read
    /// registers from this peripheral, but cannot write.
    #[inline(always)]
    pub fn with_regs<T, F>(&self, f: F) -> CaliptraResult<T>
    where
        F: FnOnce(FuseCtrlRegisterBlock<&DmaMmio>) -> T,
    {
        let mmio = DmaMmio::new(self.base, self.dma);
        // SAFETY: we aren't referencing memory directly
        let regs =
            unsafe { FuseCtrlRegisterBlock::new_with_mmio(core::ptr::null_mut::<u32>(), &mmio) };
        let t = f(regs);
        mmio.check_error(t)
    }

    /// Return a register block that can be used to read and
    /// write this peripheral's registers.
    #[inline(always)]
    pub fn with_regs_mut<T, F>(&self, f: F) -> CaliptraResult<T>
    where
        F: FnOnce(FuseCtrlRegisterBlock<&DmaMmio>) -> T,
    {
        let mmio = DmaMmio::new(self.base, self.dma);
        // SAFETY: we aren't referencing memory directly
        let regs =
            unsafe { FuseCtrlRegisterBlock::new_with_mmio(core::ptr::null_mut::<u32>(), &mmio) };
        let t = f(regs);
        mmio.check_error(t)
    }
}<|MERGE_RESOLUTION|>--- conflicted
+++ resolved
@@ -616,13 +616,15 @@
     ) -> CaliptraResult<u32> {
         let image_size_bytes = self.request_image(fw_image_index)?;
         // Transfer the image from the recovery interface via AHB FIFO.
-        let addr = self.base + Self::INDIRECT_FIFO_DATA_OFFSET;
+        let addr = self.recovery_base + Self::INDIRECT_FIFO_DATA_OFFSET;
 
         let read_transaction = DmaReadTransaction {
             read_addr: addr,
             fixed_addr: true,
             length: image_size_bytes,
             target: DmaReadTarget::AhbFifo,
+            aes_mode: false,
+            aes_gcm: false,
         };
 
         self.dma.flush();
@@ -846,13 +848,8 @@
         length: u32,
         aes_mode: AesDmaMode,
     ) -> CaliptraResult<Array4x12> {
-<<<<<<< HEAD
         let source = self.mci_base + MCU_SRAM_OFFSET + AxiAddr::from(base);
-        self.sha384_image(sha_acc, source, length)
-=======
-        let source = self.mci_base + MCU_SRAM_OFFSET;
         self.sha384_image(sha_acc, source, length, aes_mode)
->>>>>>> 5869634f
     }
 
     pub fn sha512_mcu_sram(
@@ -860,9 +857,10 @@
         sha_acc: &'a mut Sha2_512_384Acc,
         base: u32,
         length: u32,
+        aes_mode: AesDmaMode,
     ) -> CaliptraResult<Array4x16> {
         let source = self.mci_base + MCU_SRAM_OFFSET + AxiAddr::from(base);
-        self.sha512_image(sha_acc, source, length)
+        self.sha512_image(sha_acc, source, length, aes_mode)
     }
 
     pub fn sha384_image(
@@ -922,6 +920,7 @@
         sha_acc: &'a mut Sha2_512_384Acc,
         source: AxiAddr,
         length: u32,
+        aes_mode: AesDmaMode,
     ) -> CaliptraResult<Array4x16> {
         // This is tricky, because we need to lock and write to several registers over DMA
         // so that the AXI user is set correctly, but we want the guarantees of the
@@ -958,7 +957,7 @@
             );
 
             // stream the data in to the SHA accelerator
-            self.transfer_payload_to_axi(source, length, write_addr, false, true)?;
+            self.transfer_payload_to_axi(source, length, write_addr, false, true, aes_mode)?;
 
             dma_sha.execute().write(|w| w.execute(true));
 
