--- conflicted
+++ resolved
@@ -27,14 +27,11 @@
 
 const BLOCK_SIZE: u32 = 256; // Block size for DMA transfers
 pub const MCU_SRAM_OFFSET: u64 = 0xc0_0000;
-<<<<<<< HEAD
-=======
 // SHA384 of empty stream
 const SHA384_EMPTY: Array4x12 = Array4x12::new([
     0x38b060a7, 0x51ac9638, 0x4cd9327e, 0xb1b1e36a, 0x21fdb711, 0x14be0743, 0x4c0cc7bf, 0x63f6e1da,
     0x274edebf, 0xe76f65fb, 0xd51ad2f1, 0x4898b95b,
 ]);
->>>>>>> 49a8096b
 
 pub enum DmaReadTarget {
     Mbox(u32),
