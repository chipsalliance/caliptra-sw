--- conflicted
+++ resolved
@@ -198,12 +198,9 @@
 [[bin]]
 name = "dma_sha384"
 path = "src/bin/dma_sha384_tests.rs"
-<<<<<<< HEAD
 required-features = ["riscv"]
 
 [[bin]]
 name = "dma_aes"
 path = "src/bin/dma_aes_tests.rs"
-=======
->>>>>>> 49a8096b
 required-features = ["riscv"]