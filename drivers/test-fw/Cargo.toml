# Licensed under the Apache-2.0 license


[package]
name = "caliptra-drivers-test-bin"
version = "0.1.0"
edition = "2021"

[dependencies]
caliptra-drivers = { workspace = true, features = ["emu"] }
caliptra-error = { workspace = true, default-features = false }
caliptra-kat = { workspace = true }
caliptra-lms-types = { workspace = true }
caliptra-registers = { workspace = true }
caliptra-test-harness = { workspace = true }
cfg-if.workspace = true
zerocopy.workspace = true
ufmt.workspace = true
caliptra-cfi-lib = { workspace = true, default-features = false, features = [
    "cfi",
    "cfi-counter",
] }

[features]
emu = ["caliptra-test-harness/emu"]
fpga_realtime = []


# This feature is used to filter all these binary targets during normal builds
# (targets must be built with cargo arguments:
#     --target riscv32imc-unknown-none-elf \
#     --profile=firmware \
#     --features riscv
riscv = ["caliptra-test-harness/riscv"]
runtime = []

[[bin]]
name = "aes"
path = "src/bin/aes_tests.rs"
required-features = ["riscv"]

[[bin]]
name = "mbox_send_txn_drop"
path = "src/bin/mbox_send_txn_drop.rs"
required-features = ["riscv"]

[[bin]]
name = "sha1"
path = "src/bin/sha1_tests.rs"
required-features = ["riscv"]

[[bin]]
name = "sha256"
path = "src/bin/sha256_tests.rs"
required-features = ["riscv"]

[[bin]]
name = "sha384"
path = "src/bin/sha384_tests.rs"
required-features = ["riscv"]

[[bin]]
name = "sha512"
path = "src/bin/sha512_tests.rs"
required-features = ["riscv"]

[[bin]]
name = "hmac"
path = "src/bin/hmac_tests.rs"
required-features = ["riscv"]

[[bin]]
name = "doe"
path = "src/bin/doe_tests.rs"
required-features = ["riscv"]

[[bin]]
name = "ecc384"
path = "src/bin/ecc384_tests.rs"
required-features = ["riscv"]

[[bin]]
name = "ecc384_sign_validation_failure"
path = "src/bin/ecc384_sign_validation_failure_test.rs"
required-features = ["riscv"]

[[bin]]
name = "mailbox_driver_responder"
path = "src/bin/mailbox_driver_responder.rs"
required-features = ["riscv"]

[[bin]]
name = "mailbox_driver_sender"
path = "src/bin/mailbox_driver_sender.rs"
required-features = ["riscv"]

[[bin]]
name = "mailbox_driver_negative_tests"
path = "src/bin/mailbox_driver_negative_tests.rs"
required-features = ["riscv"]

[[bin]]
name = "keyvault"
path = "src/bin/keyvault_tests.rs"
required-features = ["riscv"]

[[bin]]
name = "pcrbank"
path = "src/bin/pcrbank_tests.rs"
required-features = ["riscv"]

[[bin]]
name = "persistent"
path = "src/bin/persistent_tests.rs"
required-features = ["riscv"]

[[bin]]
name = "sha2_512_384acc"
path = "src/bin/sha2_512_384acc_tests.rs"
required-features = ["riscv"]

[[bin]]
name = "error_reporter"
path = "src/bin/error_reporter_tests.rs"
required-features = ["riscv"]

[[bin]]
name = "status_reporter"
path = "src/bin/status_reporter_tests.rs"
required-features = ["riscv"]

[[bin]]
name = "test_success"
path = "src/bin/test_success.rs"
required-features = ["riscv"]

[[bin]]
name = "test_failure"
path = "src/bin/test_failure.rs"
required-features = ["riscv"]

[[bin]]
name = "test_uart"
path = "src/bin/test_uart.rs"
required-features = ["riscv"]

[[bin]]
name = "test_lms_24"
path = "src/bin/lms_24_tests.rs"
required-features = ["riscv"]

[[bin]]
name = "test_lms_32"
path = "src/bin/lms_32_tests.rs"
required-features = ["riscv"]

[[bin]]
name = "test_negative_lms"
path = "src/bin/negative_tests_lms.rs"
required-features = ["riscv"]

[[bin]]
name = "csrng"
path = "src/bin/csrng_tests.rs"
required-features = ["riscv"]

[[bin]]
name = "csrng2"
path = "src/bin/csrng_tests2.rs"
required-features = ["riscv"]

[[bin]]
name = "csrng_fail_repcnt_tests"
path = "src/bin/csrng_fail_repcnt_tests.rs"
required-features = ["riscv"]

[[bin]]
name = "csrng_pass_health_tests"
path = "src/bin/csrng_pass_health_tests.rs"
required-features = ["riscv"]

[[bin]]
name = "csrng_fail_adaptp_tests"
path = "src/bin/csrng_fail_adaptp_tests.rs"
required-features = ["riscv"]

[[bin]]
name = "trng_driver_responder"
path = "src/bin/trng_driver_responder.rs"
required-features = ["riscv"]

[[bin]]
name = "ml_dsa87"
path = "src/bin/mldsa87_tests.rs"
required-features = ["riscv"]

[[bin]]
name = "dma_sha384"
path = "src/bin/dma_sha384_tests.rs"
<<<<<<< HEAD
=======
required-features = ["riscv"]

[[bin]]
name = "dma_aes"
path = "src/bin/dma_aes_tests.rs"
>>>>>>> 5869634f
required-features = ["riscv"]<|MERGE_RESOLUTION|>--- conflicted
+++ resolved
@@ -197,12 +197,9 @@
 [[bin]]
 name = "dma_sha384"
 path = "src/bin/dma_sha384_tests.rs"
-<<<<<<< HEAD
-=======
 required-features = ["riscv"]
 
 [[bin]]
 name = "dma_aes"
 path = "src/bin/dma_aes_tests.rs"
->>>>>>> 5869634f
 required-features = ["riscv"]