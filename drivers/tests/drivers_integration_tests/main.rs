--- conflicted
+++ resolved
@@ -1147,8 +1147,6 @@
 #[test]
 fn test_dma_sha384() {
     run_driver_test(&firmware::driver_tests::DMA_SHA384);
-<<<<<<< HEAD
-=======
 }
 
 // This test only works on the subsystem FPGA for now
@@ -1156,5 +1154,4 @@
 #[test]
 fn test_dma_aes() {
     run_driver_test(&firmware::driver_tests::DMA_AES);
->>>>>>> 5869634f
 }