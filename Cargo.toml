--- conflicted
+++ resolved
@@ -77,12 +77,8 @@
 arrayvec = { version = "0.7.4", default-features = false }
 asn1 = "0.13.0"
 bitfield = "0.14.0"
-<<<<<<< HEAD
 bitflags = "2.4.0"
-=======
-bitflags = "2.0.1"
 bit-vec = "0.6.3"
->>>>>>> 3565c252
 caliptra-cfi-lib = { path = "cfi/lib", default-features = false, features = ["cfi", "cfi-counter" ] }
 caliptra-cfi-derive = { path = "cfi/derive" }
 caliptra_common = { path = "common", default-features = false }
