--- conflicted
+++ resolved
@@ -109,7 +109,7 @@
     pub const DRIVER_MAILBOX_INVALID_DATA_LEN: CaliptraError = CaliptraError::new_const(0x00080002);
     pub const DRIVER_MAILBOX_ENQUEUE_ERR: CaliptraError = CaliptraError::new_const(0x00080004);
 
-    /// SHA384ACC Errors.   
+    /// SHA384ACC Errors.
     pub const DRIVER_SHA384ACC_INDEX_OUT_OF_BOUNDS: CaliptraError =
         CaliptraError::new_const(0x00090003);
     /// SHA1 Errors.
@@ -223,18 +223,15 @@
         CaliptraError::new_const(0x000b0034);
     pub const IMAGE_VERIFIER_ERR_FMC_RUNTIME_LOAD_ADDR_OVERLAP: CaliptraError =
         CaliptraError::new_const(0x000b0035);
-<<<<<<< HEAD
+    pub const RUNTIME_HANDOFF_FHT_NOT_LOADED: CaliptraError = CaliptraError::new_const(0x000b0036);
     pub const IMAGE_VERIFIER_ERR_OWNER_LMS_PUB_KEY_INDEX_MISMATCH: CaliptraError =
-        CaliptraError::new_const(0x000b0036);
+        CaliptraError::new_const(0x000b0037);
     pub const IMAGE_VERIFIER_ERR_OWNER_LMS_VERIFY_FAILURE: CaliptraError =
-        CaliptraError::new_const(0x000b0037);
+        CaliptraError::new_const(0x000b0038);
     pub const IMAGE_VERIFIER_ERR_OWNER_LMS_PUBKEY_INDEX_OUT_OF_BOUNDS: CaliptraError =
-        CaliptraError::new_const(0x000b0038);
+        CaliptraError::new_const(0x000b0039);
     pub const IMAGE_VERIFIER_ERR_OWNER_LMS_SIGNATURE_INVALID: CaliptraError =
-        CaliptraError::new_const(0x000b0039);
-=======
-    pub const RUNTIME_HANDOFF_FHT_NOT_LOADED: CaliptraError = CaliptraError::new_const(0x000b0036);
->>>>>>> 91398810
+        CaliptraError::new_const(0x000b003a);
 
     /// Driver Error: LMS
     pub const DRIVER_LMS_INVALID_LMS_ALGO_TYPE: CaliptraError =
