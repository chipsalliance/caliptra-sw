--- conflicted
+++ resolved
@@ -508,12 +508,9 @@
     pub const FW_PROC_MAILBOX_PROCESS_FAILURE: CaliptraError = CaliptraError::new_const(0x01020007);
     pub const FW_PROC_MAILBOX_STASH_MEASUREMENT_MAX_LIMIT: CaliptraError =
         CaliptraError::new_const(0x01020008);
-<<<<<<< HEAD
+    pub const FW_PROC_MAILBOX_RESERVED_PAUSER: CaliptraError = CaliptraError::new_const(0x01020009);
     pub const FW_PROC_MAILBOX_FW_LOAD_CMD_IN_ACTIVE_MODE: CaliptraError =
         CaliptraError::new_const(0x01020009);
-=======
-    pub const FW_PROC_MAILBOX_RESERVED_PAUSER: CaliptraError = CaliptraError::new_const(0x01020009);
->>>>>>> e8b95581
 
     /// FMC Alias Layer : Certificate Verification Failure.
     pub const FMC_ALIAS_CERT_VERIFY: CaliptraError = CaliptraError::new_const(0x01030001);
