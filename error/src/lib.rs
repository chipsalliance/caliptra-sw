--- conflicted
+++ resolved
@@ -1423,11 +1423,6 @@
             "Runtime Error: Crypto mailbox system not initialized"
         ),
         (
-<<<<<<< HEAD
-            RUNTIME_SIGN_WITH_EXPORTED_MLDSA_NOT_SUPPORTED,
-            0x000E0060,
-            "Runtime Error: Sign with exported MLDSA not supported"
-=======
             RUNTIME_REVOKE_EXPORTED_CDI_HANDLE_NOT_FOUND,
             0x000E0060,
             "Runtime Error: CDI Handle not found"
@@ -1436,7 +1431,11 @@
             RUNTIME_IMAGE_METADATA_NOT_FOUND,
             0x000E0061,
             "Runtime Error: Image metadata not found"
->>>>>>> fb1bf9dc
+        ),
+        (
+            RUNTIME_SIGN_WITH_EXPORTED_MLDSA_NOT_SUPPORTED,
+            0x000E0062,
+            "Runtime Error: Sign with exported MLDSA not supported"
         ),
         (FMC_GLOBAL_NMI, 0x000F0001, "FMC Error: Global NMI"),
         (
