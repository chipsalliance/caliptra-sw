--- conflicted
+++ resolved
@@ -284,17 +284,10 @@
     pub const ROM_LDEVID_CSR_VERIFICATION_FAILURE: CaliptraError = CaliptraError::new(0x01010001);
 
     /// Firmware Processor Errors
-<<<<<<< HEAD
     pub const FW_PROC_MANIFEST_READ_FAILURE: CaliptraError = CaliptraError::new(0x01020001);
     pub const FW_PROC_INVALID_IMAGE_SIZE: CaliptraError = CaliptraError::new(0x01020002);
     pub const FW_PROC_MAILBOX_STATE_INCONSISTENT: CaliptraError = CaliptraError::new(0x01020003);
-=======
-    pub const FW_PROC_MANIFEST_READ_FAILURE: CaliptraError = CaliptraError::new_const(0x01020001);
-    pub const FW_PROC_INVALID_IMAGE_SIZE: CaliptraError = CaliptraError::new_const(0x01020002);
-    pub const FW_PROC_MAILBOX_STATE_INCONSISTENT: CaliptraError =
-        CaliptraError::new_const(0x01020003);
-    pub const FW_PROC_MAILBOX_INVALID_COMMAND: CaliptraError = CaliptraError::new_const(0x01020004);
->>>>>>> 432e3afe
+    pub const FW_PROC_MAILBOX_INVALID_COMMAND: CaliptraError = CaliptraError::new(0x01020004);
 
     /// FMC Alias Layer : Certificate Verification Failure.
     pub const FMC_ALIAS_CERT_VERIFY: CaliptraError = CaliptraError::new(0x01030001);
@@ -360,7 +353,7 @@
     pub const ROM_KAT_LMS_DIGEST_MISMATCH: CaliptraError = CaliptraError::new(0x90070002);
 }
 
-impl From<core::num::NonZeroU32> for crate::CaliptraError {
+impl From<core::num::NonZeroU32> for crate::CaliptraError { error/src/lib.rs 
     fn from(val: core::num::NonZeroU32) -> Self {
         crate::CaliptraError(val)
     }
