/*++

Licensed under the Apache-2.0 license.

File Name:

    error.rs

Abstract:

    File contains API and macros used by the library for error handling

--*/
#![cfg_attr(not(feature = "std"), no_std)]
use core::convert::From;
use core::num::NonZeroU32;

/// Caliptra Error Type
/// Derives debug, copy, clone, eq, and partial eq
#[derive(Debug, Copy, Clone, Eq, PartialEq)]
pub struct CaliptraError(pub NonZeroU32);
impl CaliptraError {
    const fn new_const(val: u32) -> Self {
        match NonZeroU32::new(val) {
            Some(val) => Self(val),
            None => panic!("CaliptraError cannot be 0"),
        }
    }
    pub const DRIVER_SHA256_INVALID_STATE: CaliptraError = CaliptraError::new_const(0x00020001);
    pub const DRIVER_SHA256_MAX_DATA: CaliptraError = CaliptraError::new_const(0x00020002);
    pub const DRIVER_SHA256_INVALID_SLICE: CaliptraError = CaliptraError::new_const(0x00020003);
    pub const DRIVER_SHA256_INDEX_OUT_OF_BOUNDS: CaliptraError =
        CaliptraError::new_const(0x00020004);

    /// Driver Error: SHA384
    pub const DRIVER_SHA384_READ_DATA_KV_READ: CaliptraError = CaliptraError::new_const(0x00030001);
    pub const DRIVER_SHA384_READ_DATA_KV_WRITE: CaliptraError =
        CaliptraError::new_const(0x00030002);
    pub const DRIVER_SHA384_READ_DATA_KV_UNKNOWN: CaliptraError =
        CaliptraError::new_const(0x00030003);
    pub const DRIVER_SHA384_INVALID_STATE_ERR: CaliptraError = CaliptraError::new_const(0x00030007);
    pub const DRIVER_SHA384_MAX_DATA_ERR: CaliptraError = CaliptraError::new_const(0x00030008);
    pub const DRIVER_SHA384_INVALID_KEY_SIZE: CaliptraError = CaliptraError::new_const(0x00030009);
    pub const DRIVER_SHA384_INVALID_SLICE: CaliptraError = CaliptraError::new_const(0x0003000A);
    pub const DRIVER_SHA384_INDEX_OUT_OF_BOUNDS: CaliptraError =
        CaliptraError::new_const(0x0003000B);

    /// Driver Error: HMAC384
    pub const DRIVER_HMAC384_READ_KEY_KV_READ: CaliptraError = CaliptraError::new_const(0x00040001);
    pub const DRIVER_HMAC384_READ_KEY_KV_WRITE: CaliptraError =
        CaliptraError::new_const(0x00040002);
    pub const DRIVER_HMAC384_READ_KEY_KV_UNKNOWN: CaliptraError =
        CaliptraError::new_const(0x00040003);
    pub const DRIVER_HMAC384_READ_DATA_KV_READ: CaliptraError =
        CaliptraError::new_const(0x00040004);
    pub const DRIVER_HMAC384_READ_DATA_KV_WRITE: CaliptraError =
        CaliptraError::new_const(0x00040005);
    pub const DRIVER_HMAC384_READ_DATA_KV_UNKNOWN: CaliptraError =
        CaliptraError::new_const(0x00040006);
    pub const DRIVER_HMAC384_WRITE_TAG_KV_READ: CaliptraError =
        CaliptraError::new_const(0x00040007);
    pub const DRIVER_HMAC384_WRITE_TAG_KV_WRITE: CaliptraError =
        CaliptraError::new_const(0x00040008);
    pub const DRIVER_HMAC384_WRITE_TAG_KV_UNKNOWN: CaliptraError =
        CaliptraError::new_const(0x00040009);
    pub const DRIVER_HMAC384_INVALID_STATE: CaliptraError = CaliptraError::new_const(0x0004000b);
    pub const DRIVER_HMAC384_MAX_DATA: CaliptraError = CaliptraError::new_const(0x0004000c);
    pub const DRIVER_HMAC384_INVALID_SLICE: CaliptraError = CaliptraError::new_const(0x0004000d);
    pub const DRIVER_HMAC384_INDEX_OUT_OF_BOUNDS: CaliptraError =
        CaliptraError::new_const(0x0004000e);

    /// Driver Error: ECC384
    pub const DRIVER_ECC384_READ_SEED_KV_READ: CaliptraError = CaliptraError::new_const(0x00050001);
    pub const DRIVER_ECC384_READ_SEED_KV_WRITE: CaliptraError =
        CaliptraError::new_const(0x00050002);
    pub const DRIVER_ECC384_READ_SEED_KV_UNKNOWN: CaliptraError =
        CaliptraError::new_const(0x00050003);

    pub const DRIVER_ECC384_WRITE_PRIV_KEY_KV_READ: CaliptraError =
        CaliptraError::new_const(0x00050004);
    pub const DRIVER_ECC384_WRITE_PRIV_KEY_KV_WRITE: CaliptraError =
        CaliptraError::new_const(0x00050005);
    pub const DRIVER_ECC384_WRITE_PRIV_KEY_KV_UNKNOWN: CaliptraError =
        CaliptraError::new_const(0x00050006);

    pub const DRIVER_ECC384_READ_PRIV_KEY_KV_READ: CaliptraError =
        CaliptraError::new_const(0x00050007);
    pub const DRIVER_ECC384_READ_PRIV_KEY_KV_WRITE: CaliptraError =
        CaliptraError::new_const(0x00050008);
    pub const DRIVER_ECC384_READ_PRIV_KEY_KV_UNKNOWN: CaliptraError =
        CaliptraError::new_const(0x00050009);

    pub const DRIVER_ECC384_READ_DATA_KV_READ: CaliptraError = CaliptraError::new_const(0x0005000a);
    pub const DRIVER_ECC384_READ_DATA_KV_WRITE: CaliptraError =
        CaliptraError::new_const(0x0005000b);
    pub const DRIVER_ECC384_READ_DATA_KV_UNKNOWN: CaliptraError =
        CaliptraError::new_const(0x0005000c);

    pub const DRIVER_KV_ERASE_USE_LOCK_SET_FAILURE: CaliptraError =
        CaliptraError::new_const(0x00060001);
    pub const DRIVER_KV_ERASE_WRITE_LOCK_SET_FAILURE: CaliptraError =
        CaliptraError::new_const(0x00060002);

    pub const DRIVER_PCR_BANK_ERASE_WRITE_LOCK_SET_FAILURE: CaliptraError =
        CaliptraError::new_const(0x00070001);

    /// Mailbox Errors
    pub const DRIVER_MAILBOX_INVALID_STATE: CaliptraError = CaliptraError::new_const(0x00080001);
    pub const DRIVER_MAILBOX_INVALID_DATA_LEN: CaliptraError = CaliptraError::new_const(0x00080002);
    pub const DRIVER_MAILBOX_ENQUEUE_ERR: CaliptraError = CaliptraError::new_const(0x00080004);

    /// SHA384ACC Errors.
    pub const DRIVER_SHA384ACC_INDEX_OUT_OF_BOUNDS: CaliptraError =
        CaliptraError::new_const(0x00090003);
    /// SHA1 Errors.
    pub const DRIVER_SHA1_INVALID_STATE: CaliptraError = CaliptraError::new_const(0x000a0001);
    pub const DRIVER_SHA1_MAX_DATA: CaliptraError = CaliptraError::new_const(0x000a0002);
    pub const DRIVER_SHA1_INVALID_SLICE: CaliptraError = CaliptraError::new_const(0x000a0003);
    pub const DRIVER_SHA1_INDEX_OUT_OF_BOUNDS: CaliptraError = CaliptraError::new_const(0x000a0004);

    /// Image Verifier Errors
    pub const IMAGE_VERIFIER_ERR_MANIFEST_MARKER_MISMATCH: CaliptraError =
        CaliptraError::new_const(0x000b0001);
    pub const IMAGE_VERIFIER_ERR_MANIFEST_SIZE_MISMATCH: CaliptraError =
        CaliptraError::new_const(0x000b0002);
    pub const IMAGE_VERIFIER_ERR_VENDOR_PUB_KEY_DIGEST_INVALID: CaliptraError =
        CaliptraError::new_const(0x000b0003);
    pub const IMAGE_VERIFIER_ERR_VENDOR_PUB_KEY_DIGEST_FAILURE: CaliptraError =
        CaliptraError::new_const(0x000b0004);
    pub const IMAGE_VERIFIER_ERR_VENDOR_PUB_KEY_DIGEST_MISMATCH: CaliptraError =
        CaliptraError::new_const(0x000b0005);
    pub const IMAGE_VERIFIER_ERR_OWNER_PUB_KEY_DIGEST_FAILURE: CaliptraError =
        CaliptraError::new_const(0x000b0006);
    pub const IMAGE_VERIFIER_ERR_OWNER_PUB_KEY_DIGEST_MISMATCH: CaliptraError =
        CaliptraError::new_const(0x000b0007);
    pub const IMAGE_VERIFIER_ERR_VENDOR_ECC_PUB_KEY_INDEX_OUT_OF_BOUNDS: CaliptraError =
        CaliptraError::new_const(0x000b0008);
    pub const IMAGE_VERIFIER_ERR_VENDOR_ECC_PUB_KEY_REVOKED: CaliptraError =
        CaliptraError::new_const(0x000b0009);
    pub const IMAGE_VERIFIER_ERR_HEADER_DIGEST_FAILURE: CaliptraError =
        CaliptraError::new_const(0x000b000a);
    pub const IMAGE_VERIFIER_ERR_VENDOR_ECC_VERIFY_FAILURE: CaliptraError =
        CaliptraError::new_const(0x000b000b);
    pub const IMAGE_VERIFIER_ERR_VENDOR_ECC_SIGNATURE_INVALID: CaliptraError =
        CaliptraError::new_const(0x000b000c);
    pub const IMAGE_VERIFIER_ERR_VENDOR_ECC_PUB_KEY_INDEX_MISMATCH: CaliptraError =
        CaliptraError::new_const(0x000b000d);
    pub const IMAGE_VERIFIER_ERR_OWNER_ECC_VERIFY_FAILURE: CaliptraError =
        CaliptraError::new_const(0x000b000e);
    pub const IMAGE_VERIFIER_ERR_OWNER_ECC_SIGNATURE_INVALID: CaliptraError =
        CaliptraError::new_const(0x000b000f);
    pub const IMAGE_VERIFIER_ERR_TOC_ENTRY_COUNT_INVALID: CaliptraError =
        CaliptraError::new_const(0x000b0010);
    pub const IMAGE_VERIFIER_ERR_TOC_DIGEST_FAILURES: CaliptraError =
        CaliptraError::new_const(0x000b0011);
    pub const IMAGE_VERIFIER_ERR_TOC_DIGEST_MISMATCH: CaliptraError =
        CaliptraError::new_const(0x000b0012);
    pub const IMAGE_VERIFIER_ERR_FMC_DIGEST_FAILURE: CaliptraError =
        CaliptraError::new_const(0x000b0013);
    pub const IMAGE_VERIFIER_ERR_FMC_DIGEST_MISMATCH: CaliptraError =
        CaliptraError::new_const(0x000b0014);
    pub const IMAGE_VERIFIER_ERR_RUNTIME_DIGEST_FAILURE: CaliptraError =
        CaliptraError::new_const(0x000b0015);
    pub const IMAGE_VERIFIER_ERR_RUNTIME_DIGEST_MISMATCH: CaliptraError =
        CaliptraError::new_const(0x000b0016);
    pub const IMAGE_VERIFIER_ERR_FMC_RUNTIME_OVERLAP: CaliptraError =
        CaliptraError::new_const(0x000b0017);
    pub const IMAGE_VERIFIER_ERR_FMC_RUNTIME_INCORRECT_ORDER: CaliptraError =
        CaliptraError::new_const(0x000b0018);
    pub const IMAGE_VERIFIER_ERR_OWNER_ECC_PUB_KEY_INVALID_ARG: CaliptraError =
        CaliptraError::new_const(0x000b0019);
    pub const IMAGE_VERIFIER_ERR_OWNER_ECC_SIGNATURE_INVALID_ARG: CaliptraError =
        CaliptraError::new_const(0x000b001a);
    pub const IMAGE_VERIFIER_ERR_VENDOR_PUB_KEY_DIGEST_INVALID_ARG: CaliptraError =
        CaliptraError::new_const(0x000b001b);
    pub const IMAGE_VERIFIER_ERR_VENDOR_ECC_SIGNATURE_INVALID_ARG: CaliptraError =
        CaliptraError::new_const(0x000b001c);
    pub const IMAGE_VERIFIER_ERR_UPDATE_RESET_OWNER_DIGEST_FAILURE: CaliptraError =
        CaliptraError::new_const(0x000b001d);
    pub const IMAGE_VERIFIER_ERR_UPDATE_RESET_VENDOR_PUB_KEY_IDX_MISMATCH: CaliptraError =
        CaliptraError::new_const(0x000b001e);
    pub const IMAGE_VERIFIER_ERR_UPDATE_RESET_FMC_DIGEST_MISMATCH: CaliptraError =
        CaliptraError::new_const(0x000b001f);
    pub const IMAGE_VERIFIER_ERR_FMC_LOAD_ADDR_INVALID: CaliptraError =
        CaliptraError::new_const(0x000b0021);
    pub const IMAGE_VERIFIER_ERR_FMC_LOAD_ADDR_UNALIGNED: CaliptraError =
        CaliptraError::new_const(0x000b0022);
    pub const IMAGE_VERIFIER_ERR_FMC_ENTRY_POINT_INVALID: CaliptraError =
        CaliptraError::new_const(0x000b0023);
    pub const IMAGE_VERIFIER_ERR_FMC_ENTRY_POINT_UNALIGNED: CaliptraError =
        CaliptraError::new_const(0x000b0024);
    pub const IMAGE_VERIFIER_ERR_FMC_SVN_GREATER_THAN_MAX_SUPPORTED: CaliptraError =
        CaliptraError::new_const(0x000b0025);
    pub const IMAGE_VERIFIER_ERR_FMC_SVN_LESS_THAN_MIN_SUPPORTED: CaliptraError =
        CaliptraError::new_const(0x000b0026);
    pub const IMAGE_VERIFIER_ERR_FMC_SVN_LESS_THAN_FUSE: CaliptraError =
        CaliptraError::new_const(0x000b0027);
    pub const IMAGE_VERIFIER_ERR_RUNTIME_LOAD_ADDR_INVALID: CaliptraError =
        CaliptraError::new_const(0x000b0028);
    pub const IMAGE_VERIFIER_ERR_RUNTIME_LOAD_ADDR_UNALIGNED: CaliptraError =
        CaliptraError::new_const(0x000b0029);
    pub const IMAGE_VERIFIER_ERR_RUNTIME_ENTRY_POINT_INVALID: CaliptraError =
        CaliptraError::new_const(0x000b002a);
    pub const IMAGE_VERIFIER_ERR_RUNTIME_ENTRY_POINT_UNALIGNED: CaliptraError =
        CaliptraError::new_const(0x000b002b);
    pub const IMAGE_VERIFIER_ERR_RUNTIME_SVN_GREATER_THAN_MAX_SUPPORTED: CaliptraError =
        CaliptraError::new_const(0x000b002c);
    pub const IMAGE_VERIFIER_ERR_RUNTIME_SVN_LESS_THAN_MIN_SUPPORTED: CaliptraError =
        CaliptraError::new_const(0x000b002d);
    pub const IMAGE_VERIFIER_ERR_RUNTIME_SVN_LESS_THAN_FUSE: CaliptraError =
        CaliptraError::new_const(0x000b002e);
    pub const IMAGE_VERIFIER_ERR_IMAGE_LEN_MORE_THAN_BUNDLE_SIZE: CaliptraError =
        CaliptraError::new_const(0x000b002f);
    pub const IMAGE_VERIFIER_ERR_VENDOR_LMS_PUB_KEY_INDEX_MISMATCH: CaliptraError =
        CaliptraError::new_const(0x000b0030);
    pub const IMAGE_VERIFIER_ERR_VENDOR_LMS_VERIFY_FAILURE: CaliptraError =
        CaliptraError::new_const(0x000b0031);
    pub const IMAGE_VERIFIER_ERR_VENDOR_LMS_PUB_KEY_INDEX_OUT_OF_BOUNDS: CaliptraError =
        CaliptraError::new_const(0x000b0032);
    pub const IMAGE_VERIFIER_ERR_VENDOR_LMS_SIGNATURE_INVALID: CaliptraError =
        CaliptraError::new_const(0x000b0033);
    pub const IMAGE_VERIFIER_ERR_FMC_RUNTIME_LOAD_ADDR_OVERLAP: CaliptraError =
        CaliptraError::new_const(0x000b0034);
    pub const IMAGE_VERIFIER_ERR_OWNER_LMS_VERIFY_FAILURE: CaliptraError =
        CaliptraError::new_const(0x000b0036);
    pub const IMAGE_VERIFIER_ERR_OWNER_LMS_SIGNATURE_INVALID: CaliptraError =
        CaliptraError::new_const(0x000b0038);
    pub const RUNTIME_HANDOFF_FHT_NOT_LOADED: CaliptraError = CaliptraError::new_const(0x000b0039);
    pub const IMAGE_VERIFIER_ERR_VENDOR_LMS_PUB_KEY_REVOKED: CaliptraError =
        CaliptraError::new_const(0x000b0003a);

    /// Driver Error: LMS
    pub const DRIVER_LMS_INVALID_LMS_ALGO_TYPE: CaliptraError =
        CaliptraError::new_const(0x000c0001);
    pub const DRIVER_LMS_INVALID_LMOTS_ALGO_TYPE: CaliptraError =
        CaliptraError::new_const(0x000c0002);
    pub const DRIVER_LMS_INVALID_WINTERNITS_PARAM: CaliptraError =
        CaliptraError::new_const(0x000c0003);
    pub const DRIVER_LMS_INVALID_PVALUE: CaliptraError = CaliptraError::new_const(0x000c0004);

    pub const DRIVER_LMS_INVALID_HASH_WIDTH: CaliptraError = CaliptraError::new_const(0x000c0005);

    pub const DRIVER_LMS_INVALID_TREE_HEIGHT: CaliptraError = CaliptraError::new_const(0x000c0006);

    pub const DRIVER_LMS_INVALID_Q_VALUE: CaliptraError = CaliptraError::new_const(0x000c0007);

    pub const DRIVER_LMS_INVALID_INDEX: CaliptraError = CaliptraError::new_const(0x000c0008);

    pub const DRIVER_LMS_PATH_OUT_OF_BOUNDS: CaliptraError = CaliptraError::new_const(0x000c0009);

    pub const DRIVER_LMS_INVALID_SIGNATURE_LENGTH: CaliptraError =
        CaliptraError::new_const(0x000c000a);
    pub const DRIVER_LMS_INVALID_PUBLIC_KEY_LENGTH: CaliptraError =
        CaliptraError::new_const(0x000c000b);
    pub const DRIVER_LMS_INVALID_SIGNATURE_DEPTH: CaliptraError =
        CaliptraError::new_const(0x000c000c);

    pub const DRIVER_LMS_SIGNATURE_LMOTS_DOESNT_MATCH_PUBKEY_LMOTS: CaliptraError =
        CaliptraError::new_const(0x000c000d);

    /// CSRNG Errors
    pub const DRIVER_CSRNG_INSTANTIATE: CaliptraError = CaliptraError::new_const(0x000d0001);
    pub const DRIVER_CSRNG_UNINSTANTIATE: CaliptraError = CaliptraError::new_const(0x000d0002);
    pub const DRIVER_CSRNG_RESEED: CaliptraError = CaliptraError::new_const(0x000d0003);
    pub const DRIVER_CSRNG_GENERATE: CaliptraError = CaliptraError::new_const(0x000d0004);
    pub const DRIVER_CSRNG_UPDATE: CaliptraError = CaliptraError::new_const(0x000d0005);

    /// Runtime Errors
    pub const RUNTIME_INTERNAL: CaliptraError = CaliptraError::new_const(0x000E0001);
    pub const RUNTIME_UNIMPLEMENTED_COMMAND: CaliptraError = CaliptraError::new_const(0x000E0002);
    pub const RUNTIME_INSUFFICIENT_MEMORY: CaliptraError = CaliptraError::new_const(0x000E0003);
    pub const RUNTIME_ECDSA_VERIFY_FAILED: CaliptraError = CaliptraError::new_const(0x000E0004);
    pub const RUNTIME_INVALID_CHECKSUM: CaliptraError = CaliptraError::new_const(0x000E0005);
    pub const RUNTIME_FIPS_UNIMPLEMENTED: CaliptraError = CaliptraError::new_const(0x000E0006);
    pub const RUNTIME_UNEXPECTED_UPDATE_RETURN: CaliptraError =
        CaliptraError::new_const(0x000E0007);
    pub const RUNTIME_SHUTDOWN: CaliptraError = CaliptraError::new_const(0x000E0008);
<<<<<<< HEAD
    pub const RUNTIME_MAILBOX_INVALID_PARAMS: CaliptraError = CaliptraError::new_const(0x000E0009);
=======
    pub const RUNTIME_NO_MANIFEST: CaliptraError = CaliptraError::new_const(0x000E0009);
>>>>>>> 861123a7

    /// FMC Errors
    pub const FMC_GLOBAL_NMI: CaliptraError = CaliptraError::new_const(0x000F0001);
    pub const FMC_GLOBAL_EXCEPTION: CaliptraError = CaliptraError::new_const(0x000F0002);
    pub const FMC_GLOBAL_PANIC: CaliptraError = CaliptraError::new_const(0x000F0003);
    pub const FMC_HANDOFF_INVALID_PARAM: CaliptraError = CaliptraError::new_const(0x000F0004);
    pub const FMC_RT_ALIAS_DERIVE_FAILURE: CaliptraError = CaliptraError::new_const(0x000F0005);
    pub const FMC_RT_ALIAS_CERT_VERIFY: CaliptraError = CaliptraError::new_const(0x000F0006);
    pub const FMC_RT_ALIAS_TBS_SIZE_EXCEEDED: CaliptraError = CaliptraError::new_const(0x000F0007);
    pub const FMC_CDI_KV_COLLISION: CaliptraError = CaliptraError::new_const(0x000F0008);
    pub const FMC_ALIAS_KV_COLLISION: CaliptraError = CaliptraError::new_const(0x000F0009);

    /// TRNG_EXT Errors
    pub const DRIVER_TRNG_EXT_TIMEOUT: CaliptraError = CaliptraError::new_const(0x00100001);

    /// SOC_IFC driver Errors
    pub const DRIVER_SOC_IFC_INVALID_TIMER_CONFIG: CaliptraError =
        CaliptraError::new_const(0x00100001);

    /// Initial Device ID Errors
    pub const ROM_IDEVID_CSR_BUILDER_INIT_FAILURE: CaliptraError =
        CaliptraError::new_const(0x01000001);
    pub const ROM_IDEVID_CSR_BUILDER_BUILD_FAILURE: CaliptraError =
        CaliptraError::new_const(0x01000002);
    pub const ROM_IDEVID_INVALID_CSR: CaliptraError = CaliptraError::new_const(0x01000003);
    pub const ROM_IDEVID_CSR_VERIFICATION_FAILURE: CaliptraError =
        CaliptraError::new_const(0x01000004);
    pub const ROM_IDEVID_CSR_OVERFLOW: CaliptraError = CaliptraError::new_const(0x01000005);

    /// ROM Local Device ID Errors
    pub const ROM_LDEVID_CSR_VERIFICATION_FAILURE: CaliptraError =
        CaliptraError::new_const(0x01010001);

    /// Firmware Processor Errors
    pub const FW_PROC_MANIFEST_READ_FAILURE: CaliptraError = CaliptraError::new_const(0x01020001);
    pub const FW_PROC_INVALID_IMAGE_SIZE: CaliptraError = CaliptraError::new_const(0x01020002);
    pub const FW_PROC_MAILBOX_STATE_INCONSISTENT: CaliptraError =
        CaliptraError::new_const(0x01020003);

    /// FMC Alias Layer : Certificate Verification Failure.
    pub const FMC_ALIAS_CERT_VERIFY: CaliptraError = CaliptraError::new_const(0x01030001);

    /// Update Reset Errors
    pub const ROM_UPDATE_RESET_FLOW_MANIFEST_READ_FAILURE: CaliptraError =
        CaliptraError::new_const(0x01040002);
    pub const ROM_UPDATE_RESET_FLOW_INVALID_FIRMWARE_COMMAND: CaliptraError =
        CaliptraError::new_const(0x01040003);
    pub const ROM_UPDATE_RESET_FLOW_MAILBOX_ACCESS_FAILURE: CaliptraError =
        CaliptraError::new_const(0x01040004);
    pub const ROM_UPDATE_RESET_READ_FHT_FAILURE: CaliptraError =
        CaliptraError::new_const(0x01040005);

    /// Unknown Reset Error
    pub const ROM_UNKNOWN_RESET_FLOW: CaliptraError = CaliptraError::new_const(0x01040020);

    /// Warm Reset Errors
    pub const ROM_WARM_RESET_FLOW_MANIFEST_READ_FAILURE: CaliptraError =
        CaliptraError::new_const(0x01040030);
    pub const ROM_WARM_RESET_READ_FHT_FAILURE: CaliptraError = CaliptraError::new_const(0x01040031);

    /// ROM Global Errors
    pub const ROM_GLOBAL_NMI: CaliptraError = CaliptraError::new_const(0x01050001);
    pub const ROM_GLOBAL_EXCEPTION: CaliptraError = CaliptraError::new_const(0x01050002);
    pub const ROM_GLOBAL_PANIC: CaliptraError = CaliptraError::new_const(0x01050003);
    pub const ROM_GLOBAL_PCR_LOG_INVALID_ENTRY_ID: CaliptraError =
        CaliptraError::new_const(0x01050004);
    pub const ROM_GLOBAL_PCR_LOG_UNSUPPORTED_DATA_LENGTH: CaliptraError =
        CaliptraError::new_const(0x01050005);

    pub const ROM_GLOBAL_FUSE_LOG_INVALID_ENTRY_ID: CaliptraError =
        CaliptraError::new_const(0x01050006);
    pub const ROM_GLOBAL_FUSE_LOG_UNSUPPORTED_DATA_LENGTH: CaliptraError =
        CaliptraError::new_const(0x01050007);

    pub const ROM_GLOBAL_UNSUPPORTED_LDEVID_TBS_SIZE: CaliptraError =
        CaliptraError::new_const(0x01050008);
    pub const ROM_GLOBAL_UNSUPPORTED_FMCALIAS_TBS_SIZE: CaliptraError =
        CaliptraError::new_const(0x01050009);

    /// ROM KAT Errors
    pub const ROM_KAT_SHA256_DIGEST_FAILURE: CaliptraError = CaliptraError::new_const(0x90010001);
    pub const ROM_KAT_SHA256_DIGEST_MISMATCH: CaliptraError = CaliptraError::new_const(0x90010002);

    pub const ROM_KAT_SHA384_DIGEST_FAILURE: CaliptraError = CaliptraError::new_const(0x90020001);
    pub const ROM_KAT_SHA384_DIGEST_MISMATCH: CaliptraError = CaliptraError::new_const(0x90020002);

    pub const ROM_KAT_HMAC384_FAILURE: CaliptraError = CaliptraError::new_const(0x90030001);
    pub const ROM_KAT_HMAC384_TAG_MISMATCH: CaliptraError = CaliptraError::new_const(0x90030002);

    pub const ROM_KAT_ECC384_SIGNATURE_GENERATE_FAILURE: CaliptraError =
        CaliptraError::new_const(0x90040001);
    pub const ROM_KAT_ECC384_SIGNATURE_VERIFY_FAILURE: CaliptraError =
        CaliptraError::new_const(0x90040002);
    pub const ROM_KAT_ECC384_SIGNATURE_MISMATCH: CaliptraError =
        CaliptraError::new_const(0x90040003);

    pub const ROM_KAT_SHA384_ACC_DIGEST_START_OP_FAILURE: CaliptraError =
        CaliptraError::new_const(0x90050001);
    pub const ROM_KAT_SHA384_ACC_DIGEST_FAILURE: CaliptraError =
        CaliptraError::new_const(0x90050002);
    pub const ROM_KAT_SHA384_ACC_DIGEST_MISMATCH: CaliptraError =
        CaliptraError::new_const(0x90050003);

    pub const ROM_KAT_SHA1_DIGEST_FAILURE: CaliptraError = CaliptraError::new_const(0x90060001);
    pub const ROM_KAT_SHA1_DIGEST_MISMATCH: CaliptraError = CaliptraError::new_const(0x90060002);

    pub const ROM_KAT_LMS_DIGEST_FAILURE: CaliptraError = CaliptraError::new_const(0x90070001);
    pub const ROM_KAT_LMS_DIGEST_MISMATCH: CaliptraError = CaliptraError::new_const(0x90070002);
}

impl From<core::num::NonZeroU32> for crate::CaliptraError {
    fn from(val: core::num::NonZeroU32) -> Self {
        crate::CaliptraError(val)
    }
}
impl From<CaliptraError> for core::num::NonZeroU32 {
    fn from(val: CaliptraError) -> Self {
        val.0
    }
}
impl From<CaliptraError> for u32 {
    fn from(val: CaliptraError) -> Self {
        core::num::NonZeroU32::from(val).get()
    }
}

pub type CaliptraResult<T> = Result<T, CaliptraError>;<|MERGE_RESOLUTION|>--- conflicted
+++ resolved
@@ -275,11 +275,8 @@
     pub const RUNTIME_UNEXPECTED_UPDATE_RETURN: CaliptraError =
         CaliptraError::new_const(0x000E0007);
     pub const RUNTIME_SHUTDOWN: CaliptraError = CaliptraError::new_const(0x000E0008);
-<<<<<<< HEAD
-    pub const RUNTIME_MAILBOX_INVALID_PARAMS: CaliptraError = CaliptraError::new_const(0x000E0009);
-=======
     pub const RUNTIME_NO_MANIFEST: CaliptraError = CaliptraError::new_const(0x000E0009);
->>>>>>> 861123a7
+    pub const RUNTIME_MAILBOX_INVALID_PARAMS: CaliptraError = CaliptraError::new_const(0x000E000A);
 
     /// FMC Errors
     pub const FMC_GLOBAL_NMI: CaliptraError = CaliptraError::new_const(0x000F0001);
