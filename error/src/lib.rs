/*++

Licensed under the Apache-2.0 license.

File Name:

    error.rs

Abstract:

    File contains API and macros used by the library for error handling

--*/
#![cfg_attr(not(feature = "std"), no_std)]
use core::convert::From;
use core::num::NonZeroU32;

/// Caliptra Error Type
/// Derives debug, copy, clone, eq, and partial eq
#[derive(Debug, Copy, Clone, Eq, PartialEq)]
pub struct CaliptraError(pub NonZeroU32);
impl CaliptraError {
    const fn new_const(val: u32) -> Self {
        match NonZeroU32::new(val) {
            Some(val) => Self(val),
            None => panic!("CaliptraError cannot be 0"),
        }
    }
    pub const DRIVER_SHA256_INVALID_STATE: CaliptraError = CaliptraError::new_const(0x00020001);
    pub const DRIVER_SHA256_MAX_DATA: CaliptraError = CaliptraError::new_const(0x00020002);
    pub const DRIVER_SHA256_INVALID_SLICE: CaliptraError = CaliptraError::new_const(0x00020003);
    pub const DRIVER_SHA256_INDEX_OUT_OF_BOUNDS: CaliptraError =
        CaliptraError::new_const(0x00020004);

    /// Driver Error: SHA384
    pub const DRIVER_SHA384_READ_DATA_KV_READ: CaliptraError = CaliptraError::new_const(0x00030001);
    pub const DRIVER_SHA384_READ_DATA_KV_WRITE: CaliptraError =
        CaliptraError::new_const(0x00030002);
    pub const DRIVER_SHA384_READ_DATA_KV_UNKNOWN: CaliptraError =
        CaliptraError::new_const(0x00030003);
    pub const DRIVER_SHA384_INVALID_STATE_ERR: CaliptraError = CaliptraError::new_const(0x00030007);
    pub const DRIVER_SHA384_MAX_DATA_ERR: CaliptraError = CaliptraError::new_const(0x00030008);
    pub const DRIVER_SHA384_INVALID_KEY_SIZE: CaliptraError = CaliptraError::new_const(0x00030009);
    pub const DRIVER_SHA384_INVALID_SLICE: CaliptraError = CaliptraError::new_const(0x0003000A);
    pub const DRIVER_SHA384_INDEX_OUT_OF_BOUNDS: CaliptraError =
        CaliptraError::new_const(0x0003000B);

    /// Driver Error: HMAC384
    pub const DRIVER_HMAC384_READ_KEY_KV_READ: CaliptraError = CaliptraError::new_const(0x00040001);
    pub const DRIVER_HMAC384_READ_KEY_KV_WRITE: CaliptraError =
        CaliptraError::new_const(0x00040002);
    pub const DRIVER_HMAC384_READ_KEY_KV_UNKNOWN: CaliptraError =
        CaliptraError::new_const(0x00040003);
    pub const DRIVER_HMAC384_READ_DATA_KV_READ: CaliptraError =
        CaliptraError::new_const(0x00040004);
    pub const DRIVER_HMAC384_READ_DATA_KV_WRITE: CaliptraError =
        CaliptraError::new_const(0x00040005);
    pub const DRIVER_HMAC384_READ_DATA_KV_UNKNOWN: CaliptraError =
        CaliptraError::new_const(0x00040006);
    pub const DRIVER_HMAC384_WRITE_TAG_KV_READ: CaliptraError =
        CaliptraError::new_const(0x00040007);
    pub const DRIVER_HMAC384_WRITE_TAG_KV_WRITE: CaliptraError =
        CaliptraError::new_const(0x00040008);
    pub const DRIVER_HMAC384_WRITE_TAG_KV_UNKNOWN: CaliptraError =
        CaliptraError::new_const(0x00040009);
    pub const DRIVER_HMAC384_INVALID_STATE: CaliptraError = CaliptraError::new_const(0x0004000b);
    pub const DRIVER_HMAC384_MAX_DATA: CaliptraError = CaliptraError::new_const(0x0004000c);
    pub const DRIVER_HMAC384_INVALID_SLICE: CaliptraError = CaliptraError::new_const(0x0004000d);
    pub const DRIVER_HMAC384_INDEX_OUT_OF_BOUNDS: CaliptraError =
        CaliptraError::new_const(0x0004000e);

    /// Driver Error: ECC384
    pub const DRIVER_ECC384_READ_SEED_KV_READ: CaliptraError = CaliptraError::new_const(0x00050001);
    pub const DRIVER_ECC384_READ_SEED_KV_WRITE: CaliptraError =
        CaliptraError::new_const(0x00050002);
    pub const DRIVER_ECC384_READ_SEED_KV_UNKNOWN: CaliptraError =
        CaliptraError::new_const(0x00050003);

    pub const DRIVER_ECC384_WRITE_PRIV_KEY_KV_READ: CaliptraError =
        CaliptraError::new_const(0x00050004);
    pub const DRIVER_ECC384_WRITE_PRIV_KEY_KV_WRITE: CaliptraError =
        CaliptraError::new_const(0x00050005);
    pub const DRIVER_ECC384_WRITE_PRIV_KEY_KV_UNKNOWN: CaliptraError =
        CaliptraError::new_const(0x00050006);

    pub const DRIVER_ECC384_READ_PRIV_KEY_KV_READ: CaliptraError =
        CaliptraError::new_const(0x00050007);
    pub const DRIVER_ECC384_READ_PRIV_KEY_KV_WRITE: CaliptraError =
        CaliptraError::new_const(0x00050008);
    pub const DRIVER_ECC384_READ_PRIV_KEY_KV_UNKNOWN: CaliptraError =
        CaliptraError::new_const(0x00050009);

    pub const DRIVER_ECC384_READ_DATA_KV_READ: CaliptraError = CaliptraError::new_const(0x0005000a);
    pub const DRIVER_ECC384_READ_DATA_KV_WRITE: CaliptraError =
        CaliptraError::new_const(0x0005000b);
    pub const DRIVER_ECC384_READ_DATA_KV_UNKNOWN: CaliptraError =
        CaliptraError::new_const(0x0005000c);

    pub const DRIVER_KV_ERASE_USE_LOCK_SET_FAILURE: CaliptraError =
        CaliptraError::new_const(0x00060001);
    pub const DRIVER_KV_ERASE_WRITE_LOCK_SET_FAILURE: CaliptraError =
        CaliptraError::new_const(0x00060002);

    pub const DRIVER_PCR_BANK_ERASE_WRITE_LOCK_SET_FAILURE: CaliptraError =
        CaliptraError::new_const(0x00070001);

    /// Mailbox Errors
    pub const DRIVER_MAILBOX_INVALID_STATE: CaliptraError = CaliptraError::new_const(0x00080001);
    pub const DRIVER_MAILBOX_INVALID_DATA_LEN: CaliptraError = CaliptraError::new_const(0x00080002);
    pub const DRIVER_MAILBOX_ENQUEUE_ERR: CaliptraError = CaliptraError::new_const(0x00080004);

    /// SHA384ACC Errors.
    pub const DRIVER_SHA384ACC_INDEX_OUT_OF_BOUNDS: CaliptraError =
        CaliptraError::new_const(0x00090003);
    /// SHA1 Errors.
    pub const DRIVER_SHA1_INVALID_STATE: CaliptraError = CaliptraError::new_const(0x000a0001);
    pub const DRIVER_SHA1_MAX_DATA: CaliptraError = CaliptraError::new_const(0x000a0002);
    pub const DRIVER_SHA1_INVALID_SLICE: CaliptraError = CaliptraError::new_const(0x000a0003);
    pub const DRIVER_SHA1_INDEX_OUT_OF_BOUNDS: CaliptraError = CaliptraError::new_const(0x000a0004);

    /// Image Verifier Errors
    pub const IMAGE_VERIFIER_ERR_MANIFEST_MARKER_MISMATCH: CaliptraError =
        CaliptraError::new_const(0x000b0001);
    pub const IMAGE_VERIFIER_ERR_MANIFEST_SIZE_MISMATCH: CaliptraError =
        CaliptraError::new_const(0x000b0002);
    pub const IMAGE_VERIFIER_ERR_VENDOR_PUB_KEY_DIGEST_INVALID: CaliptraError =
        CaliptraError::new_const(0x000b0003);
    pub const IMAGE_VERIFIER_ERR_VENDOR_PUB_KEY_DIGEST_FAILURE: CaliptraError =
        CaliptraError::new_const(0x000b0004);
    pub const IMAGE_VERIFIER_ERR_VENDOR_PUB_KEY_DIGEST_MISMATCH: CaliptraError =
        CaliptraError::new_const(0x000b0005);
    pub const IMAGE_VERIFIER_ERR_OWNER_PUB_KEY_DIGEST_FAILURE: CaliptraError =
        CaliptraError::new_const(0x000b0006);
    pub const IMAGE_VERIFIER_ERR_OWNER_PUB_KEY_DIGEST_MISMATCH: CaliptraError =
        CaliptraError::new_const(0x000b0007);
    pub const IMAGE_VERIFIER_ERR_VENDOR_ECC_PUB_KEY_INDEX_OUT_OF_BOUNDS: CaliptraError =
        CaliptraError::new_const(0x000b0008);
    pub const IMAGE_VERIFIER_ERR_VENDOR_ECC_PUB_KEY_REVOKED: CaliptraError =
        CaliptraError::new_const(0x000b0009);
    pub const IMAGE_VERIFIER_ERR_HEADER_DIGEST_FAILURE: CaliptraError =
        CaliptraError::new_const(0x000b000a);
    pub const IMAGE_VERIFIER_ERR_VENDOR_ECC_VERIFY_FAILURE: CaliptraError =
        CaliptraError::new_const(0x000b000b);
    pub const IMAGE_VERIFIER_ERR_VENDOR_ECC_SIGNATURE_INVALID: CaliptraError =
        CaliptraError::new_const(0x000b000c);
    pub const IMAGE_VERIFIER_ERR_VENDOR_ECC_PUB_KEY_INDEX_MISMATCH: CaliptraError =
        CaliptraError::new_const(0x000b000d);
    pub const IMAGE_VERIFIER_ERR_OWNER_ECC_VERIFY_FAILURE: CaliptraError =
        CaliptraError::new_const(0x000b000e);
    pub const IMAGE_VERIFIER_ERR_OWNER_ECC_SIGNATURE_INVALID: CaliptraError =
        CaliptraError::new_const(0x000b000f);
    pub const IMAGE_VERIFIER_ERR_TOC_ENTRY_COUNT_INVALID: CaliptraError =
        CaliptraError::new_const(0x000b0010);
    pub const IMAGE_VERIFIER_ERR_TOC_DIGEST_FAILURES: CaliptraError =
        CaliptraError::new_const(0x000b0011);
    pub const IMAGE_VERIFIER_ERR_TOC_DIGEST_MISMATCH: CaliptraError =
        CaliptraError::new_const(0x000b0012);
    pub const IMAGE_VERIFIER_ERR_FMC_DIGEST_FAILURE: CaliptraError =
        CaliptraError::new_const(0x000b0013);
    pub const IMAGE_VERIFIER_ERR_FMC_DIGEST_MISMATCH: CaliptraError =
        CaliptraError::new_const(0x000b0014);
    pub const IMAGE_VERIFIER_ERR_RUNTIME_DIGEST_FAILURE: CaliptraError =
        CaliptraError::new_const(0x000b0015);
    pub const IMAGE_VERIFIER_ERR_RUNTIME_DIGEST_MISMATCH: CaliptraError =
        CaliptraError::new_const(0x000b0016);
    pub const IMAGE_VERIFIER_ERR_FMC_RUNTIME_OVERLAP: CaliptraError =
        CaliptraError::new_const(0x000b0017);
    pub const IMAGE_VERIFIER_ERR_FMC_RUNTIME_INCORRECT_ORDER: CaliptraError =
        CaliptraError::new_const(0x000b0018);
    pub const IMAGE_VERIFIER_ERR_OWNER_ECC_PUB_KEY_INVALID_ARG: CaliptraError =
        CaliptraError::new_const(0x000b0019);
    pub const IMAGE_VERIFIER_ERR_OWNER_ECC_SIGNATURE_INVALID_ARG: CaliptraError =
        CaliptraError::new_const(0x000b001a);
    pub const IMAGE_VERIFIER_ERR_VENDOR_PUB_KEY_DIGEST_INVALID_ARG: CaliptraError =
        CaliptraError::new_const(0x000b001b);
    pub const IMAGE_VERIFIER_ERR_VENDOR_ECC_SIGNATURE_INVALID_ARG: CaliptraError =
        CaliptraError::new_const(0x000b001c);
    pub const IMAGE_VERIFIER_ERR_UPDATE_RESET_OWNER_DIGEST_FAILURE: CaliptraError =
        CaliptraError::new_const(0x000b001d);
    pub const IMAGE_VERIFIER_ERR_UPDATE_RESET_VENDOR_PUB_KEY_IDX_MISMATCH: CaliptraError =
        CaliptraError::new_const(0x000b001e);
    pub const IMAGE_VERIFIER_ERR_UPDATE_RESET_FMC_DIGEST_MISMATCH: CaliptraError =
        CaliptraError::new_const(0x000b001f);
    pub const IMAGE_VERIFIER_ERR_FMC_LOAD_ADDR_INVALID: CaliptraError =
        CaliptraError::new_const(0x000b0021);
    pub const IMAGE_VERIFIER_ERR_FMC_LOAD_ADDR_UNALIGNED: CaliptraError =
        CaliptraError::new_const(0x000b0022);
    pub const IMAGE_VERIFIER_ERR_FMC_ENTRY_POINT_INVALID: CaliptraError =
        CaliptraError::new_const(0x000b0023);
    pub const IMAGE_VERIFIER_ERR_FMC_ENTRY_POINT_UNALIGNED: CaliptraError =
        CaliptraError::new_const(0x000b0024);
    pub const IMAGE_VERIFIER_ERR_FMC_SVN_GREATER_THAN_MAX_SUPPORTED: CaliptraError =
        CaliptraError::new_const(0x000b0025);
    pub const IMAGE_VERIFIER_ERR_FMC_SVN_LESS_THAN_MIN_SUPPORTED: CaliptraError =
        CaliptraError::new_const(0x000b0026);
    pub const IMAGE_VERIFIER_ERR_FMC_SVN_LESS_THAN_FUSE: CaliptraError =
        CaliptraError::new_const(0x000b0027);
    pub const IMAGE_VERIFIER_ERR_RUNTIME_LOAD_ADDR_INVALID: CaliptraError =
        CaliptraError::new_const(0x000b0028);
    pub const IMAGE_VERIFIER_ERR_RUNTIME_LOAD_ADDR_UNALIGNED: CaliptraError =
        CaliptraError::new_const(0x000b0029);
    pub const IMAGE_VERIFIER_ERR_RUNTIME_ENTRY_POINT_INVALID: CaliptraError =
        CaliptraError::new_const(0x000b002a);
    pub const IMAGE_VERIFIER_ERR_RUNTIME_ENTRY_POINT_UNALIGNED: CaliptraError =
        CaliptraError::new_const(0x000b002b);
    pub const IMAGE_VERIFIER_ERR_RUNTIME_SVN_GREATER_THAN_MAX_SUPPORTED: CaliptraError =
        CaliptraError::new_const(0x000b002c);
    pub const IMAGE_VERIFIER_ERR_RUNTIME_SVN_LESS_THAN_MIN_SUPPORTED: CaliptraError =
        CaliptraError::new_const(0x000b002d);
    pub const IMAGE_VERIFIER_ERR_RUNTIME_SVN_LESS_THAN_FUSE: CaliptraError =
        CaliptraError::new_const(0x000b002e);
    pub const IMAGE_VERIFIER_ERR_IMAGE_LEN_MORE_THAN_BUNDLE_SIZE: CaliptraError =
        CaliptraError::new_const(0x000b002f);
    pub const IMAGE_VERIFIER_ERR_VENDOR_LMS_PUB_KEY_INDEX_MISMATCH: CaliptraError =
        CaliptraError::new_const(0x000b0030);
    pub const IMAGE_VERIFIER_ERR_VENDOR_LMS_VERIFY_FAILURE: CaliptraError =
        CaliptraError::new_const(0x000b0031);
    pub const IMAGE_VERIFIER_ERR_VENDOR_LMS_PUB_KEY_INDEX_OUT_OF_BOUNDS: CaliptraError =
        CaliptraError::new_const(0x000b0032);
    pub const IMAGE_VERIFIER_ERR_VENDOR_LMS_SIGNATURE_INVALID: CaliptraError =
        CaliptraError::new_const(0x000b0033);
    pub const IMAGE_VERIFIER_ERR_FMC_RUNTIME_LOAD_ADDR_OVERLAP: CaliptraError =
        CaliptraError::new_const(0x000b0034);
    pub const IMAGE_VERIFIER_ERR_OWNER_LMS_PUB_KEY_INDEX_MISMATCH: CaliptraError =
        CaliptraError::new_const(0x000b0035);
    pub const IMAGE_VERIFIER_ERR_OWNER_LMS_VERIFY_FAILURE: CaliptraError =
        CaliptraError::new_const(0x000b0036);
    pub const IMAGE_VERIFIER_ERR_OWNER_LMS_PUB_KEY_INDEX_OUT_OF_BOUNDS: CaliptraError =
        CaliptraError::new_const(0x000b0037);
    pub const IMAGE_VERIFIER_ERR_OWNER_LMS_SIGNATURE_INVALID: CaliptraError =
        CaliptraError::new_const(0x000b0038);
    pub const RUNTIME_HANDOFF_FHT_NOT_LOADED: CaliptraError = CaliptraError::new_const(0x000b0039);
    pub const IMAGE_VERIFIER_ERR_VENDOR_LMS_PUB_KEY_REVOKED: CaliptraError =
        CaliptraError::new_const(0x000b0003a);

    /// Driver Error: LMS
    pub const DRIVER_LMS_INVALID_LMS_ALGO_TYPE: CaliptraError =
        CaliptraError::new_const(0x000c0001);
    pub const DRIVER_LMS_INVALID_LMOTS_ALGO_TYPE: CaliptraError =
        CaliptraError::new_const(0x000c0002);
    pub const DRIVER_LMS_INVALID_WINTERNITS_PARAM: CaliptraError =
        CaliptraError::new_const(0x000c0003);
    pub const DRIVER_LMS_INVALID_PVALUE: CaliptraError = CaliptraError::new_const(0x000c0004);

    pub const DRIVER_LMS_INVALID_HASH_WIDTH: CaliptraError = CaliptraError::new_const(0x000c0005);

    pub const DRIVER_LMS_INVALID_TREE_HEIGHT: CaliptraError = CaliptraError::new_const(0x000c0006);

    pub const DRIVER_LMS_INVALID_Q_VALUE: CaliptraError = CaliptraError::new_const(0x000c0007);

    pub const DRIVER_LMS_INVALID_INDEX: CaliptraError = CaliptraError::new_const(0x000c0008);

    pub const DRIVER_LMS_PATH_OUT_OF_BOUNDS: CaliptraError = CaliptraError::new_const(0x000c0009);

    pub const DRIVER_LMS_INVALID_SIGNATURE_LENGTH: CaliptraError =
        CaliptraError::new_const(0x000c000a);
    pub const DRIVER_LMS_INVALID_PUBLIC_KEY_LENGTH: CaliptraError =
        CaliptraError::new_const(0x000c000b);
    pub const DRIVER_LMS_INVALID_SIGNATURE_DEPTH: CaliptraError =
        CaliptraError::new_const(0x000c000c);

    pub const DRIVER_LMS_SIGNATURE_LMOTS_DOESNT_MATCH_PUBKEY_LMOTS: CaliptraError =
        CaliptraError::new_const(0x000c000d);

    /// CSRNG Errors
    pub const DRIVER_CSRNG_INSTANTIATE: CaliptraError = CaliptraError::new_const(0x000d0001);
    pub const DRIVER_CSRNG_UNINSTANTIATE: CaliptraError = CaliptraError::new_const(0x000d0002);
    pub const DRIVER_CSRNG_RESEED: CaliptraError = CaliptraError::new_const(0x000d0003);
    pub const DRIVER_CSRNG_GENERATE: CaliptraError = CaliptraError::new_const(0x000d0004);
    pub const DRIVER_CSRNG_UPDATE: CaliptraError = CaliptraError::new_const(0x000d0005);

    /// Runtime Errors
    pub const RUNTIME_INTERNAL: CaliptraError = CaliptraError::new_const(0x000E0001);
    pub const RUNTIME_UNIMPLEMENTED_COMMAND: CaliptraError = CaliptraError::new_const(0x000E0002);
    pub const RUNTIME_INSUFFICIENT_MEMORY: CaliptraError = CaliptraError::new_const(0x000E0003);
    pub const RUNTIME_ECDSA_VERIFY_FAILED: CaliptraError = CaliptraError::new_const(0x000E0004);
    pub const RUNTIME_INVALID_CHECKSUM: CaliptraError = CaliptraError::new_const(0x000E0005);
    pub const RUNTIME_FIPS_UNIMPLEMENTED: CaliptraError = CaliptraError::new_const(0x000E0006);
    pub const RUNTIME_UNEXPECTED_UPDATE_RETURN: CaliptraError =
        CaliptraError::new_const(0x000E0007);
<<<<<<< HEAD
    pub const RUNTIME_MAILBOX_INVALID_PARAMS: CaliptraError = CaliptraError::new_const(0x000E0008);
=======
    pub const RUNTIME_SHUTDOWN: CaliptraError = CaliptraError::new_const(0x000E0008);
>>>>>>> aa9b5ed3

    /// FMC Errors
    pub const FMC_GLOBAL_NMI: CaliptraError = CaliptraError::new_const(0x000F0001);
    pub const FMC_GLOBAL_EXCEPTION: CaliptraError = CaliptraError::new_const(0x000F0002);
    pub const FMC_GLOBAL_PANIC: CaliptraError = CaliptraError::new_const(0x000F0003);
    pub const FMC_HANDOFF_INVALID_PARAM: CaliptraError = CaliptraError::new_const(0x000F0004);
    pub const FMC_RT_ALIAS_DERIVE_FAILURE: CaliptraError = CaliptraError::new_const(0x000F0005);
    pub const FMC_RT_ALIAS_CERT_VERIFY: CaliptraError = CaliptraError::new_const(0x000F0006);
    pub const FMC_RT_ALIAS_TBS_SIZE_EXCEEDED: CaliptraError = CaliptraError::new_const(0x000F0007);
    pub const FMC_CDI_KV_COLLISION: CaliptraError = CaliptraError::new_const(0x000F0008);
    pub const FMC_ALIAS_KV_COLLISION: CaliptraError = CaliptraError::new_const(0x000F0009);

    /// TRNG_EXT Errors
    pub const DRIVER_TRNG_EXT_TIMEOUT: CaliptraError = CaliptraError::new_const(0x00100001);

    /// SOC_IFC driver Errors
    pub const DRIVER_SOC_IFC_INVALID_TIMER_CONFIG: CaliptraError =
        CaliptraError::new_const(0x00100001);

    /// Initial Device ID Errors
    pub const ROM_IDEVID_CSR_BUILDER_INIT_FAILURE: CaliptraError =
        CaliptraError::new_const(0x01000001);
    pub const ROM_IDEVID_CSR_BUILDER_BUILD_FAILURE: CaliptraError =
        CaliptraError::new_const(0x01000002);
    pub const ROM_IDEVID_INVALID_CSR: CaliptraError = CaliptraError::new_const(0x01000003);
    pub const ROM_IDEVID_CSR_VERIFICATION_FAILURE: CaliptraError =
        CaliptraError::new_const(0x01000004);
    pub const ROM_IDEVID_CSR_OVERFLOW: CaliptraError = CaliptraError::new_const(0x01000005);

    /// ROM Local Device ID Errors
    pub const ROM_LDEVID_CSR_VERIFICATION_FAILURE: CaliptraError =
        CaliptraError::new_const(0x01010001);

    /// Firmware Processor Errors
    pub const FW_PROC_MANIFEST_READ_FAILURE: CaliptraError = CaliptraError::new_const(0x01020001);
    pub const FW_PROC_INVALID_IMAGE_SIZE: CaliptraError = CaliptraError::new_const(0x01020002);
    pub const FW_PROC_MAILBOX_STATE_INCONSISTENT: CaliptraError =
        CaliptraError::new_const(0x01020003);

    /// FMC Alias Layer : Certificate Verification Failure.
    pub const FMC_ALIAS_CERT_VERIFY: CaliptraError = CaliptraError::new_const(0x01030001);

    /// Update Reset Errors
    pub const ROM_UPDATE_RESET_FLOW_MANIFEST_READ_FAILURE: CaliptraError =
        CaliptraError::new_const(0x01040002);
    pub const ROM_UPDATE_RESET_FLOW_INVALID_FIRMWARE_COMMAND: CaliptraError =
        CaliptraError::new_const(0x01040003);
    pub const ROM_UPDATE_RESET_FLOW_MAILBOX_ACCESS_FAILURE: CaliptraError =
        CaliptraError::new_const(0x01040004);
    pub const ROM_UPDATE_RESET_READ_FHT_FAILURE: CaliptraError =
        CaliptraError::new_const(0x01040005);

    /// Unknown Reset Error
    pub const ROM_UNKNOWN_RESET_FLOW: CaliptraError = CaliptraError::new_const(0x01040020);

    /// Warm Reset Errors
    pub const ROM_WARM_RESET_FLOW_MANIFEST_READ_FAILURE: CaliptraError =
        CaliptraError::new_const(0x01040030);
    pub const ROM_WARM_RESET_READ_FHT_FAILURE: CaliptraError = CaliptraError::new_const(0x01040031);

    /// ROM Global Errors
    pub const ROM_GLOBAL_NMI: CaliptraError = CaliptraError::new_const(0x01050001);
    pub const ROM_GLOBAL_EXCEPTION: CaliptraError = CaliptraError::new_const(0x01050002);
    pub const ROM_GLOBAL_PANIC: CaliptraError = CaliptraError::new_const(0x01050003);
    pub const ROM_GLOBAL_PCR_LOG_INVALID_ENTRY_ID: CaliptraError =
        CaliptraError::new_const(0x01050004);
    pub const ROM_GLOBAL_PCR_LOG_UNSUPPORTED_DATA_LENGTH: CaliptraError =
        CaliptraError::new_const(0x01050005);

    pub const ROM_GLOBAL_FUSE_LOG_INVALID_ENTRY_ID: CaliptraError =
        CaliptraError::new_const(0x01050006);
    pub const ROM_GLOBAL_FUSE_LOG_UNSUPPORTED_DATA_LENGTH: CaliptraError =
        CaliptraError::new_const(0x01050007);

    pub const ROM_GLOBAL_UNSUPPORTED_LDEVID_TBS_SIZE: CaliptraError =
        CaliptraError::new_const(0x01050008);
    pub const ROM_GLOBAL_UNSUPPORTED_FMCALIAS_TBS_SIZE: CaliptraError =
        CaliptraError::new_const(0x01050009);

    /// ROM KAT Errors
    pub const ROM_KAT_SHA256_DIGEST_FAILURE: CaliptraError = CaliptraError::new_const(0x90010001);
    pub const ROM_KAT_SHA256_DIGEST_MISMATCH: CaliptraError = CaliptraError::new_const(0x90010002);

    pub const ROM_KAT_SHA384_DIGEST_FAILURE: CaliptraError = CaliptraError::new_const(0x90020001);
    pub const ROM_KAT_SHA384_DIGEST_MISMATCH: CaliptraError = CaliptraError::new_const(0x90020002);

    pub const ROM_KAT_HMAC384_FAILURE: CaliptraError = CaliptraError::new_const(0x90030001);
    pub const ROM_KAT_HMAC384_TAG_MISMATCH: CaliptraError = CaliptraError::new_const(0x90030002);

    pub const ROM_KAT_ECC384_SIGNATURE_GENERATE_FAILURE: CaliptraError =
        CaliptraError::new_const(0x90040001);
    pub const ROM_KAT_ECC384_SIGNATURE_VERIFY_FAILURE: CaliptraError =
        CaliptraError::new_const(0x90040002);
    pub const ROM_KAT_ECC384_SIGNATURE_MISMATCH: CaliptraError =
        CaliptraError::new_const(0x90040003);

    pub const ROM_KAT_SHA384_ACC_DIGEST_START_OP_FAILURE: CaliptraError =
        CaliptraError::new_const(0x90050001);
    pub const ROM_KAT_SHA384_ACC_DIGEST_FAILURE: CaliptraError =
        CaliptraError::new_const(0x90050002);
    pub const ROM_KAT_SHA384_ACC_DIGEST_MISMATCH: CaliptraError =
        CaliptraError::new_const(0x90050003);

    pub const ROM_KAT_SHA1_DIGEST_FAILURE: CaliptraError = CaliptraError::new_const(0x90060001);
    pub const ROM_KAT_SHA1_DIGEST_MISMATCH: CaliptraError = CaliptraError::new_const(0x90060002);

    pub const ROM_KAT_LMS_DIGEST_FAILURE: CaliptraError = CaliptraError::new_const(0x90070001);
    pub const ROM_KAT_LMS_DIGEST_MISMATCH: CaliptraError = CaliptraError::new_const(0x90070002);
}

impl From<core::num::NonZeroU32> for crate::CaliptraError {
    fn from(val: core::num::NonZeroU32) -> Self {
        crate::CaliptraError(val)
    }
}
impl From<CaliptraError> for core::num::NonZeroU32 {
    fn from(val: CaliptraError) -> Self {
        val.0
    }
}
impl From<CaliptraError> for u32 {
    fn from(val: CaliptraError) -> Self {
        core::num::NonZeroU32::from(val).get()
    }
}

pub type CaliptraResult<T> = Result<T, CaliptraError>;<|MERGE_RESOLUTION|>--- conflicted
+++ resolved
@@ -278,11 +278,8 @@
     pub const RUNTIME_FIPS_UNIMPLEMENTED: CaliptraError = CaliptraError::new_const(0x000E0006);
     pub const RUNTIME_UNEXPECTED_UPDATE_RETURN: CaliptraError =
         CaliptraError::new_const(0x000E0007);
-<<<<<<< HEAD
-    pub const RUNTIME_MAILBOX_INVALID_PARAMS: CaliptraError = CaliptraError::new_const(0x000E0008);
-=======
     pub const RUNTIME_SHUTDOWN: CaliptraError = CaliptraError::new_const(0x000E0008);
->>>>>>> aa9b5ed3
+    pub const RUNTIME_MAILBOX_INVALID_PARAMS: CaliptraError = CaliptraError::new_const(0x000E0009);
 
     /// FMC Errors
     pub const FMC_GLOBAL_NMI: CaliptraError = CaliptraError::new_const(0x000F0001);
